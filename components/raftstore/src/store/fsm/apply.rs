// Copyright 2017 TiKV Project Authors. Licensed under Apache-2.0.

use std::borrow::Cow;
use std::cmp::{Ord, Ordering as CmpOrdering};
use std::collections::VecDeque;
use std::fmt::{self, Debug, Formatter};
use std::marker::PhantomData;
use std::ops::{Deref, DerefMut};
use std::sync::atomic::{AtomicBool, AtomicU64, AtomicUsize, Ordering};
#[cfg(test)]
use std::sync::mpsc::Sender;
use std::sync::mpsc::SyncSender;
use std::sync::Arc;
use std::{cmp, usize};

use batch_system::{BasicMailbox, BatchRouter, BatchSystem, Fsm, HandlerBuilder, PollHandler};
use crossbeam::channel::{TryRecvError, TrySendError};
use engine_rocks::{PerfContext, PerfLevel};
use engine_rocks::{RocksEngine, RocksSnapshot};
use engine_traits::{KvEngine, Snapshot, WriteBatch, WriteBatchVecExt};
use engine_traits::{ALL_CFS, CF_DEFAULT, CF_LOCK, CF_RAFT, CF_WRITE};
use kvproto::import_sstpb::SstMeta;
use kvproto::metapb::{Peer as PeerMeta, Region, RegionEpoch};
use kvproto::raft_cmdpb::{
    AdminCmdType, AdminRequest, AdminResponse, ChangePeerRequest, CmdType, CommitMergeRequest,
    RaftCmdRequest, RaftCmdResponse, Request, Response,
};
use kvproto::raft_serverpb::{
    MergeState, PeerState, RaftApplyState, RaftTruncatedState, RegionLocalState,
};
use raft::eraftpb::{ConfChange, ConfChangeType, Entry, EntryType, Snapshot as RaftSnapshot};
use time::Timespec;
use uuid::Builder as UuidBuilder;

use crate::coprocessor::{Cmd, CoprocessorHost};
use crate::store::fsm::{RaftPollerBuilder, RaftRouter};
use crate::store::metrics::APPLY_PERF_CONTEXT_TIME_HISTOGRAM_STATIC;
use crate::store::metrics::*;
use crate::store::msg::{Callback, PeerMsg, ReadResponse, SignificantMsg};
use crate::store::peer::Peer;
use crate::store::peer_storage::{self, write_initial_apply_state, write_peer_state};
use crate::store::util::{check_region_epoch, compare_region_epoch};
use crate::store::util::{KeysInfoFormatter, PerfContextStatistics};

use crate::observe_perf_context_type;
use crate::report_perf_context;

use crate::store::{cmd_resp, util, Config, RegionSnapshot};
use crate::{Error, Result};
use sst_importer::SSTImporter;
use tikv_util::config::{Tracker, VersionTrack};
use tikv_util::escape;
use tikv_util::mpsc::{loose_bounded, LooseBoundedSender, Receiver};
use tikv_util::time::{duration_to_sec, Instant};
use tikv_util::worker::Scheduler;
use tikv_util::Either;
use tikv_util::MustConsumeVec;

use super::metrics::*;

use super::super::RegionTask;

const DEFAULT_APPLY_WB_SIZE: usize = 4 * 1024;
const WRITE_BATCH_LIMIT: usize = 16;
const APPLY_WB_SHRINK_SIZE: usize = 1024 * 1024;
const SHRINK_PENDING_CMD_QUEUE_CAP: usize = 64;

pub struct PendingCmd<S>
where
    S: Snapshot,
{
    pub index: u64,
    pub term: u64,
    pub cb: Option<Callback<S>>,
}

impl<S> PendingCmd<S>
where
    S: Snapshot,
{
    fn new(index: u64, term: u64, cb: Callback<S>) -> PendingCmd<S> {
        PendingCmd {
            index,
            term,
            cb: Some(cb),
        }
    }
}

impl<S> Drop for PendingCmd<S>
where
    S: Snapshot,
{
    fn drop(&mut self) {
        if self.cb.is_some() {
            safe_panic!(
                "callback of pending command at [index: {}, term: {}] is leak",
                self.index,
                self.term
            );
        }
    }
}

impl<S> Debug for PendingCmd<S>
where
    S: Snapshot,
{
    fn fmt(&self, f: &mut Formatter<'_>) -> fmt::Result {
        write!(
            f,
            "PendingCmd [index: {}, term: {}, has_cb: {}]",
            self.index,
            self.term,
            self.cb.is_some()
        )
    }
}

/// Commands waiting to be committed and applied.
#[derive(Debug)]
pub struct PendingCmdQueue<S>
where
    S: Snapshot,
{
    normals: VecDeque<PendingCmd<S>>,
    conf_change: Option<PendingCmd<S>>,
}

impl<S> PendingCmdQueue<S>
where
    S: Snapshot,
{
    fn new() -> PendingCmdQueue<S> {
        PendingCmdQueue {
            normals: VecDeque::new(),
            conf_change: None,
        }
    }

    fn pop_normal(&mut self, index: u64, term: u64) -> Option<PendingCmd<S>> {
        self.normals.pop_front().and_then(|cmd| {
            if self.normals.capacity() > SHRINK_PENDING_CMD_QUEUE_CAP
                && self.normals.len() < SHRINK_PENDING_CMD_QUEUE_CAP
            {
                self.normals.shrink_to_fit();
            }
            if (cmd.term, cmd.index) > (term, index) {
                self.normals.push_front(cmd);
                return None;
            }
            Some(cmd)
        })
    }

    fn append_normal(&mut self, cmd: PendingCmd<S>) {
        self.normals.push_back(cmd);
    }

    fn take_conf_change(&mut self) -> Option<PendingCmd<S>> {
        // conf change will not be affected when changing between follower and leader,
        // so there is no need to check term.
        self.conf_change.take()
    }

    // TODO: seems we don't need to separate conf change from normal entries.
    fn set_conf_change(&mut self, cmd: PendingCmd<S>) {
        self.conf_change = Some(cmd);
    }
}

#[derive(Default, Debug)]
pub struct ChangePeer {
    pub index: u64,
    pub conf_change: ConfChange,
    pub peer: PeerMeta,
    pub region: Region,
}

#[derive(Debug)]
pub struct Range {
    pub cf: String,
    pub start_key: Vec<u8>,
    pub end_key: Vec<u8>,
}

impl Range {
    fn new(cf: String, start_key: Vec<u8>, end_key: Vec<u8>) -> Range {
        Range {
            cf,
            start_key,
            end_key,
        }
    }
}

#[derive(Debug)]
pub enum ExecResult<S> {
    ChangePeer(ChangePeer),
    CompactLog {
        state: RaftTruncatedState,
        first_index: u64,
    },
    SplitRegion {
        regions: Vec<Region>,
        derived: Region,
    },
    PrepareMerge {
        region: Region,
        state: MergeState,
    },
    CommitMerge {
        region: Region,
        source: Region,
    },
    RollbackMerge {
        region: Region,
        commit: u64,
    },
    ComputeHash {
        region: Region,
        index: u64,
        snap: S,
    },
    VerifyHash {
        index: u64,
        hash: Vec<u8>,
    },
    DeleteRange {
        ranges: Vec<Range>,
    },
    IngestSst {
        ssts: Vec<SstMeta>,
    },
}

/// The possible returned value when applying logs.
pub enum ApplyResult<S> {
    None,
    Yield,
    /// Additional result that needs to be sent back to raftstore.
    Res(ExecResult<S>),
    /// It is unable to apply the `CommitMerge` until the source peer
    /// has applied to the required position and sets the atomic boolean
    /// to true.
    WaitMergeSource(Arc<AtomicU64>),
}

struct ExecContext {
    apply_state: RaftApplyState,
    index: u64,
    term: u64,
}

impl ExecContext {
    pub fn new(apply_state: RaftApplyState, index: u64, term: u64) -> ExecContext {
        ExecContext {
            apply_state,
            index,
            term,
        }
    }
}

struct ApplyCallback<S>
where
    S: Snapshot,
{
    region: Region,
    cbs: Vec<(Option<Callback<S>>, RaftCmdResponse)>,
}

impl<S> ApplyCallback<S>
where
    S: Snapshot,
{
    fn new(region: Region) -> ApplyCallback<S> {
        let cbs = vec![];
        ApplyCallback { region, cbs }
    }

    fn invoke_all(self, host: &CoprocessorHost<RocksEngine>) {
        for (cb, mut resp) in self.cbs {
            host.post_apply(&self.region, &mut resp);
            if let Some(cb) = cb {
                cb.invoke_with_response(resp)
            };
        }
    }

    fn push(&mut self, cb: Option<Callback<S>>, resp: RaftCmdResponse) {
        self.cbs.push((cb, resp));
    }
}

#[derive(Clone)]
pub enum Notifier<E>
where
    E: KvEngine,
{
    Router(RaftRouter<E>),
    #[cfg(test)]
    Sender(Sender<PeerMsg<E>>),
}

impl<E> Notifier<E>
where
    E: KvEngine,
{
    fn notify(&self, region_id: u64, msg: PeerMsg<E>) {
        match *self {
            Notifier::Router(ref r) => {
                r.force_send(region_id, msg).unwrap();
            }
            #[cfg(test)]
            Notifier::Sender(ref s) => s.send(msg).unwrap(),
        }
    }
}

struct ApplyContext<E, W>
where
    E: KvEngine,
    W: WriteBatch + WriteBatchVecExt<E>,
{
    tag: String,
    timer: Option<Instant>,
    host: CoprocessorHost<RocksEngine>,
    importer: Arc<SSTImporter>,
    region_scheduler: Scheduler<RegionTask<E::Snapshot>>,
    router: ApplyRouter,
    notifier: Notifier<E>,
    engine: E,
    cbs: MustConsumeVec<ApplyCallback<E::Snapshot>>,
    apply_res: Vec<ApplyRes<E>>,
    exec_ctx: Option<ExecContext>,

    kv_wb: Option<W>,
    kv_wb_last_bytes: u64,
    kv_wb_last_keys: u64,

    last_applied_index: u64,
    committed_count: usize,

    // Indicates that WAL can be synchronized when data is written to KV engine.
    enable_sync_log: bool,
    // Whether synchronize WAL is preferred.
    sync_log_hint: bool,
    // Whether to use the delete range API instead of deleting one by one.
    use_delete_range: bool,

    perf_context_statistics: PerfContextStatistics,
}

impl<E, W> ApplyContext<E, W>
where
    E: KvEngine,
    W: WriteBatch + WriteBatchVecExt<E>,
{
    pub fn new(
        tag: String,
        host: CoprocessorHost<RocksEngine>,
        importer: Arc<SSTImporter>,
        region_scheduler: Scheduler<RegionTask<E::Snapshot>>,
        engine: E,
        router: ApplyRouter,
        notifier: Notifier<E>,
        cfg: &Config,
    ) -> ApplyContext<E, W> {
        ApplyContext::<E, W> {
            tag,
            timer: None,
            host,
            importer,
            region_scheduler,
            engine,
            router,
            notifier,
            kv_wb: None,
            cbs: MustConsumeVec::new("callback of apply context"),
            apply_res: vec![],
            kv_wb_last_bytes: 0,
            kv_wb_last_keys: 0,
            last_applied_index: 0,
            committed_count: 0,
            enable_sync_log: cfg.sync_log,
            sync_log_hint: false,
            exec_ctx: None,
            use_delete_range: cfg.use_delete_range,
            perf_context_statistics: PerfContextStatistics::new(cfg.perf_level),
        }
    }

    /// Prepares for applying entries for `delegate`.
    ///
    /// A general apply progress for a delegate is:
    /// `prepare_for` -> `commit` [-> `commit` ...] -> `finish_for`.
    /// After all delegates are handled, `write_to_db` method should be called.
    pub fn prepare_for(&mut self, delegate: &mut ApplyDelegate<E>) {
        self.prepare_write_batch();
        self.cbs.push(ApplyCallback::new(delegate.region.clone()));
        self.last_applied_index = delegate.apply_state.get_applied_index();

        if let Some(observe_cmd) = &delegate.observe_cmd {
            let region_id = delegate.region_id();
            if observe_cmd.enabled.load(Ordering::Acquire) {
                self.host.prepare_for_apply(observe_cmd.id, region_id);
            } else {
                info!("region is no longer observerd";
                    "region_id" => region_id);
                delegate.observe_cmd.take();
            }
        }
    }

    /// Prepares WriteBatch.
    ///
    /// If `enable_multi_batch_write` was set true, we create `RocksWriteBatchVec`.
    /// Otherwise create `RocksWriteBatch`.
    pub fn prepare_write_batch(&mut self) {
        if self.kv_wb.is_none() {
            let kv_wb = W::write_batch_vec(&self.engine, WRITE_BATCH_LIMIT, DEFAULT_APPLY_WB_SIZE);
            self.kv_wb = Some(kv_wb);
            self.kv_wb_last_bytes = 0;
            self.kv_wb_last_keys = 0;
        }
    }

    /// Commits all changes have done for delegate. `persistent` indicates whether
    /// write the changes into rocksdb.
    ///
    /// This call is valid only when it's between a `prepare_for` and `finish_for`.
    pub fn commit(&mut self, delegate: &mut ApplyDelegate<E>) {
        if self.last_applied_index < delegate.apply_state.get_applied_index() {
            delegate.write_apply_state(self.kv_wb.as_mut().unwrap());
        }
        // last_applied_index doesn't need to be updated, set persistent to true will
        // force it call `prepare_for` automatically.
        self.commit_opt(delegate, true);
    }

    fn commit_opt(&mut self, delegate: &mut ApplyDelegate<E>, persistent: bool) {
        delegate.update_metrics(self);
        if persistent {
            self.write_to_db();
            self.prepare_for(delegate);
        }
        self.kv_wb_last_bytes = self.kv_wb().data_size() as u64;
        self.kv_wb_last_keys = self.kv_wb().count() as u64;
    }

    /// Writes all the changes into RocksDB.
    /// If it returns true, all pending writes are persisted in engines.
    pub fn write_to_db(&mut self) -> bool {
        let need_sync = self.enable_sync_log && self.sync_log_hint;
        if self.kv_wb.as_ref().map_or(false, |wb| !wb.is_empty()) {
            let mut write_opts = engine_traits::WriteOptions::new();
            write_opts.set_sync(need_sync);
            self.kv_wb()
                .write_to_engine(&self.engine, &write_opts)
                .unwrap_or_else(|e| {
                    panic!("failed to write to engine: {:?}", e);
                });
            report_perf_context!(
                self.perf_context_statistics,
                APPLY_PERF_CONTEXT_TIME_HISTOGRAM_STATIC
            );
            self.sync_log_hint = false;
            let data_size = self.kv_wb().data_size();
            if data_size > APPLY_WB_SHRINK_SIZE {
                // Control the memory usage for the WriteBatch.
                let kv_wb =
                    W::write_batch_vec(&self.engine, WRITE_BATCH_LIMIT, DEFAULT_APPLY_WB_SIZE);
                self.kv_wb = Some(kv_wb);
            } else {
                // Clear data, reuse the WriteBatch, this can reduce memory allocations and deallocations.
                self.kv_wb_mut().clear();
            }
            self.kv_wb_last_bytes = 0;
            self.kv_wb_last_keys = 0;
        }
        // Call it before invoking callback for preventing Commit is executed before Prewrite is observed.
        self.host.on_flush_apply();

        for cbs in self.cbs.drain(..) {
            cbs.invoke_all(&self.host);
        }
        need_sync
    }

    /// Finishes `Apply`s for the delegate.
    pub fn finish_for(
        &mut self,
        delegate: &mut ApplyDelegate<E>,
        results: VecDeque<ExecResult<E::Snapshot>>,
    ) {
        if !delegate.pending_remove {
            delegate.write_apply_state(self.kv_wb.as_mut().unwrap());
        }
        self.commit_opt(delegate, false);
        self.apply_res.push(ApplyRes {
            region_id: delegate.region_id(),
            apply_state: delegate.apply_state.clone(),
            exec_res: results,
            metrics: delegate.metrics.clone(),
            applied_index_term: delegate.applied_index_term,
        });
    }

    pub fn delta_bytes(&self) -> u64 {
        self.kv_wb().data_size() as u64 - self.kv_wb_last_bytes
    }

    pub fn delta_keys(&self) -> u64 {
        self.kv_wb().count() as u64 - self.kv_wb_last_keys
    }

    #[inline]
    pub fn kv_wb(&self) -> &W {
        self.kv_wb.as_ref().unwrap()
    }

    #[inline]
    pub fn kv_wb_mut(&mut self) -> &mut W {
        self.kv_wb.as_mut().unwrap()
    }

    /// Flush all pending writes to engines.
    /// If it returns true, all pending writes are persisted in engines.
    pub fn flush(&mut self) -> bool {
        // TODO: this check is too hacky, need to be more verbose and less buggy.
        let t = match self.timer.take() {
            Some(t) => t,
            None => return false,
        };

        // Write to engine
        // raftstore.sync-log = true means we need prevent data loss when power failure.
        // take raft log gc for example, we write kv WAL first, then write raft WAL,
        // if power failure happen, raft WAL may synced to disk, but kv WAL may not.
        // so we use sync-log flag here.
        let is_synced = self.write_to_db();

        if !self.apply_res.is_empty() {
            for res in self.apply_res.drain(..) {
                self.notifier.notify(
                    res.region_id,
                    PeerMsg::ApplyRes {
                        res: TaskRes::Apply(res),
                    },
                );
            }
        }

        let elapsed = t.elapsed();
        STORE_APPLY_LOG_HISTOGRAM.observe(duration_to_sec(elapsed) as f64);

        slow_log!(
            elapsed,
            "{} handle ready {} committed entries",
            self.tag,
            self.committed_count
        );
        self.committed_count = 0;
        is_synced
    }
}

/// Calls the callback of `cmd` when the Region is removed.
fn notify_region_removed(region_id: u64, peer_id: u64, mut cmd: PendingCmd<impl Snapshot>) {
    debug!(
        "region is removed, notify commands";
        "region_id" => region_id,
        "peer_id" => peer_id,
        "index" => cmd.index,
        "term" => cmd.term
    );
    notify_req_region_removed(region_id, cmd.cb.take().unwrap());
}

pub fn notify_req_region_removed(region_id: u64, cb: Callback<impl Snapshot>) {
    let region_not_found = Error::RegionNotFound(region_id);
    let resp = cmd_resp::new_error(region_not_found);
    cb.invoke_with_response(resp);
}

/// Calls the callback of `cmd` when it can not be processed further.
fn notify_stale_command(
    region_id: u64,
    peer_id: u64,
    term: u64,
    mut cmd: PendingCmd<impl Snapshot>,
) {
    info!(
        "command is stale, skip";
        "region_id" => region_id,
        "peer_id" => peer_id,
        "index" => cmd.index,
        "term" => cmd.term
    );
    notify_stale_req(term, cmd.cb.take().unwrap());
}

pub fn notify_stale_req(term: u64, cb: Callback<impl Snapshot>) {
    let resp = cmd_resp::err_resp(Error::StaleCommand, term);
    cb.invoke_with_response(resp);
}

/// Checks if a write is needed to be issued before handling the command.
fn should_write_to_engine(cmd: &RaftCmdRequest) -> bool {
    if cmd.has_admin_request() {
        match cmd.get_admin_request().get_cmd_type() {
            // ComputeHash require an up to date snapshot.
            AdminCmdType::ComputeHash |
            // Merge needs to get the latest apply index.
            AdminCmdType::CommitMerge |
            AdminCmdType::RollbackMerge => return true,
            _ => {}
        }
    }

    // Some commands may modify keys covered by the current write batch, so we
    // must write the current write batch to the engine first.
    for req in cmd.get_requests() {
        if req.has_delete_range() {
            return true;
        }
        if req.has_ingest_sst() {
            return true;
        }
    }

    false
}

/// Checks if a write is needed to be issued after handling the command.
fn should_sync_log(cmd: &RaftCmdRequest) -> bool {
    if cmd.has_admin_request() {
        return true;
    }

    for req in cmd.get_requests() {
        // After ingest sst, sst files are deleted quickly. As a result,
        // ingest sst command can not be handled again and must be synced.
        // See more in Cleanup worker.
        if req.has_ingest_sst() {
            return true;
        }
    }

    false
}

/// A struct that stores the state related to Merge.
///
/// When executing a `CommitMerge`, the source peer may have not applied
/// to the required index, so the target peer has to abort current execution
/// and wait for it asynchronously.
///
/// When rolling the stack, all states required to recover are stored in
/// this struct.
/// TODO: check whether generator/coroutine is a good choice in this case.
struct WaitSourceMergeState {
    /// A flag that indicates whether the source peer has applied to the required
    /// index. If the source peer is ready, this flag should be set to the region id
    /// of source peer.
    logs_up_to_date: Arc<AtomicU64>,
}

struct YieldState<E>
where
    E: KvEngine,
{
    /// All of the entries that need to continue to be applied after
    /// the source peer has applied its logs.
    pending_entries: Vec<Entry>,
    /// All of messages that need to continue to be handled after
    /// the source peer has applied its logs and pending entries
    /// are all handled.
    pending_msgs: Vec<Msg<E>>,
}

impl<E> Debug for YieldState<E>
where
    E: KvEngine,
{
    fn fmt(&self, f: &mut fmt::Formatter<'_>) -> fmt::Result {
        f.debug_struct("YieldState")
            .field("pending_entries", &self.pending_entries.len())
            .field("pending_msgs", &self.pending_msgs.len())
            .finish()
    }
}

impl Debug for WaitSourceMergeState {
    fn fmt(&self, f: &mut fmt::Formatter<'_>) -> fmt::Result {
        f.debug_struct("WaitSourceMergeState")
            .field("logs_up_to_date", &self.logs_up_to_date)
            .finish()
    }
}

/// The apply delegate of a Region which is responsible for handling committed
/// raft log entries of a Region.
///
/// `Apply` is a term of Raft, which means executing the actual commands.
/// In Raft, once some log entries are committed, for every peer of the Raft
/// group will apply the logs one by one. For write commands, it does write or
/// delete to local engine; for admin commands, it does some meta change of the
/// Raft group.
///
/// `Delegate` is just a structure to congregate all apply related fields of a
/// Region. The apply worker receives all the apply tasks of different Regions
/// located at this store, and it will get the corresponding apply delegate to
/// handle the apply task to make the code logic more clear.
#[derive(Debug)]
pub struct ApplyDelegate<E>
where
    E: KvEngine,
{
    /// The ID of the peer.
    id: u64,
    /// The term of the Region.
    term: u64,
    /// The Region information of the peer.
    region: Region,
    /// Peer_tag, "[region region_id] peer_id".
    tag: String,

    /// If the delegate should be stopped from polling.
    /// A delegate can be stopped in conf change, merge or requested by destroy message.
    stopped: bool,
    written: bool,
    /// Set to true when removing itself because of `ConfChangeType::RemoveNode`, and then
    /// any following committed logs in same Ready should be applied failed.
    pending_remove: bool,

    /// The commands waiting to be committed and applied
    pending_cmds: PendingCmdQueue<E::Snapshot>,
    /// The counter of pending request snapshots. See more in `Peer`.
    pending_request_snapshot_count: Arc<AtomicUsize>,

    /// Indicates the peer is in merging, if that compact log won't be performed.
    is_merging: bool,
    /// Records the epoch version after the last merge.
    last_merge_version: u64,
    yield_state: Option<YieldState<E>>,
    /// A temporary state that keeps track of the progress of the source peer state when
    /// CommitMerge is unable to be executed.
    wait_merge_state: Option<WaitSourceMergeState>,
    // ID of last region that reports ready.
    ready_source_region_id: u64,

    /// TiKV writes apply_state to KV RocksDB, in one write batch together with kv data.
    ///
    /// If we write it to Raft RocksDB, apply_state and kv data (Put, Delete) are in
    /// separate WAL file. When power failure, for current raft log, apply_index may synced
    /// to file, but KV data may not synced to file, so we will lose data.
    apply_state: RaftApplyState,
    /// The term of the raft log at applied index.
    applied_index_term: u64,
    /// The latest synced apply index.
    last_sync_apply_index: u64,

    /// Info about cmd observer.
    observe_cmd: Option<ObserveCmd>,

    /// The local metrics, and it will be flushed periodically.
    metrics: ApplyMetrics,
}

impl<E> ApplyDelegate<E>
where
    E: KvEngine,
{
    fn from_registration(reg: Registration) -> ApplyDelegate<E> {
        ApplyDelegate {
            id: reg.id,
            tag: format!("[region {}] {}", reg.region.get_id(), reg.id),
            region: reg.region,
            pending_remove: false,
            last_sync_apply_index: reg.apply_state.get_applied_index(),
            apply_state: reg.apply_state,
            applied_index_term: reg.applied_index_term,
            term: reg.term,
            stopped: false,
            written: false,
            ready_source_region_id: 0,
            yield_state: None,
            wait_merge_state: None,
            is_merging: reg.is_merging,
            pending_cmds: PendingCmdQueue::new(),
            metrics: Default::default(),
            last_merge_version: 0,
            pending_request_snapshot_count: reg.pending_request_snapshot_count,
            observe_cmd: None,
        }
    }

    pub fn region_id(&self) -> u64 {
        self.region.get_id()
    }

    pub fn id(&self) -> u64 {
        self.id
    }

    /// Handles all the committed_entries, namely, applies the committed entries.
    fn handle_raft_committed_entries<W: WriteBatch + WriteBatchVecExt<E>>(
        &mut self,
        apply_ctx: &mut ApplyContext<E, W>,
        mut committed_entries: Vec<Entry>,
    ) {
        if committed_entries.is_empty() {
            return;
        }
        apply_ctx.prepare_for(self);
        // If we send multiple ConfChange commands, only first one will be proposed correctly,
        // others will be saved as a normal entry with no data, so we must re-propose these
        // commands again.
        apply_ctx.committed_count += committed_entries.len();
        let mut drainer = committed_entries.drain(..);
        let mut results = VecDeque::new();
        while let Some(entry) = drainer.next() {
            if self.pending_remove {
                // This peer is about to be destroyed, skip everything.
                break;
            }

            let expect_index = self.apply_state.get_applied_index() + 1;
            if expect_index != entry.get_index() {
                // Msg::CatchUpLogs may have arrived before Msg::Apply.
                if expect_index > entry.get_index() && self.is_merging {
                    info!(
                        "skip log as it's already applied";
                        "region_id" => self.region_id(),
                        "peer_id" => self.id(),
                        "index" => entry.get_index()
                    );
                    continue;
                }
                panic!(
                    "{} expect index {}, but got {}",
                    self.tag,
                    expect_index,
                    entry.get_index()
                );
            }

            let res = match entry.get_entry_type() {
                EntryType::EntryNormal => self.handle_raft_entry_normal(apply_ctx, &entry),
                EntryType::EntryConfChange => self.handle_raft_entry_conf_change(apply_ctx, &entry),
                EntryType::EntryConfChangeV2 => unimplemented!(),
            };

            match res {
                ApplyResult::None => {}
                ApplyResult::Res(res) => results.push_back(res),
                ApplyResult::Yield | ApplyResult::WaitMergeSource(_) => {
                    // Both cancel and merge will yield current processing.
                    apply_ctx.committed_count -= drainer.len() + 1;
                    let mut pending_entries = Vec::with_capacity(drainer.len() + 1);
                    // Note that current entry is skipped when yield.
                    pending_entries.push(entry);
                    pending_entries.extend(drainer);
                    apply_ctx.finish_for(self, results);
                    self.yield_state = Some(YieldState {
                        pending_entries,
                        pending_msgs: Vec::default(),
                    });
                    if let ApplyResult::WaitMergeSource(logs_up_to_date) = res {
                        self.wait_merge_state = Some(WaitSourceMergeState { logs_up_to_date });
                    }
                    return;
                }
            }
        }

        apply_ctx.finish_for(self, results);

        if self.pending_remove {
            self.destroy(apply_ctx);
        }
    }

    fn update_metrics<W: WriteBatch + WriteBatchVecExt<E>>(
        &mut self,
        apply_ctx: &ApplyContext<E, W>,
    ) {
        self.metrics.written_bytes += apply_ctx.delta_bytes();
        self.metrics.written_keys += apply_ctx.delta_keys();
    }

    fn write_apply_state<W: WriteBatch + WriteBatchVecExt<E>>(&self, wb: &mut W) {
        wb.put_msg_cf(
            CF_RAFT,
            &keys::apply_state_key(self.region.get_id()),
            &self.apply_state,
        )
        .unwrap_or_else(|e| {
            panic!(
                "{} failed to save apply state to write batch, error: {:?}",
                self.tag, e
            );
        });
    }

    fn handle_raft_entry_normal<W: WriteBatch + WriteBatchVecExt<E>>(
        &mut self,
        apply_ctx: &mut ApplyContext<E, W>,
        entry: &Entry,
    ) -> ApplyResult<E::Snapshot> {
        fail_point!("yield_apply_1000", self.region_id() == 1000, |_| {
            ApplyResult::Yield
        });

        let index = entry.get_index();
        let term = entry.get_term();
        let data = entry.get_data();

        if !data.is_empty() {
            let cmd = util::parse_data_at(data, index, &self.tag);

            if should_write_to_engine(&cmd) || apply_ctx.kv_wb().should_write_to_engine() {
                apply_ctx.commit(self);
                if self.written {
                    return ApplyResult::Yield;
                }
                self.written = true;
            }

            return self.process_raft_cmd(apply_ctx, index, term, cmd);
        }
        // TOOD(cdc): should we observe empty cmd, aka leader change?

        self.apply_state.set_applied_index(index);
        self.applied_index_term = term;
        assert!(term > 0);

        // 1. When a peer become leader, it will send an empty entry.
        // 2. When a leader tries to read index during transferring leader,
        //    it will also propose an empty entry. But that entry will not contain
        //    any associated callback. So no need to clear callback.
        while let Some(mut cmd) = self.pending_cmds.pop_normal(std::u64::MAX, term - 1) {
            apply_ctx
                .cbs
                .last_mut()
                .unwrap()
                .push(cmd.cb.take(), cmd_resp::err_resp(Error::StaleCommand, term));
        }
        ApplyResult::None
    }

    fn handle_raft_entry_conf_change<W: WriteBatch + WriteBatchVecExt<E>>(
        &mut self,
        apply_ctx: &mut ApplyContext<E, W>,
        entry: &Entry,
    ) -> ApplyResult<E::Snapshot> {
        // Although conf change can't yield in normal case, it is convenient to
        // simulate yield before applying a conf change log.
        fail_point!("yield_apply_conf_change_3", self.id() == 3, |_| {
            ApplyResult::Yield
        });
        let index = entry.get_index();
        let term = entry.get_term();
        let conf_change: ConfChange = util::parse_data_at(entry.get_data(), index, &self.tag);
        let cmd = util::parse_data_at(conf_change.get_context(), index, &self.tag);
        match self.process_raft_cmd(apply_ctx, index, term, cmd) {
            ApplyResult::None => {
                // If failed, tell Raft that the `ConfChange` was aborted.
                ApplyResult::Res(ExecResult::ChangePeer(Default::default()))
            }
            ApplyResult::Res(mut res) => {
                if let ExecResult::ChangePeer(ref mut cp) = res {
                    cp.conf_change = conf_change;
                } else {
                    panic!(
                        "{} unexpected result {:?} for conf change {:?} at {}",
                        self.tag, res, conf_change, index
                    );
                }
                ApplyResult::Res(res)
            }
            ApplyResult::Yield | ApplyResult::WaitMergeSource(_) => unreachable!(),
        }
    }

    fn find_cb(
        &mut self,
        index: u64,
        term: u64,
        is_conf_change: bool,
    ) -> Option<Callback<E::Snapshot>> {
        let (region_id, peer_id) = (self.region_id(), self.id());
        if is_conf_change {
            if let Some(mut cmd) = self.pending_cmds.take_conf_change() {
                if cmd.index == index && cmd.term == term {
                    return Some(cmd.cb.take().unwrap());
                } else {
                    notify_stale_command(region_id, peer_id, self.term, cmd);
                }
            }
            return None;
        }
        while let Some(mut head) = self.pending_cmds.pop_normal(index, term) {
            if head.term == term {
                if head.index == index {
                    return Some(head.cb.take().unwrap());
                } else {
                    panic!(
                        "{} unexpected callback at term {}, found index {}, expected {}",
                        self.tag, term, head.index, index
                    );
                }
            } else {
                // Because of the lack of original RaftCmdRequest, we skip calling
                // coprocessor here.
                notify_stale_command(region_id, peer_id, self.term, head);
            }
        }
        None
    }

    fn process_raft_cmd<W: WriteBatch + WriteBatchVecExt<E>>(
        &mut self,
        apply_ctx: &mut ApplyContext<E, W>,
        index: u64,
        term: u64,
        cmd: RaftCmdRequest,
    ) -> ApplyResult<E::Snapshot> {
        if index == 0 {
            panic!(
                "{} processing raft command needs a none zero index",
                self.tag
            );
        }

        // Set sync log hint if the cmd requires so.
        apply_ctx.sync_log_hint |= should_sync_log(&cmd);

        let is_conf_change = get_change_peer_cmd(&cmd).is_some();
        apply_ctx.host.pre_apply(&self.region, &cmd);
        let (mut resp, exec_result) = self.apply_raft_cmd(apply_ctx, index, term, &cmd);
        if let ApplyResult::WaitMergeSource(_) = exec_result {
            return exec_result;
        }

        debug!(
            "applied command";
            "region_id" => self.region_id(),
            "peer_id" => self.id(),
            "index" => index
        );

        // TODO: if we have exec_result, maybe we should return this callback too. Outer
        // store will call it after handing exec result.
        cmd_resp::bind_term(&mut resp, self.term);
        let cmd_cb = self.find_cb(index, term, is_conf_change);
        if let Some(observe_cmd) = self.observe_cmd.as_ref() {
            let cmd = Cmd::new(index, cmd, resp.clone());
            apply_ctx
                .host
                .on_apply_cmd(observe_cmd.id, self.region_id(), cmd);
        }

        apply_ctx.cbs.last_mut().unwrap().push(cmd_cb, resp);

        exec_result
    }

    /// Applies raft command.
    ///
    /// An apply operation can fail in the following situations:
    ///   1. it encounters an error that will occur on all stores, it can continue
    /// applying next entry safely, like epoch not match for example;
    ///   2. it encounters an error that may not occur on all stores, in this case
    /// we should try to apply the entry again or panic. Considering that this
    /// usually due to disk operation fail, which is rare, so just panic is ok.
    fn apply_raft_cmd<W: WriteBatch + WriteBatchVecExt<E>>(
        &mut self,
        ctx: &mut ApplyContext<E, W>,
        index: u64,
        term: u64,
        req: &RaftCmdRequest,
    ) -> (RaftCmdResponse, ApplyResult<E::Snapshot>) {
        // if pending remove, apply should be aborted already.
        assert!(!self.pending_remove);

        ctx.exec_ctx = Some(self.new_ctx(index, term));
        ctx.kv_wb_mut().set_save_point();
        let (resp, exec_result) = match self.exec_raft_cmd(ctx, &req) {
            Ok(a) => {
                ctx.kv_wb_mut().pop_save_point().unwrap();
                a
            }
            Err(e) => {
                // clear dirty values.
                ctx.kv_wb_mut().rollback_to_save_point().unwrap();
                match e {
                    Error::EpochNotMatch(..) => debug!(
                        "epoch not match";
                        "region_id" => self.region_id(),
                        "peer_id" => self.id(),
                        "err" => ?e
                    ),
                    _ => error!(
                        "execute raft command";
                        "region_id" => self.region_id(),
                        "peer_id" => self.id(),
                        "err" => ?e
                    ),
                }
                (cmd_resp::new_error(e), ApplyResult::None)
            }
        };
        if let ApplyResult::WaitMergeSource(_) = exec_result {
            return (resp, exec_result);
        }

        let mut exec_ctx = ctx.exec_ctx.take().unwrap();
        exec_ctx.apply_state.set_applied_index(index);

        self.apply_state = exec_ctx.apply_state;
        self.applied_index_term = term;

        if let ApplyResult::Res(ref exec_result) = exec_result {
            match *exec_result {
                ExecResult::ChangePeer(ref cp) => {
                    self.region = cp.region.clone();
                }
                ExecResult::ComputeHash { .. }
                | ExecResult::VerifyHash { .. }
                | ExecResult::CompactLog { .. }
                | ExecResult::DeleteRange { .. }
                | ExecResult::IngestSst { .. } => {}
                ExecResult::SplitRegion { ref derived, .. } => {
                    self.region = derived.clone();
                    self.metrics.size_diff_hint = 0;
                    self.metrics.delete_keys_hint = 0;
                }
                ExecResult::PrepareMerge { ref region, .. } => {
                    self.region = region.clone();
                    self.is_merging = true;
                }
                ExecResult::CommitMerge { ref region, .. } => {
                    self.region = region.clone();
                    self.last_merge_version = region.get_region_epoch().get_version();
                }
                ExecResult::RollbackMerge { ref region, .. } => {
                    self.region = region.clone();
                    self.is_merging = false;
                }
            }
        }

        (resp, exec_result)
    }

    fn destroy<W: WriteBatch + WriteBatchVecExt<E>>(&mut self, apply_ctx: &mut ApplyContext<E, W>) {
        self.stopped = true;
        apply_ctx.router.close(self.region_id());
        for cmd in self.pending_cmds.normals.drain(..) {
            notify_region_removed(self.region.get_id(), self.id, cmd);
        }
        if let Some(cmd) = self.pending_cmds.conf_change.take() {
            notify_region_removed(self.region.get_id(), self.id, cmd);
        }
    }

    fn clear_all_commands_as_stale(&mut self) {
        let (region_id, peer_id) = (self.region_id(), self.id());
        for cmd in self.pending_cmds.normals.drain(..) {
            notify_stale_command(region_id, peer_id, self.term, cmd);
        }
        if let Some(cmd) = self.pending_cmds.conf_change.take() {
            notify_stale_command(region_id, peer_id, self.term, cmd);
        }
    }

    fn new_ctx(&self, index: u64, term: u64) -> ExecContext {
        ExecContext::new(self.apply_state.clone(), index, term)
    }
}

impl<E> ApplyDelegate<E>
where
    E: KvEngine,
{
    // Only errors that will also occur on all other stores should be returned.
    fn exec_raft_cmd<W: WriteBatch + WriteBatchVecExt<E>>(
        &mut self,
        ctx: &mut ApplyContext<E, W>,
        req: &RaftCmdRequest,
    ) -> Result<(RaftCmdResponse, ApplyResult<E::Snapshot>)> {
        // Include region for epoch not match after merge may cause key not in range.
        let include_region =
            req.get_header().get_region_epoch().get_version() >= self.last_merge_version;
        check_region_epoch(req, &self.region, include_region)?;
        if req.has_admin_request() {
            self.exec_admin_cmd(ctx, req)
        } else {
            self.exec_write_cmd(ctx, req)
        }
    }

    fn exec_admin_cmd<W: WriteBatch + WriteBatchVecExt<E>>(
        &mut self,
        ctx: &mut ApplyContext<E, W>,
        req: &RaftCmdRequest,
    ) -> Result<(RaftCmdResponse, ApplyResult<E::Snapshot>)> {
        let request = req.get_admin_request();
        let cmd_type = request.get_cmd_type();
        if cmd_type != AdminCmdType::CompactLog && cmd_type != AdminCmdType::CommitMerge {
            info!(
                "execute admin command";
                "region_id" => self.region_id(),
                "peer_id" => self.id(),
                "term" => ctx.exec_ctx.as_ref().unwrap().term,
                "index" => ctx.exec_ctx.as_ref().unwrap().index,
                "command" => ?request
            );
        }

        let (mut response, exec_result) = match cmd_type {
            AdminCmdType::ChangePeer => self.exec_change_peer(ctx, request),
            AdminCmdType::Split => self.exec_split(ctx, request),
            AdminCmdType::BatchSplit => self.exec_batch_split(ctx, request),
            AdminCmdType::CompactLog => self.exec_compact_log(ctx, request),
            AdminCmdType::TransferLeader => Err(box_err!("transfer leader won't exec")),
            AdminCmdType::ComputeHash => self.exec_compute_hash(ctx, request),
            AdminCmdType::VerifyHash => self.exec_verify_hash(ctx, request),
            // TODO: is it backward compatible to add new cmd_type?
            AdminCmdType::PrepareMerge => self.exec_prepare_merge(ctx, request),
            AdminCmdType::CommitMerge => self.exec_commit_merge(ctx, request),
            AdminCmdType::RollbackMerge => self.exec_rollback_merge(ctx, request),
            AdminCmdType::InvalidAdmin => Err(box_err!("unsupported admin command type")),
        }?;
        response.set_cmd_type(cmd_type);

        let mut resp = RaftCmdResponse::default();
        if !req.get_header().get_uuid().is_empty() {
            let uuid = req.get_header().get_uuid().to_vec();
            resp.mut_header().set_uuid(uuid);
        }
        resp.set_admin_response(response);
        Ok((resp, exec_result))
    }

    fn exec_write_cmd<W: WriteBatch + WriteBatchVecExt<E>>(
        &mut self,
        ctx: &mut ApplyContext<E, W>,
        req: &RaftCmdRequest,
    ) -> Result<(RaftCmdResponse, ApplyResult<E::Snapshot>)> {
        fail_point!(
            "on_apply_write_cmd",
            cfg!(release) || self.id() == 3,
            |_| {
                unimplemented!();
            }
        );

        let requests = req.get_requests();
        let mut responses = Vec::with_capacity(requests.len());

        let mut ranges = vec![];
        let mut ssts = vec![];
        for req in requests {
            let cmd_type = req.get_cmd_type();
            let mut resp = match cmd_type {
                CmdType::Put => self.handle_put(ctx.kv_wb_mut(), req),
                CmdType::Delete => self.handle_delete(ctx.kv_wb_mut(), req),
                CmdType::DeleteRange => {
                    self.handle_delete_range(&ctx.engine, req, &mut ranges, ctx.use_delete_range)
                }
                CmdType::IngestSst => {
                    self.handle_ingest_sst(&ctx.importer, &ctx.engine, req, &mut ssts)
                }
                // Readonly commands are handled in raftstore directly.
                // Don't panic here in case there are old entries need to be applied.
                // It's also safe to skip them here, because a restart must have happened,
                // hence there is no callback to be called.
                CmdType::Snap | CmdType::Get => {
                    warn!(
                        "skip readonly command";
                        "region_id" => self.region_id(),
                        "peer_id" => self.id(),
                        "command" => ?req
                    );
                    continue;
                }
                CmdType::Prewrite | CmdType::Invalid | CmdType::ReadIndex => {
                    Err(box_err!("invalid cmd type, message maybe corrupted"))
                }
            }?;

            resp.set_cmd_type(cmd_type);

            responses.push(resp);
        }

        let mut resp = RaftCmdResponse::default();
        if !req.get_header().get_uuid().is_empty() {
            let uuid = req.get_header().get_uuid().to_vec();
            resp.mut_header().set_uuid(uuid);
        }
        resp.set_responses(responses.into());

        assert!(ranges.is_empty() || ssts.is_empty());
        let exec_res = if !ranges.is_empty() {
            ApplyResult::Res(ExecResult::DeleteRange { ranges })
        } else if !ssts.is_empty() {
            ApplyResult::Res(ExecResult::IngestSst { ssts })
        } else {
            ApplyResult::None
        };

        Ok((resp, exec_res))
    }
}

// Write commands related.
impl<E> ApplyDelegate<E>
where
    E: KvEngine,
{
    fn handle_put<W: WriteBatch>(&mut self, wb: &mut W, req: &Request) -> Result<Response> {
        let (key, value) = (req.get_put().get_key(), req.get_put().get_value());
        // region key range has no data prefix, so we must use origin key to check.
        util::check_key_in_region(key, &self.region)?;

        let resp = Response::default();
        let key = keys::data_key(key);
        self.metrics.size_diff_hint += key.len() as i64;
        self.metrics.size_diff_hint += value.len() as i64;
        if !req.get_put().get_cf().is_empty() {
            let cf = req.get_put().get_cf();
            // TODO: don't allow write preseved cfs.
            if cf == CF_LOCK {
                self.metrics.lock_cf_written_bytes += key.len() as u64;
                self.metrics.lock_cf_written_bytes += value.len() as u64;
            }
            // TODO: check whether cf exists or not.
            wb.put_cf(cf, &key, value).unwrap_or_else(|e| {
                panic!(
                    "{} failed to write ({}, {}) to cf {}: {:?}",
                    self.tag,
                    hex::encode_upper(&key),
                    escape(value),
                    cf,
                    e
                )
            });
        } else {
            wb.put(&key, value).unwrap_or_else(|e| {
                panic!(
                    "{} failed to write ({}, {}): {:?}",
                    self.tag,
                    hex::encode_upper(&key),
                    escape(value),
                    e
                );
            });
        }
        Ok(resp)
    }

    fn handle_delete<W: WriteBatch>(&mut self, wb: &mut W, req: &Request) -> Result<Response> {
        let key = req.get_delete().get_key();
        // region key range has no data prefix, so we must use origin key to check.
        util::check_key_in_region(key, &self.region)?;

        let key = keys::data_key(key);
        // since size_diff_hint is not accurate, so we just skip calculate the value size.
        self.metrics.size_diff_hint -= key.len() as i64;
        let resp = Response::default();
        if !req.get_delete().get_cf().is_empty() {
            let cf = req.get_delete().get_cf();
            // TODO: check whether cf exists or not.
            wb.delete_cf(cf, &key).unwrap_or_else(|e| {
                panic!(
                    "{} failed to delete {}: {}",
                    self.tag,
                    hex::encode_upper(&key),
                    e
                )
            });

            if cf == CF_LOCK {
                // delete is a kind of write for RocksDB.
                self.metrics.lock_cf_written_bytes += key.len() as u64;
            } else {
                self.metrics.delete_keys_hint += 1;
            }
        } else {
            wb.delete(&key).unwrap_or_else(|e| {
                panic!(
                    "{} failed to delete {}: {}",
                    self.tag,
                    hex::encode_upper(&key),
                    e
                )
            });
            self.metrics.delete_keys_hint += 1;
        }

        Ok(resp)
    }

    fn handle_delete_range(
        &mut self,
        engine: &E,
        req: &Request,
        ranges: &mut Vec<Range>,
        use_delete_range: bool,
    ) -> Result<Response> {
        let s_key = req.get_delete_range().get_start_key();
        let e_key = req.get_delete_range().get_end_key();
        let notify_only = req.get_delete_range().get_notify_only();
        if !e_key.is_empty() && s_key >= e_key {
            return Err(box_err!(
                "invalid delete range command, start_key: {:?}, end_key: {:?}",
                s_key,
                e_key
            ));
        }
        // region key range has no data prefix, so we must use origin key to check.
        util::check_key_in_region(s_key, &self.region)?;
        let end_key = keys::data_end_key(e_key);
        let region_end_key = keys::data_end_key(self.region.get_end_key());
        if end_key > region_end_key {
            return Err(Error::KeyNotInRegion(e_key.to_vec(), self.region.clone()));
        }

        let resp = Response::default();
        let mut cf = req.get_delete_range().get_cf();
        if cf.is_empty() {
            cf = CF_DEFAULT;
        }
        if ALL_CFS.iter().find(|x| **x == cf).is_none() {
            return Err(box_err!("invalid delete range command, cf: {:?}", cf));
        }

        let start_key = keys::data_key(s_key);
        // Use delete_files_in_range to drop as many sst files as possible, this
        // is a way to reclaim disk space quickly after drop a table/index.
        if !notify_only {
            engine
                .delete_files_in_range_cf(cf, &start_key, &end_key, /* include_end */ false)
                .unwrap_or_else(|e| {
                    panic!(
                        "{} failed to delete files in range [{}, {}): {:?}",
                        self.tag,
                        hex::encode_upper(&start_key),
                        hex::encode_upper(&end_key),
                        e
                    )
                });

            // Delete all remaining keys.
            engine
                .delete_all_in_range_cf(cf, &start_key, &end_key, use_delete_range)
                .unwrap_or_else(|e| {
                    panic!(
                        "{} failed to delete all in range [{}, {}), cf: {}, err: {:?}",
                        self.tag,
                        hex::encode_upper(&start_key),
                        hex::encode_upper(&end_key),
                        cf,
                        e
                    );
                });
        }

        // TODO: Should this be executed when `notify_only` is set?
        ranges.push(Range::new(cf.to_owned(), start_key, end_key));

        Ok(resp)
    }

    fn handle_ingest_sst(
        &mut self,
        importer: &Arc<SSTImporter>,
        engine: &E,
        req: &Request,
        ssts: &mut Vec<SstMeta>,
    ) -> Result<Response> {
        let sst = req.get_ingest_sst().get_sst();

        if let Err(e) = check_sst_for_ingestion(sst, &self.region) {
            error!(
                 "ingest fail";
                 "region_id" => self.region_id(),
                 "peer_id" => self.id(),
                 "sst" => ?sst,
                 "region" => ?&self.region,
                 "err" => ?e
            );
            // This file is not valid, we can delete it here.
            let _ = importer.delete(sst);
            return Err(e);
        }

        importer.ingest(sst, engine).unwrap_or_else(|e| {
            // If this failed, it means that the file is corrupted or something
            // is wrong with the engine, but we can do nothing about that.
            panic!("{} ingest {:?}: {:?}", self.tag, sst, e);
        });

        ssts.push(sst.clone());
        Ok(Response::default())
    }
}

// Admin commands related.
impl<E> ApplyDelegate<E>
where
    E: KvEngine,
{
    fn exec_change_peer<W: WriteBatch + WriteBatchVecExt<E>>(
        &mut self,
        ctx: &mut ApplyContext<E, W>,
        request: &AdminRequest,
    ) -> Result<(AdminResponse, ApplyResult<E::Snapshot>)> {
        let request = request.get_change_peer();
        let peer = request.get_peer();
        let store_id = peer.get_store_id();
        let change_type = request.get_change_type();
        let mut region = self.region.clone();

        fail_point!(
            "apply_on_conf_change_1_3_1",
            (self.id == 1 || self.id == 3) && self.region_id() == 1,
            |_| panic!("should not use return")
        );
        fail_point!(
            "apply_on_conf_change_3_1",
            self.id == 3 && self.region_id() == 1,
            |_| panic!("should not use return")
        );
        fail_point!(
            "apply_on_conf_change_all_1",
            self.region_id() == 1,
            |_| panic!("should not use return")
        );
        info!(
            "exec ConfChange";
            "region_id" => self.region_id(),
            "peer_id" => self.id(),
            "type" => util::conf_change_type_str(change_type),
            "epoch" => ?region.get_region_epoch(),
        );

        // TODO: we should need more check, like peer validation, duplicated id, etc.
        let conf_ver = region.get_region_epoch().get_conf_ver() + 1;
        region.mut_region_epoch().set_conf_ver(conf_ver);

        match change_type {
            ConfChangeType::AddNode => {
                let add_ndoe_fp = || {
                    fail_point!(
                        "apply_on_add_node_1_2",
                        self.id == 2 && self.region_id() == 1,
                        |_| {}
                    )
                };
                add_ndoe_fp();

                PEER_ADMIN_CMD_COUNTER_VEC
                    .with_label_values(&["add_peer", "all"])
                    .inc();

                let mut exists = false;
                if let Some(p) = util::find_peer_mut(&mut region, store_id) {
                    exists = true;
                    if !p.get_is_learner() || p.get_id() != peer.get_id() {
                        error!(
                            "can't add duplicated peer";
                            "region_id" => self.region_id(),
                            "peer_id" => self.id(),
                            "peer" => ?peer,
                            "region" => ?&self.region
                        );
                        return Err(box_err!(
                            "can't add duplicated peer {:?} to region {:?}",
                            peer,
                            self.region
                        ));
                    } else {
                        p.set_is_learner(false);
                    }
                }
                if !exists {
                    // TODO: Do we allow adding peer in same node?
                    region.mut_peers().push(peer.clone());
                }

                PEER_ADMIN_CMD_COUNTER_VEC
                    .with_label_values(&["add_peer", "success"])
                    .inc();
                info!(
                    "add peer successfully";
                    "region_id" => self.region_id(),
                    "peer_id" => self.id(),
                    "peer" => ?peer,
                    "region" => ?&self.region
                );
            }
            ConfChangeType::RemoveNode => {
                PEER_ADMIN_CMD_COUNTER_VEC
                    .with_label_values(&["remove_peer", "all"])
                    .inc();

                if let Some(p) = util::remove_peer(&mut region, store_id) {
                    // Considering `is_learner` flag in `Peer` here is by design.
                    if &p != peer {
                        error!(
                            "ignore remove unmatched peer";
                            "region_id" => self.region_id(),
                            "peer_id" => self.id(),
                            "expect_peer" => ?peer,
                            "get_peeer" => ?p
                        );
                        return Err(box_err!(
                            "remove unmatched peer: expect: {:?}, get {:?}, ignore",
                            peer,
                            p
                        ));
                    }
                    if self.id == peer.get_id() {
                        // Remove ourself, we will destroy all region data later.
                        // So we need not to apply following logs.
                        self.stopped = true;
                        self.pending_remove = true;
                    }
                } else {
                    error!(
                        "remove missing peer";
                        "region_id" => self.region_id(),
                        "peer_id" => self.id(),
                        "peer" => ?peer,
                        "region" => ?&self.region,
                    );
                    return Err(box_err!(
                        "remove missing peer {:?} from region {:?}",
                        peer,
                        self.region
                    ));
                }

                PEER_ADMIN_CMD_COUNTER_VEC
                    .with_label_values(&["remove_peer", "success"])
                    .inc();
                info!(
                    "remove peer successfully";
                    "region_id" => self.region_id(),
                    "peer_id" => self.id(),
                    "peer" => ?peer,
                    "region" => ?&self.region
                );
            }
            ConfChangeType::AddLearnerNode => {
                PEER_ADMIN_CMD_COUNTER_VEC
                    .with_label_values(&["add_learner", "all"])
                    .inc();

                if util::find_peer(&region, store_id).is_some() {
                    error!(
                        "can't add duplicated learner";
                        "region_id" => self.region_id(),
                        "peer_id" => self.id(),
                        "peer" => ?peer,
                        "region" => ?&self.region
                    );
                    return Err(box_err!(
                        "can't add duplicated learner {:?} to region {:?}",
                        peer,
                        self.region
                    ));
                }
                region.mut_peers().push(peer.clone());

                PEER_ADMIN_CMD_COUNTER_VEC
                    .with_label_values(&["add_learner", "success"])
                    .inc();
                info!(
                    "add learner successfully";
                    "region_id" => self.region_id(),
                    "peer_id" => self.id(),
                    "peer" => ?peer,
                    "region" => ?&self.region,
                );
            }
        }

        let state = if self.pending_remove {
            PeerState::Tombstone
        } else {
            PeerState::Normal
        };
        if let Err(e) = write_peer_state(ctx.kv_wb_mut(), &region, state, None) {
            panic!("{} failed to update region state: {:?}", self.tag, e);
        }

        let mut resp = AdminResponse::default();
        resp.mut_change_peer().set_region(region.clone());

        Ok((
            resp,
            ApplyResult::Res(ExecResult::ChangePeer(ChangePeer {
                index: ctx.exec_ctx.as_ref().unwrap().index,
                conf_change: Default::default(),
                peer: peer.clone(),
                region,
            })),
        ))
    }

    fn exec_split<W: WriteBatch + WriteBatchVecExt<E>>(
        &mut self,
        ctx: &mut ApplyContext<E, W>,
        req: &AdminRequest,
    ) -> Result<(AdminResponse, ApplyResult<E::Snapshot>)> {
        info!(
            "split is deprecated, redirect to use batch split";
            "region_id" => self.region_id(),
            "peer_id" => self.id(),
        );
        let split = req.get_split().to_owned();
        let mut admin_req = AdminRequest::default();
        admin_req
            .mut_splits()
            .set_right_derive(split.get_right_derive());
        admin_req.mut_splits().mut_requests().push(split);
        // This method is executed only when there are unapplied entries after being restarted.
        // So there will be no callback, it's OK to return a response that does not matched
        // with its request.
        self.exec_batch_split(ctx, &admin_req)
    }

    fn exec_batch_split<W: WriteBatch + WriteBatchVecExt<E>>(
        &mut self,
        ctx: &mut ApplyContext<E, W>,
        req: &AdminRequest,
    ) -> Result<(AdminResponse, ApplyResult<E::Snapshot>)> {
        fail_point!(
            "apply_before_split_1_3",
            self.id == 3 && self.region_id() == 1,
            |_| { unreachable!() }
        );

        PEER_ADMIN_CMD_COUNTER.batch_split.all.inc();

        let split_reqs = req.get_splits();
        let right_derive = split_reqs.get_right_derive();
        if split_reqs.get_requests().is_empty() {
            return Err(box_err!("missing split requests"));
        }
        let mut derived = self.region.clone();
        let new_region_cnt = split_reqs.get_requests().len();
        let mut regions = Vec::with_capacity(new_region_cnt + 1);
        let mut keys: VecDeque<Vec<u8>> = VecDeque::with_capacity(new_region_cnt + 1);
        for req in split_reqs.get_requests() {
            let split_key = req.get_split_key();
            if split_key.is_empty() {
                return Err(box_err!("missing split key"));
            }
            if split_key
                <= keys
                    .back()
                    .map_or_else(|| derived.get_start_key(), Vec::as_slice)
            {
                return Err(box_err!("invalid split request: {:?}", split_reqs));
            }
            if req.get_new_peer_ids().len() != derived.get_peers().len() {
                return Err(box_err!(
                    "invalid new peer id count, need {:?}, but got {:?}",
                    derived.get_peers(),
                    req.get_new_peer_ids()
                ));
            }
            keys.push_back(split_key.to_vec());
        }

        util::check_key_in_region(keys.back().unwrap(), &self.region)?;

        info!(
            "split region";
            "region_id" => self.region_id(),
            "peer_id" => self.id(),
            "region" => ?derived,
            "keys" => %KeysInfoFormatter(keys.iter()),
        );
        let new_version = derived.get_region_epoch().get_version() + new_region_cnt as u64;
        derived.mut_region_epoch().set_version(new_version);
        // Note that the split requests only contain ids for new regions, so we need
        // to handle new regions and old region separately.
        if right_derive {
            // So the range of new regions is [old_start_key, split_key1, ..., last_split_key].
            keys.push_front(derived.get_start_key().to_vec());
        } else {
            // So the range of new regions is [split_key1, ..., last_split_key, old_end_key].
            keys.push_back(derived.get_end_key().to_vec());
            derived.set_end_key(keys.front().unwrap().to_vec());
            regions.push(derived.clone());
        }
        let kv_wb_mut = ctx.kv_wb.as_mut().unwrap();
        for req in split_reqs.get_requests() {
            let mut new_region = Region::default();
            // TODO: check new region id validation.
            new_region.set_id(req.get_new_region_id());
            new_region.set_region_epoch(derived.get_region_epoch().to_owned());
            new_region.set_start_key(keys.pop_front().unwrap());
            new_region.set_end_key(keys.front().unwrap().to_vec());
            new_region.set_peers(derived.get_peers().to_vec().into());
            for (peer, peer_id) in new_region
                .mut_peers()
                .iter_mut()
                .zip(req.get_new_peer_ids())
            {
                peer.set_id(*peer_id);
            }
            write_peer_state(kv_wb_mut, &new_region, PeerState::Normal, None)
                .and_then(|_| write_initial_apply_state(kv_wb_mut, new_region.get_id()))
                .unwrap_or_else(|e| {
                    panic!(
                        "{} fails to save split region {:?}: {:?}",
                        self.tag, new_region, e
                    )
                });
            regions.push(new_region);
        }
        if right_derive {
            derived.set_start_key(keys.pop_front().unwrap());
            regions.push(derived.clone());
        }
        write_peer_state(kv_wb_mut, &derived, PeerState::Normal, None).unwrap_or_else(|e| {
            panic!("{} fails to update region {:?}: {:?}", self.tag, derived, e)
        });
        let mut resp = AdminResponse::default();
        resp.mut_splits().set_regions(regions.clone().into());
        PEER_ADMIN_CMD_COUNTER.batch_split.success.inc();

        Ok((
            resp,
            ApplyResult::Res(ExecResult::SplitRegion { regions, derived }),
        ))
    }

    fn exec_prepare_merge<W: WriteBatch + WriteBatchVecExt<E>>(
        &mut self,
        ctx: &mut ApplyContext<E, W>,
        req: &AdminRequest,
    ) -> Result<(AdminResponse, ApplyResult<E::Snapshot>)> {
        fail_point!("apply_before_prepare_merge");

        PEER_ADMIN_CMD_COUNTER.prepare_merge.all.inc();

        let prepare_merge = req.get_prepare_merge();
        let index = prepare_merge.get_min_index();
        let exec_ctx = ctx.exec_ctx.as_ref().unwrap();
        let first_index = peer_storage::first_index(&exec_ctx.apply_state);
        if index < first_index {
            // We filter `CompactLog` command before.
            panic!(
                "{} first index {} > min_index {}, skip pre merge",
                self.tag, first_index, index
            );
        }
        let mut region = self.region.clone();
        let region_version = region.get_region_epoch().get_version() + 1;
        region.mut_region_epoch().set_version(region_version);
        // In theory conf version should not be increased when executing prepare_merge.
        // However, we don't want to do conf change after prepare_merge is committed.
        // This can also be done by iterating all proposal to find if prepare_merge is
        // proposed before proposing conf change, but it make things complicated.
        // Another way is make conf change also check region version, but this is not
        // backward compatible.
        let conf_version = region.get_region_epoch().get_conf_ver() + 1;
        region.mut_region_epoch().set_conf_ver(conf_version);
        let mut merging_state = MergeState::default();
        merging_state.set_min_index(index);
        merging_state.set_target(prepare_merge.get_target().to_owned());
        merging_state.set_commit(exec_ctx.index);
        write_peer_state(
            ctx.kv_wb.as_mut().unwrap(),
            &region,
            PeerState::Merging,
            Some(merging_state.clone()),
        )
        .unwrap_or_else(|e| {
            panic!(
                "{} failed to save merging state {:?} for region {:?}: {:?}",
                self.tag, merging_state, region, e
            )
        });
        fail_point!("apply_after_prepare_merge");
        PEER_ADMIN_CMD_COUNTER.prepare_merge.success.inc();

        Ok((
            AdminResponse::default(),
            ApplyResult::Res(ExecResult::PrepareMerge {
                region,
                state: merging_state,
            }),
        ))
    }

    // The target peer should send missing log entries to the source peer.
    //
    // So, the merge process order would be:
    // 1.   `exec_commit_merge` in target apply fsm and send `CatchUpLogs` to source peer fsm
    // 2.   `on_catch_up_logs_for_merge` in source peer fsm
    // 3.   if the source peer has already executed the corresponding `on_ready_prepare_merge`, set pending_remove and jump to step 6
    // 4.   ... (raft append and apply logs)
    // 5.   `on_ready_prepare_merge` in source peer fsm and set pending_remove (means source region has finished applying all logs)
    // 6.   `logs_up_to_date_for_merge` in source apply fsm (destroy its apply fsm and send Noop to trigger the target apply fsm)
    // 7.   resume `exec_commit_merge` in target apply fsm
    // 8.   `on_ready_commit_merge` in target peer fsm and send `MergeResult` to source peer fsm
    // 9.   `on_merge_result` in source peer fsm (destroy itself)
    fn exec_commit_merge<W: WriteBatch + WriteBatchVecExt<E>>(
        &mut self,
        ctx: &mut ApplyContext<E, W>,
        req: &AdminRequest,
    ) -> Result<(AdminResponse, ApplyResult<E::Snapshot>)> {
        {
            let apply_before_commit_merge = || {
                fail_point!(
                    "apply_before_commit_merge_except_1_4",
                    self.region_id() == 1 && self.id != 4,
                    |_| {}
                );
            };
            apply_before_commit_merge();
        }

        PEER_ADMIN_CMD_COUNTER.commit_merge.all.inc();

        let merge = req.get_commit_merge();
        let source_region = merge.get_source();
        let source_region_id = source_region.get_id();

        // No matter whether the source peer has applied to the required index,
        // it's a race to write apply state in both source delegate and target
        // delegate. So asking the source delegate to stop first.
        if self.ready_source_region_id != source_region_id {
            if self.ready_source_region_id != 0 {
                panic!(
                    "{} unexpected ready source region {}, expecting {}",
                    self.tag, self.ready_source_region_id, source_region_id
                );
            }
            info!(
                "asking delegate to stop";
                "region_id" => self.region_id(),
                "peer_id" => self.id(),
                "source_region_id" => source_region_id
            );
            fail_point!("before_handle_catch_up_logs_for_merge");
            // Sends message to the source peer fsm and pause `exec_commit_merge` process
            let logs_up_to_date = Arc::new(AtomicU64::new(0));
            let msg = SignificantMsg::CatchUpLogs(CatchUpLogs {
                target_region_id: self.region_id(),
                merge: merge.to_owned(),
                logs_up_to_date: logs_up_to_date.clone(),
            });
            ctx.notifier
                .notify(source_region_id, PeerMsg::SignificantMsg(msg));
            return Ok((
                AdminResponse::default(),
                ApplyResult::WaitMergeSource(logs_up_to_date),
            ));
        }

        info!(
            "execute CommitMerge";
            "region_id" => self.region_id(),
            "peer_id" => self.id(),
            "commit" => merge.get_commit(),
            "entries" => merge.get_entries().len(),
            "term" => ctx.exec_ctx.as_ref().unwrap().term,
            "index" => ctx.exec_ctx.as_ref().unwrap().index,
            "source_region" => ?source_region
        );

        self.ready_source_region_id = 0;

        let region_state_key = keys::region_state_key(source_region_id);
        let state: RegionLocalState = match ctx.engine.get_msg_cf(CF_RAFT, &region_state_key) {
            Ok(Some(s)) => s,
            e => panic!(
                "{} failed to get regions state of {:?}: {:?}",
                self.tag, source_region, e
            ),
        };
        if state.get_state() != PeerState::Merging {
            panic!(
                "{} unexpected state of merging region {:?}",
                self.tag, state
            );
        }
        let exist_region = state.get_region().to_owned();
        if *source_region != exist_region {
            panic!(
                "{} source_region {:?} not match exist region {:?}",
                self.tag, source_region, exist_region
            );
        }
        let mut region = self.region.clone();
        // Use a max value so that pd can ensure overlapped region has a priority.
        let version = cmp::max(
            source_region.get_region_epoch().get_version(),
            region.get_region_epoch().get_version(),
        ) + 1;
        region.mut_region_epoch().set_version(version);
        if keys::enc_end_key(&region) == keys::enc_start_key(source_region) {
            region.set_end_key(source_region.get_end_key().to_vec());
        } else {
            region.set_start_key(source_region.get_start_key().to_vec());
        }
        let kv_wb_mut = ctx.kv_wb.as_mut().unwrap();
        write_peer_state(kv_wb_mut, &region, PeerState::Normal, None)
            .and_then(|_| {
                // TODO: maybe all information needs to be filled?
                let mut merging_state = MergeState::default();
                merging_state.set_target(self.region.clone());
                write_peer_state(
                    kv_wb_mut,
                    source_region,
                    PeerState::Tombstone,
                    Some(merging_state),
                )
            })
            .unwrap_or_else(|e| {
                panic!(
                    "{} failed to save merge region {:?}: {:?}",
                    self.tag, region, e
                )
            });

        PEER_ADMIN_CMD_COUNTER.commit_merge.success.inc();

        let resp = AdminResponse::default();
        Ok((
            resp,
            ApplyResult::Res(ExecResult::CommitMerge {
                region,
                source: source_region.to_owned(),
            }),
        ))
    }

    fn exec_rollback_merge<W: WriteBatch + WriteBatchVecExt<E>>(
        &mut self,
        ctx: &mut ApplyContext<E, W>,
        req: &AdminRequest,
    ) -> Result<(AdminResponse, ApplyResult<E::Snapshot>)> {
        PEER_ADMIN_CMD_COUNTER.rollback_merge.all.inc();
        let region_state_key = keys::region_state_key(self.region_id());
        let state: RegionLocalState = match ctx.engine.get_msg_cf(CF_RAFT, &region_state_key) {
            Ok(Some(s)) => s,
            e => panic!("{} failed to get regions state: {:?}", self.tag, e),
        };
        assert_eq!(state.get_state(), PeerState::Merging, "{}", self.tag);
        let rollback = req.get_rollback_merge();
        assert_eq!(
            state.get_merge_state().get_commit(),
            rollback.get_commit(),
            "{}",
            self.tag
        );
        let mut region = self.region.clone();
        let version = region.get_region_epoch().get_version();
        // Update version to avoid duplicated rollback requests.
        region.mut_region_epoch().set_version(version + 1);
        let kv_wb_mut = ctx.kv_wb.as_mut().unwrap();
        write_peer_state(kv_wb_mut, &region, PeerState::Normal, None).unwrap_or_else(|e| {
            panic!(
                "{} failed to rollback merge {:?}: {:?}",
                self.tag, rollback, e
            )
        });

        PEER_ADMIN_CMD_COUNTER.rollback_merge.success.inc();
        let resp = AdminResponse::default();
        Ok((
            resp,
            ApplyResult::Res(ExecResult::RollbackMerge {
                region,
                commit: rollback.get_commit(),
            }),
        ))
    }

    fn exec_compact_log<W: WriteBatch + WriteBatchVecExt<E>>(
        &mut self,
        ctx: &mut ApplyContext<E, W>,
        req: &AdminRequest,
    ) -> Result<(AdminResponse, ApplyResult<E::Snapshot>)> {
        PEER_ADMIN_CMD_COUNTER.compact.all.inc();

        let compact_index = req.get_compact_log().get_compact_index();
        let resp = AdminResponse::default();
        let apply_state = &mut ctx.exec_ctx.as_mut().unwrap().apply_state;
        let first_index = peer_storage::first_index(apply_state);
        if compact_index <= first_index {
            debug!(
                "compact index <= first index, no need to compact";
                "region_id" => self.region_id(),
                "peer_id" => self.id(),
                "compact_index" => compact_index,
                "first_index" => first_index,
            );
            return Ok((resp, ApplyResult::None));
        }
        if self.is_merging {
            info!(
                "in merging mode, skip compact";
                "region_id" => self.region_id(),
                "peer_id" => self.id(),
                "compact_index" => compact_index
            );
            return Ok((resp, ApplyResult::None));
        }

        let compact_term = req.get_compact_log().get_compact_term();
        // TODO: add unit tests to cover all the message integrity checks.
        if compact_term == 0 {
            info!(
                "compact term missing, skip";
                "region_id" => self.region_id(),
                "peer_id" => self.id(),
                "command" => ?req.get_compact_log()
            );
            // old format compact log command, safe to ignore.
            return Err(box_err!(
                "command format is outdated, please upgrade leader"
            ));
        }

        // compact failure is safe to be omitted, no need to assert.
        compact_raft_log(&self.tag, apply_state, compact_index, compact_term)?;

        PEER_ADMIN_CMD_COUNTER.compact.success.inc();

        Ok((
            resp,
            ApplyResult::Res(ExecResult::CompactLog {
                state: apply_state.get_truncated_state().clone(),
                first_index,
            }),
        ))
    }

    fn exec_compute_hash<W: WriteBatch + WriteBatchVecExt<E>>(
        &self,
        ctx: &ApplyContext<E, W>,
        _: &AdminRequest,
    ) -> Result<(AdminResponse, ApplyResult<E::Snapshot>)> {
        let resp = AdminResponse::default();
        Ok((
            resp,
            ApplyResult::Res(ExecResult::ComputeHash {
                region: self.region.clone(),
                index: ctx.exec_ctx.as_ref().unwrap().index,
                // This snapshot may be held for a long time, which may cause too many
                // open files in rocksdb.
                // TODO: figure out another way to do consistency check without snapshot
                // or short life snapshot.
                snap: ctx.engine.snapshot(),
            }),
        ))
    }

    fn exec_verify_hash<W: WriteBatch + WriteBatchVecExt<E>>(
        &self,
        _: &ApplyContext<E, W>,
        req: &AdminRequest,
    ) -> Result<(AdminResponse, ApplyResult<E::Snapshot>)> {
        let verify_req = req.get_verify_hash();
        let index = verify_req.get_index();
        let hash = verify_req.get_hash().to_vec();
        let resp = AdminResponse::default();
        Ok((
            resp,
            ApplyResult::Res(ExecResult::VerifyHash { index, hash }),
        ))
    }
}

pub fn get_change_peer_cmd(msg: &RaftCmdRequest) -> Option<&ChangePeerRequest> {
    if !msg.has_admin_request() {
        return None;
    }
    let req = msg.get_admin_request();
    if !req.has_change_peer() {
        return None;
    }

    Some(req.get_change_peer())
}

fn check_sst_for_ingestion(sst: &SstMeta, region: &Region) -> Result<()> {
    let uuid = sst.get_uuid();
    if let Err(e) = UuidBuilder::from_slice(uuid) {
        return Err(box_err!("invalid uuid {:?}: {:?}", uuid, e));
    }

    let cf_name = sst.get_cf_name();
    if cf_name != CF_DEFAULT && cf_name != CF_WRITE {
        return Err(box_err!("invalid cf name {}", cf_name));
    }

    let region_id = sst.get_region_id();
    if region_id != region.get_id() {
        return Err(Error::RegionNotFound(region_id));
    }

    let epoch = sst.get_region_epoch();
    let region_epoch = region.get_region_epoch();
    if epoch.get_conf_ver() != region_epoch.get_conf_ver()
        || epoch.get_version() != region_epoch.get_version()
    {
        let error = format!("{:?} != {:?}", epoch, region_epoch);
        return Err(Error::EpochNotMatch(error, vec![region.clone()]));
    }

    let range = sst.get_range();
    util::check_key_in_region(range.get_start(), region)?;
    util::check_key_in_region(range.get_end(), region)?;

    Ok(())
}

/// Updates the `state` with given `compact_index` and `compact_term`.
///
/// Remember the Raft log is not deleted here.
pub fn compact_raft_log(
    tag: &str,
    state: &mut RaftApplyState,
    compact_index: u64,
    compact_term: u64,
) -> Result<()> {
    debug!("{} compact log entries to prior to {}", tag, compact_index);

    if compact_index <= state.get_truncated_state().get_index() {
        return Err(box_err!("try to truncate compacted entries"));
    } else if compact_index > state.get_applied_index() {
        return Err(box_err!(
            "compact index {} > applied index {}",
            compact_index,
            state.get_applied_index()
        ));
    }

    // we don't actually delete the logs now, we add an async task to do it.

    state.mut_truncated_state().set_index(compact_index);
    state.mut_truncated_state().set_term(compact_term);

    Ok(())
}

pub struct Apply<E>
where
    E: KvEngine,
{
    pub peer_id: u64,
    pub region_id: u64,
    pub term: u64,
    pub entries: Vec<Entry>,
    pub last_committed_index: u64,
    pub committed_index: u64,
    pub committed_term: u64,
    pub cbs: Vec<Proposal<E>>,
}

#[derive(Default, Clone)]
pub struct Registration {
    pub id: u64,
    pub term: u64,
    pub apply_state: RaftApplyState,
    pub applied_index_term: u64,
    pub region: Region,
    pub pending_request_snapshot_count: Arc<AtomicUsize>,
    pub is_merging: bool,
}

impl Registration {
    pub fn new(peer: &Peer) -> Registration {
        Registration {
            id: peer.peer_id(),
            term: peer.term(),
            apply_state: peer.get_store().apply_state().clone(),
            applied_index_term: peer.get_store().applied_index_term(),
            region: peer.region().clone(),
            pending_request_snapshot_count: peer.pending_request_snapshot_count.clone(),
            is_merging: peer.pending_merge_state.is_some(),
        }
    }
}

pub struct Proposal<S>
where
    S: Snapshot,
{
<<<<<<< HEAD
    pub is_conf_change: bool,
    pub index: u64,
    pub term: u64,
    pub cb: Callback<E>,
    /// `renew_lease_time` contains the last time when a peer starts to renew lease.
    pub renew_lease_time: Option<Timespec>,
=======
    is_conf_change: bool,
    index: u64,
    term: u64,
    pub cb: Callback<S>,
}

impl<S> Proposal<S>
where
    S: Snapshot,
{
    pub fn new(is_conf_change: bool, index: u64, term: u64, cb: Callback<S>) -> Proposal<S> {
        Proposal {
            is_conf_change,
            index,
            term,
            cb,
        }
    }
}

pub struct RegionProposal<S>
where
    S: Snapshot,
{
    pub id: u64,
    pub region_id: u64,
    pub props: Vec<Proposal<S>>,
}

impl<S> RegionProposal<S>
where
    S: Snapshot,
{
    pub fn new(id: u64, region_id: u64, props: Vec<Proposal<S>>) -> RegionProposal<S> {
        RegionProposal {
            id,
            region_id,
            props,
        }
    }
>>>>>>> cee0f390
}

pub struct Destroy {
    region_id: u64,
    async_remove: bool,
}

/// A message that asks the delegate to apply to the given logs and then reply to
/// target mailbox.
#[derive(Default, Debug)]
pub struct CatchUpLogs {
    /// The target region to be notified when given logs are applied.
    pub target_region_id: u64,
    /// Merge request that contains logs to be applied.
    pub merge: CommitMergeRequest,
    /// A flag indicate that all source region's logs are applied.
    ///
    /// This is still necessary although we have a mailbox field already.
    /// Mailbox is used to notify target region, and trigger a round of polling.
    /// But due to the FIFO natural of channel, we need a flag to check if it's
    /// ready when polling.
    pub logs_up_to_date: Arc<AtomicU64>,
}

pub struct GenSnapTask {
    pub(crate) region_id: u64,
    commit_index: u64,
    snap_notifier: SyncSender<RaftSnapshot>,
}

impl GenSnapTask {
    pub fn new(
        region_id: u64,
        commit_index: u64,
        snap_notifier: SyncSender<RaftSnapshot>,
    ) -> GenSnapTask {
        GenSnapTask {
            region_id,
            commit_index,
            snap_notifier,
        }
    }

    pub fn commit_index(&self) -> u64 {
        self.commit_index
    }

    pub fn generate_and_schedule_snapshot<E>(
        self,
        kv_snap: E::Snapshot,
        last_applied_index_term: u64,
        last_applied_state: RaftApplyState,
        region_sched: &Scheduler<RegionTask<E::Snapshot>>,
    ) -> Result<()>
    where
        E: KvEngine,
    {
        let snapshot = RegionTask::Gen {
            region_id: self.region_id,
            notifier: self.snap_notifier,
            last_applied_index_term,
            last_applied_state,
            // This snapshot may be held for a long time, which may cause too many
            // open files in rocksdb.
            kv_snap,
        };
        box_try!(region_sched.schedule(snapshot));
        Ok(())
    }
}

impl Debug for GenSnapTask {
    fn fmt(&self, f: &mut fmt::Formatter<'_>) -> fmt::Result {
        f.debug_struct("GenSnapTask")
            .field("region_id", &self.region_id)
            .field("commit_index", &self.commit_index)
            .finish()
    }
}

static OBSERVE_ID_ALLOC: AtomicUsize = AtomicUsize::new(0);

/// A unique identifier for checking stale observed commands.
#[derive(Clone, Copy, Debug, Eq, PartialEq, Ord, PartialOrd, Hash)]
pub struct ObserveID(usize);

impl ObserveID {
    pub fn new() -> ObserveID {
        ObserveID(OBSERVE_ID_ALLOC.fetch_add(1, Ordering::SeqCst))
    }
}

struct ObserveCmd {
    id: ObserveID,
    enabled: Arc<AtomicBool>,
}

impl Debug for ObserveCmd {
    fn fmt(&self, f: &mut Formatter<'_>) -> fmt::Result {
        f.debug_struct("ObserveCmd").field("id", &self.id).finish()
    }
}

#[derive(Debug)]
pub enum ChangeCmd {
    RegisterObserver {
        observe_id: ObserveID,
        region_id: u64,
        enabled: Arc<AtomicBool>,
    },
    Snapshot {
        observe_id: ObserveID,
        region_id: u64,
    },
}

pub enum Msg<E>
where
    E: KvEngine,
{
    Apply {
        start: Instant,
        apply: Apply<E>,
    },
    Registration(Registration),
<<<<<<< HEAD
=======
    Proposal(RegionProposal<E::Snapshot>),
>>>>>>> cee0f390
    LogsUpToDate(CatchUpLogs),
    Noop,
    Destroy(Destroy),
    Snapshot(GenSnapTask),
    Change {
        cmd: ChangeCmd,
        region_epoch: RegionEpoch,
        cb: Callback<E::Snapshot>,
    },
    #[cfg(any(test, feature = "testexport"))]
    #[allow(clippy::type_complexity)]
    Validate(u64, Box<dyn FnOnce((&ApplyDelegate<E>, bool)) + Send>),
}

impl<E> Msg<E>
where
    E: KvEngine,
{
    pub fn apply(apply: Apply<E>) -> Msg<E> {
        Msg::Apply {
            start: Instant::now(),
            apply,
        }
    }

    pub fn register(peer: &Peer) -> Msg<E> {
        Msg::Registration(Registration::new(peer))
    }

    pub fn destroy(region_id: u64, async_remove: bool) -> Msg<E> {
        Msg::Destroy(Destroy {
            region_id,
            async_remove,
        })
    }
}

impl<E> Debug for Msg<E>
where
    E: KvEngine,
{
    fn fmt(&self, f: &mut Formatter<'_>) -> fmt::Result {
        match self {
            Msg::Apply { apply, .. } => write!(f, "[region {}] async apply", apply.region_id),
            Msg::Registration(ref r) => {
                write!(f, "[region {}] Reg {:?}", r.region.get_id(), r.apply_state)
            }
            Msg::LogsUpToDate(_) => write!(f, "logs are updated"),
            Msg::Noop => write!(f, "noop"),
            Msg::Destroy(ref d) => write!(f, "[region {}] destroy", d.region_id),
            Msg::Snapshot(GenSnapTask { region_id, .. }) => {
                write!(f, "[region {}] requests a snapshot", region_id)
            }
            Msg::Change {
                cmd: ChangeCmd::RegisterObserver { region_id, .. },
                ..
            } => write!(f, "[region {}] registers cmd observer", region_id),
            Msg::Change {
                cmd: ChangeCmd::Snapshot { region_id, .. },
                ..
            } => write!(f, "[region {}] cmd snapshot", region_id),
            #[cfg(any(test, feature = "testexport"))]
            Msg::Validate(region_id, _) => write!(f, "[region {}] validate", region_id),
        }
    }
}

#[derive(Default, Clone, Debug, PartialEq)]
pub struct ApplyMetrics {
    /// an inaccurate difference in region size since last reset.
    pub size_diff_hint: i64,
    /// delete keys' count since last reset.
    pub delete_keys_hint: u64,

    pub written_bytes: u64,
    pub written_keys: u64,
    pub lock_cf_written_bytes: u64,
}

#[derive(Debug)]
pub struct ApplyRes<E>
where
    E: KvEngine,
{
    pub region_id: u64,
    pub apply_state: RaftApplyState,
    pub applied_index_term: u64,
    pub exec_res: VecDeque<ExecResult<E::Snapshot>>,
    pub metrics: ApplyMetrics,
}

#[derive(Debug)]
pub enum TaskRes<E>
where
    E: KvEngine,
{
    Apply(ApplyRes<E>),
    Destroy {
        // ID of region that has been destroyed.
        region_id: u64,
        // ID of peer that has been destroyed.
        peer_id: u64,
    },
}

pub struct ApplyFsm<E>
where
    E: KvEngine,
{
    delegate: ApplyDelegate<E>,
    receiver: Receiver<Msg<E>>,
    mailbox: Option<BasicMailbox<ApplyFsm<E>>>,
}

impl<E> ApplyFsm<E>
where
    E: KvEngine,
{
    fn from_peer(peer: &Peer) -> (LooseBoundedSender<Msg<E>>, Box<ApplyFsm<E>>) {
        let reg = Registration::new(peer);
        ApplyFsm::from_registration(reg)
    }

    fn from_registration(reg: Registration) -> (LooseBoundedSender<Msg<E>>, Box<ApplyFsm<E>>) {
        let (tx, rx) = loose_bounded(usize::MAX);
        let delegate = ApplyDelegate::from_registration(reg);
        (
            tx,
            Box::new(ApplyFsm {
                delegate,
                receiver: rx,
                mailbox: None,
            }),
        )
    }

    /// Handles peer registration. When a peer is created, it will register an apply delegate.
    fn handle_registration(&mut self, reg: Registration) {
        info!(
            "re-register to apply delegates";
            "region_id" => self.delegate.region_id(),
            "peer_id" => self.delegate.id(),
            "term" => reg.term
        );
        assert_eq!(self.delegate.id, reg.id);
        self.delegate.term = reg.term;
        self.delegate.clear_all_commands_as_stale();
        self.delegate = ApplyDelegate::from_registration(reg);
    }

    /// Handles apply tasks, and uses the apply delegate to handle the committed entries.
    fn handle_apply<W: WriteBatch + WriteBatchVecExt<E>>(
        &mut self,
        apply_ctx: &mut ApplyContext<E, W>,
        apply: Apply<E>,
    ) {
        if apply_ctx.timer.is_none() {
            apply_ctx.timer = Some(Instant::now_coarse());
        }

        fail_point!("on_handle_apply_1003", self.delegate.id() == 1003, |_| {});
        fail_point!("on_handle_apply_2", self.delegate.id() == 2, |_| {});
        fail_point!("on_handle_apply", |_| {});

        if apply.entries.is_empty() || self.delegate.pending_remove || self.delegate.stopped {
            return;
        }

        self.delegate.metrics = ApplyMetrics::default();
        self.delegate.term = apply.term;
        let prev_state = (
            self.delegate.apply_state.get_last_commit_index(),
            self.delegate.apply_state.get_commit_index(),
            self.delegate.apply_state.get_commit_term(),
        );
        let cur_state = (
            apply.last_committed_index,
            apply.committed_index,
            apply.committed_term,
        );
        if prev_state.0 > cur_state.0 || prev_state.1 > cur_state.1 || prev_state.2 > cur_state.2 {
            panic!(
                "{} commit state jump backward {:?} -> {:?}",
                self.delegate.tag, prev_state, cur_state
            );
        }
        // The apply state may not be written to disk if entries is empty,
        // which seems OK.
        self.delegate.apply_state.set_last_commit_index(cur_state.0);
        self.delegate.apply_state.set_commit_index(cur_state.1);
        self.delegate.apply_state.set_commit_term(cur_state.2);

        self.append_proposal(apply.cbs);
        self.delegate
            .handle_raft_committed_entries(apply_ctx, apply.entries);
        if self.delegate.yield_state.is_some() {
            return;
        }
    }

    /// Handles proposals, and appends the commands to the apply delegate.
<<<<<<< HEAD
    fn append_proposal(&mut self, props: Vec<Proposal<E>>) {
=======
    fn handle_proposal(&mut self, region_proposal: RegionProposal<E::Snapshot>) {
>>>>>>> cee0f390
        let (region_id, peer_id) = (self.delegate.region_id(), self.delegate.id());
        let propose_num = props.len();
        if self.delegate.stopped {
<<<<<<< HEAD
            for p in props {
                let cmd = PendingCmd::new(p.index, p.term, p.cb);
=======
            for p in region_proposal.props {
                let cmd = PendingCmd::<E::Snapshot>::new(p.index, p.term, p.cb);
>>>>>>> cee0f390
                notify_stale_command(region_id, peer_id, self.delegate.term, cmd);
            }
            return;
        }
        for p in props {
            let cmd = PendingCmd::new(p.index, p.term, p.cb);
            if p.is_conf_change {
                if let Some(cmd) = self.delegate.pending_cmds.take_conf_change() {
                    // if it loses leadership before conf change is replicated, there may be
                    // a stale pending conf change before next conf change is applied. If it
                    // becomes leader again with the stale pending conf change, will enter
                    // this block, so we notify leadership may have been changed.
                    notify_stale_command(region_id, peer_id, self.delegate.term, cmd);
                }
                self.delegate.pending_cmds.set_conf_change(cmd);
            } else {
                self.delegate.pending_cmds.append_normal(cmd);
            }
        }
        // TODO: observe it in batch.
        APPLY_PROPOSAL.observe(propose_num as f64);
    }

    fn destroy<W: WriteBatch + WriteBatchVecExt<E>>(&mut self, ctx: &mut ApplyContext<E, W>) {
        let region_id = self.delegate.region_id();
        if ctx.apply_res.iter().any(|res| res.region_id == region_id) {
            // Flush before destroying to avoid reordering messages.
            ctx.flush();
        }
        fail_point!(
            "before_peer_destroy_1003",
            self.delegate.id() == 1003,
            |_| {}
        );
        info!(
            "remove delegate from apply delegates";
            "region_id" => self.delegate.region_id(),
            "peer_id" => self.delegate.id(),
        );
        self.delegate.destroy(ctx);
    }

    /// Handles peer destroy. When a peer is destroyed, the corresponding apply delegate should be removed too.
    fn handle_destroy<W: WriteBatch + WriteBatchVecExt<E>>(
        &mut self,
        ctx: &mut ApplyContext<E, W>,
        d: Destroy,
    ) {
        assert_eq!(d.region_id, self.delegate.region_id());
        if !self.delegate.stopped {
            self.destroy(ctx);
            if d.async_remove {
                ctx.notifier.notify(
                    self.delegate.region_id(),
                    PeerMsg::ApplyRes {
                        res: TaskRes::Destroy {
                            region_id: self.delegate.region_id(),
                            peer_id: self.delegate.id,
                        },
                    },
                );
            }
        }
    }

    fn resume_pending<W: WriteBatch + WriteBatchVecExt<E>>(
        &mut self,
        ctx: &mut ApplyContext<E, W>,
    ) {
        if let Some(ref state) = self.delegate.wait_merge_state {
            let source_region_id = state.logs_up_to_date.load(Ordering::SeqCst);
            if source_region_id == 0 {
                return;
            }
            self.delegate.ready_source_region_id = source_region_id;
        }
        self.delegate.wait_merge_state = None;

        let mut state = self.delegate.yield_state.take().unwrap();

        if ctx.timer.is_none() {
            ctx.timer = Some(Instant::now_coarse());
        }
        if !state.pending_entries.is_empty() {
            self.delegate
                .handle_raft_committed_entries(ctx, state.pending_entries);
            if let Some(ref mut s) = self.delegate.yield_state {
                // So the delegate is expected to yield the CPU.
                // It can either be executing another `CommitMerge` in pending_msgs
                // or has been written too much data.
                s.pending_msgs = state.pending_msgs;
                return;
            }
        }

        if !state.pending_msgs.is_empty() {
            self.handle_tasks(ctx, &mut state.pending_msgs);
        }
    }

    fn logs_up_to_date_for_merge<W: WriteBatch + WriteBatchVecExt<E>>(
        &mut self,
        ctx: &mut ApplyContext<E, W>,
        catch_up_logs: CatchUpLogs,
    ) {
        fail_point!("after_handle_catch_up_logs_for_merge");
        fail_point!(
            "after_handle_catch_up_logs_for_merge_1003",
            self.delegate.id() == 1003,
            |_| {}
        );

        let region_id = self.delegate.region_id();
        info!(
            "source logs are all applied now";
            "region_id" => region_id,
            "peer_id" => self.delegate.id(),
        );
        // The source peer fsm will be destroyed when the target peer executes `on_ready_commit_merge`
        // and sends `merge result` to the source peer fsm.
        self.destroy(ctx);
        catch_up_logs
            .logs_up_to_date
            .store(region_id, Ordering::SeqCst);
        // To trigger the target apply fsm
        if let Some(mailbox) = ctx.router.mailbox(catch_up_logs.target_region_id) {
            let _ = mailbox.force_send(Msg::Noop);
        } else {
            error!(
                "failed to get mailbox, are we shutting down?";
                "region_id" => region_id,
                "peer_id" => self.delegate.id(),
            );
        }
    }

    #[allow(unused_mut)]
    fn handle_snapshot<W: WriteBatch + WriteBatchVecExt<E>>(
        &mut self,
        apply_ctx: &mut ApplyContext<E, W>,
        snap_task: GenSnapTask,
    ) {
        if self.delegate.pending_remove || self.delegate.stopped {
            return;
        }
        let applied_index = self.delegate.apply_state.get_applied_index();
        assert!(snap_task.commit_index() <= applied_index);
        let mut need_sync = apply_ctx
            .apply_res
            .iter()
            .any(|res| res.region_id == self.delegate.region_id())
            && self.delegate.last_sync_apply_index != applied_index;
        (|| fail_point!("apply_on_handle_snapshot_sync", |_| { need_sync = true }))();
        if need_sync {
            if apply_ctx.timer.is_none() {
                apply_ctx.timer = Some(Instant::now_coarse());
            }
            apply_ctx.prepare_write_batch();
            self.delegate.write_apply_state(apply_ctx.kv_wb_mut());
            fail_point!(
                "apply_on_handle_snapshot_1_1",
                self.delegate.id == 1 && self.delegate.region_id() == 1,
                |_| unimplemented!()
            );

            apply_ctx.flush();
            // For now, it's more like last_flush_apply_index.
            // TODO: Update it only when `flush()` returns true.
            self.delegate.last_sync_apply_index = applied_index;
        }

        if let Err(e) = snap_task.generate_and_schedule_snapshot::<E>(
            apply_ctx.engine.snapshot(),
            self.delegate.applied_index_term,
            self.delegate.apply_state.clone(),
            &apply_ctx.region_scheduler,
        ) {
            error!(
                "schedule snapshot failed";
                "error" => ?e,
                "region_id" => self.delegate.region_id(),
                "peer_id" => self.delegate.id()
            );
        }
        self.delegate
            .pending_request_snapshot_count
            .fetch_sub(1, Ordering::SeqCst);
        fail_point!(
            "apply_on_handle_snapshot_finish_1_1",
            self.delegate.id == 1 && self.delegate.region_id() == 1,
            |_| unimplemented!()
        );
    }

    fn handle_change<W: WriteBatch + WriteBatchVecExt<E>>(
        &mut self,
        apply_ctx: &mut ApplyContext<E, W>,
        cmd: ChangeCmd,
        region_epoch: RegionEpoch,
        cb: Callback<E::Snapshot>,
    ) {
        let (observe_id, region_id, enabled) = match cmd {
            ChangeCmd::RegisterObserver {
                observe_id,
                region_id,
                enabled,
            } => (observe_id, region_id, Some(enabled)),
            ChangeCmd::Snapshot {
                observe_id,
                region_id,
            } => (observe_id, region_id, None),
        };
        if let Some(observe_cmd) = self.delegate.observe_cmd.as_mut() {
            if observe_cmd.id > observe_id {
                notify_stale_req(self.delegate.term, cb);
                return;
            }
        }

        assert_eq!(self.delegate.region_id(), region_id);
        let resp = match compare_region_epoch(
            &region_epoch,
            &self.delegate.region,
            false, /* check_conf_ver */
            true,  /* check_ver */
            true,  /* include_region */
        ) {
            Ok(()) => {
                // Commit the writebatch for ensuring the following snapshot can get all previous writes.
                if apply_ctx.kv_wb.is_some() && apply_ctx.kv_wb().count() > 0 {
                    apply_ctx.commit(&mut self.delegate);
                }
                ReadResponse {
                    response: Default::default(),
                    snapshot: Some(RegionSnapshot::<E::Snapshot>::from_snapshot(
                        apply_ctx.engine.snapshot().into_sync(),
                        self.delegate.region.clone(),
                    )),
                }
            }
            Err(e) => {
                // Return error if epoch not match
                cb.invoke_read(ReadResponse {
                    response: cmd_resp::new_error(e),
                    snapshot: None,
                });
                return;
            }
        };
        if let Some(enabled) = enabled {
            assert!(
                !self
                    .delegate
                    .observe_cmd
                    .as_ref()
                    .map_or(false, |o| o.enabled.load(Ordering::SeqCst)),
                "{} observer already exists {:?} {:?}",
                self.delegate.tag,
                self.delegate.observe_cmd,
                observe_id
            );
            // TODO(cdc): take observe_cmd when enabled is false.
            self.delegate.observe_cmd = Some(ObserveCmd {
                id: observe_id,
                enabled,
            });
        }

        cb.invoke_read(resp);
    }

    fn handle_tasks<W: WriteBatch + WriteBatchVecExt<E>>(
        &mut self,
        apply_ctx: &mut ApplyContext<E, W>,
        msgs: &mut Vec<Msg<E>>,
    ) {
        let mut channel_timer = None;
        let mut drainer = msgs.drain(..);
        loop {
            match drainer.next() {
                Some(Msg::Apply { start, apply }) => {
                    if channel_timer.is_none() {
                        channel_timer = Some(start);
                    }
                    self.handle_apply(apply_ctx, apply);
                    if let Some(ref mut state) = self.delegate.yield_state {
                        state.pending_msgs = drainer.collect();
                        break;
                    }
                }
                Some(Msg::Registration(reg)) => self.handle_registration(reg),
                Some(Msg::Destroy(d)) => self.handle_destroy(apply_ctx, d),
                Some(Msg::LogsUpToDate(cul)) => self.logs_up_to_date_for_merge(apply_ctx, cul),
                Some(Msg::Noop) => {}
                Some(Msg::Snapshot(snap_task)) => self.handle_snapshot(apply_ctx, snap_task),
                Some(Msg::Change {
                    cmd,
                    region_epoch,
                    cb,
                }) => self.handle_change(apply_ctx, cmd, region_epoch, cb),
                #[cfg(any(test, feature = "testexport"))]
                Some(Msg::Validate(_, f)) => f((&self.delegate, apply_ctx.enable_sync_log)),
                None => break,
            }
        }
        if let Some(timer) = channel_timer {
            let elapsed = duration_to_sec(timer.elapsed());
            APPLY_TASK_WAIT_TIME_HISTOGRAM.observe(elapsed);
        }
    }
}

impl<E> Fsm for ApplyFsm<E>
where
    E: KvEngine,
{
    type Message = Msg<E>;

    #[inline]
    fn is_stopped(&self) -> bool {
        self.delegate.stopped
    }

    #[inline]
    fn set_mailbox(&mut self, mailbox: Cow<'_, BasicMailbox<Self>>)
    where
        Self: Sized,
    {
        self.mailbox = Some(mailbox.into_owned());
    }

    #[inline]
    fn take_mailbox(&mut self) -> Option<BasicMailbox<Self>>
    where
        Self: Sized,
    {
        self.mailbox.take()
    }
}

impl<E> Drop for ApplyFsm<E>
where
    E: KvEngine,
{
    fn drop(&mut self) {
        self.delegate.clear_all_commands_as_stale();
    }
}

pub struct ControlMsg;

pub struct ControlFsm;

impl Fsm for ControlFsm {
    type Message = ControlMsg;

    #[inline]
    fn is_stopped(&self) -> bool {
        true
    }
}

pub struct ApplyPoller<E, W>
where
    E: KvEngine,
    W: WriteBatch + WriteBatchVecExt<E>,
{
    msg_buf: Vec<Msg<E>>,
    apply_ctx: ApplyContext<E, W>,
    messages_per_tick: usize,
    cfg_tracker: Tracker<Config>,
}

impl<E, W> PollHandler<ApplyFsm<E>, ControlFsm> for ApplyPoller<E, W>
where
    E: KvEngine,
    W: WriteBatch + WriteBatchVecExt<E>,
{
    fn begin(&mut self, _batch_size: usize) {
        if let Some(incoming) = self.cfg_tracker.any_new() {
            match Ord::cmp(&incoming.messages_per_tick, &self.messages_per_tick) {
                CmpOrdering::Greater => {
                    self.msg_buf.reserve(incoming.messages_per_tick);
                    self.messages_per_tick = incoming.messages_per_tick;
                }
                CmpOrdering::Less => {
                    self.msg_buf.shrink_to(incoming.messages_per_tick);
                    self.messages_per_tick = incoming.messages_per_tick;
                }
                _ => {}
            }
            self.apply_ctx.enable_sync_log = incoming.sync_log;
        }
        self.apply_ctx.perf_context_statistics.start();
    }

    /// There is no control fsm in apply poller.
    fn handle_control(&mut self, _: &mut ControlFsm) -> Option<usize> {
        unimplemented!()
    }

    fn handle_normal(&mut self, normal: &mut ApplyFsm<E>) -> Option<usize> {
        let mut expected_msg_count = None;
        normal.delegate.written = false;
        if normal.delegate.yield_state.is_some() {
            if normal.delegate.wait_merge_state.is_some() {
                // We need to query the length first, otherwise there is a race
                // condition that new messages are queued after resuming and before
                // query the length.
                expected_msg_count = Some(normal.receiver.len());
            }
            normal.resume_pending(&mut self.apply_ctx);
            if normal.delegate.wait_merge_state.is_some() {
                // Yield due to applying CommitMerge, this fsm can be released if its
                // channel msg count equals to expected_msg_count because it will receive
                // a new message if its source region has applied all needed logs.
                return expected_msg_count;
            } else if normal.delegate.yield_state.is_some() {
                // Yield due to other reasons, this fsm must not be released because
                // it's possible that no new message will be sent to itself.
                // The remaining messages will be handled in next rounds.
                return None;
            }
            expected_msg_count = None;
        }
        while self.msg_buf.len() < self.messages_per_tick {
            match normal.receiver.try_recv() {
                Ok(msg) => self.msg_buf.push(msg),
                Err(TryRecvError::Empty) => {
                    expected_msg_count = Some(0);
                    break;
                }
                Err(TryRecvError::Disconnected) => {
                    normal.delegate.stopped = true;
                    expected_msg_count = Some(0);
                    break;
                }
            }
        }
        normal.handle_tasks(&mut self.apply_ctx, &mut self.msg_buf);
        if normal.delegate.wait_merge_state.is_some() {
            // Check it again immediately as catching up logs can be very fast.
            expected_msg_count = Some(0);
        } else if normal.delegate.yield_state.is_some() {
            // Let it continue to run next time.
            expected_msg_count = None;
        }
        expected_msg_count
    }

    fn end(&mut self, fsms: &mut [Box<ApplyFsm<E>>]) {
        let is_synced = self.apply_ctx.flush();
        if is_synced {
            for fsm in fsms {
                fsm.delegate.last_sync_apply_index = fsm.delegate.apply_state.get_applied_index();
            }
        }
    }
}

pub struct Builder<W: WriteBatch + WriteBatchVecExt<RocksEngine>> {
    tag: String,
    cfg: Arc<VersionTrack<Config>>,
    coprocessor_host: CoprocessorHost<RocksEngine>,
    importer: Arc<SSTImporter>,
    region_scheduler: Scheduler<RegionTask<RocksSnapshot>>,
    engine: RocksEngine,
    sender: Notifier<RocksEngine>,
    router: ApplyRouter,
    _phantom: PhantomData<W>,
}

impl<W: WriteBatch + WriteBatchVecExt<RocksEngine>> Builder<W> {
    pub fn new<T, C>(
        builder: &RaftPollerBuilder<T, C>,
        sender: Notifier<RocksEngine>,
        router: ApplyRouter,
    ) -> Builder<W> {
        Builder::<W> {
            tag: format!("[store {}]", builder.store.get_id()),
            cfg: builder.cfg.clone(),
            coprocessor_host: builder.coprocessor_host.clone(),
            importer: builder.importer.clone(),
            region_scheduler: builder.region_scheduler.clone(),
            engine: builder.engines.kv.clone(),
            _phantom: PhantomData,
            sender,
            router,
        }
    }
}

impl<W: WriteBatch + WriteBatchVecExt<RocksEngine>>
    HandlerBuilder<ApplyFsm<RocksEngine>, ControlFsm> for Builder<W>
{
    type Handler = ApplyPoller<RocksEngine, W>;

    fn build(&mut self) -> ApplyPoller<RocksEngine, W> {
        let cfg = self.cfg.value();
        ApplyPoller::<RocksEngine, W> {
            msg_buf: Vec::with_capacity(cfg.messages_per_tick),
            apply_ctx: ApplyContext::new(
                self.tag.clone(),
                self.coprocessor_host.clone(),
                self.importer.clone(),
                self.region_scheduler.clone(),
                self.engine.clone(),
                self.router.clone(),
                self.sender.clone(),
                &cfg,
            ),
            messages_per_tick: cfg.messages_per_tick,
            cfg_tracker: self.cfg.clone().tracker(self.tag.clone()),
        }
    }
}

#[derive(Clone)]
pub struct ApplyRouter {
    pub router: BatchRouter<ApplyFsm<RocksEngine>, ControlFsm>,
}

impl Deref for ApplyRouter {
    type Target = BatchRouter<ApplyFsm<RocksEngine>, ControlFsm>;

    fn deref(&self) -> &BatchRouter<ApplyFsm<RocksEngine>, ControlFsm> {
        &self.router
    }
}

impl DerefMut for ApplyRouter {
    fn deref_mut(&mut self) -> &mut BatchRouter<ApplyFsm<RocksEngine>, ControlFsm> {
        &mut self.router
    }
}

impl ApplyRouter {
    pub fn schedule_task(&self, region_id: u64, msg: Msg<RocksEngine>) {
        let reg = match self.try_send(region_id, msg) {
            Either::Left(Ok(())) => return,
            Either::Left(Err(TrySendError::Disconnected(msg))) | Either::Right(msg) => match msg {
                Msg::Registration(reg) => reg,
                Msg::Apply { apply, .. } => {
                    info!(
                        "target region is not found, drop proposals";
                        "region_id" => region_id
                    );
<<<<<<< HEAD
                    for p in apply.cbs {
                        let cmd = PendingCmd::new(p.index, p.term, p.cb);
                        notify_region_removed(apply.region_id, apply.peer_id, cmd);
=======
                    for p in props.props {
                        let cmd = PendingCmd::<RocksSnapshot>::new(p.index, p.term, p.cb);
                        notify_region_removed(props.region_id, props.id, cmd);
>>>>>>> cee0f390
                    }
                    return;
                }
                Msg::Destroy(_) | Msg::Noop => {
                    info!(
                        "target region is not found, drop messages";
                        "region_id" => region_id
                    );
                    return;
                }
                Msg::Snapshot(_) => {
                    warn!(
                        "region is removed before taking snapshot, are we shutting down?";
                        "region_id" => region_id
                    );
                    return;
                }
                Msg::LogsUpToDate(cul) => {
                    warn!(
                        "region is removed before merged, are we shutting down?";
                        "region_id" => region_id,
                        "merge" => ?cul.merge,
                    );
                    return;
                }
                Msg::Change {
                    cmd: ChangeCmd::RegisterObserver { region_id, .. },
                    cb,
                    ..
                }
                | Msg::Change {
                    cmd: ChangeCmd::Snapshot { region_id, .. },
                    cb,
                    ..
                } => {
                    warn!("target region is not found";
                            "region_id" => region_id);
                    let resp = ReadResponse {
                        response: cmd_resp::new_error(Error::RegionNotFound(region_id)),
                        snapshot: None,
                    };
                    cb.invoke_read(resp);
                    return;
                }
                #[cfg(any(test, feature = "testexport"))]
                Msg::Validate(_, _) => return,
            },
            Either::Left(Err(TrySendError::Full(_))) => unreachable!(),
        };

        // Messages in one region are sent in sequence, so there is no race here.
        // However, this can't be handled inside control fsm, as messages can be
        // queued inside both queue of control fsm and normal fsm, which can reorder
        // messages.
        let (sender, apply_fsm) = ApplyFsm::from_registration(reg);
        let mailbox = BasicMailbox::new(sender, apply_fsm);
        self.register(region_id, mailbox);
    }
}

pub struct ApplyBatchSystem {
    system: BatchSystem<ApplyFsm<RocksEngine>, ControlFsm>,
}

impl Deref for ApplyBatchSystem {
    type Target = BatchSystem<ApplyFsm<RocksEngine>, ControlFsm>;

    fn deref(&self) -> &BatchSystem<ApplyFsm<RocksEngine>, ControlFsm> {
        &self.system
    }
}

impl DerefMut for ApplyBatchSystem {
    fn deref_mut(&mut self) -> &mut BatchSystem<ApplyFsm<RocksEngine>, ControlFsm> {
        &mut self.system
    }
}

impl ApplyBatchSystem {
    pub fn schedule_all<'a>(&self, peers: impl Iterator<Item = &'a Peer>) {
        let mut mailboxes = Vec::with_capacity(peers.size_hint().0);
        for peer in peers {
            let (tx, fsm) = ApplyFsm::from_peer(peer);
            mailboxes.push((peer.region().get_id(), BasicMailbox::new(tx, fsm)));
        }
        self.router().register_all(mailboxes);
    }
}

pub fn create_apply_batch_system(cfg: &Config) -> (ApplyRouter, ApplyBatchSystem) {
    let (tx, _) = loose_bounded(usize::MAX);
    let (router, system) = batch_system::create_system(
        cfg.apply_pool_size,
        cfg.apply_max_batch_size,
        tx,
        Box::new(ControlFsm),
    );
    (ApplyRouter { router }, ApplyBatchSystem { system })
}

#[cfg(test)]
mod tests {
    use std::cell::RefCell;
    use std::rc::Rc;
    use std::sync::atomic::*;
    use std::sync::*;
    use std::time::*;

    use crate::coprocessor::*;
    use crate::store::msg::WriteResponse;
    use crate::store::peer_storage::RAFT_INIT_LOG_INDEX;
    use crate::store::util::{new_learner_peer, new_peer};
    use engine_rocks::{
        util::new_engine, RocksEngine, RocksSnapshot, RocksWriteBatch, WRITE_BATCH_MAX_KEYS,
    };
    use engine_traits::{Peekable as PeekableTrait, WriteBatchExt};
    use kvproto::metapb::{self, RegionEpoch};
    use kvproto::raft_cmdpb::*;
    use protobuf::Message;
    use tempfile::{Builder, TempDir};
    use uuid::Uuid;

    use crate::store::{Config, RegionTask};
    use test_sst_importer::*;
    use tikv_util::config::VersionTrack;
    use tikv_util::worker::dummy_scheduler;

    use super::*;

    pub fn create_tmp_engine(path: &str) -> (TempDir, RocksEngine) {
        let path = Builder::new().prefix(path).tempdir().unwrap();
        let engine = new_engine(
            path.path().join("db").to_str().unwrap(),
            None,
            ALL_CFS,
            None,
        )
        .unwrap();
        (path, engine)
    }

    pub fn create_tmp_importer(path: &str) -> (TempDir, Arc<SSTImporter>) {
        let dir = Builder::new().prefix(path).tempdir().unwrap();
        let importer = Arc::new(SSTImporter::new(dir.path(), None).unwrap());
        (dir, importer)
    }

    pub fn new_entry(term: u64, index: u64, set_data: bool) -> Entry {
        let mut e = Entry::default();
        e.set_index(index);
        e.set_term(term);
        if set_data {
            let mut cmd = Request::default();
            cmd.set_cmd_type(CmdType::Put);
            cmd.mut_put().set_key(b"key".to_vec());
            cmd.mut_put().set_value(b"value".to_vec());
            let mut req = RaftCmdRequest::default();
            req.mut_requests().push(cmd);
            e.set_data(req.write_to_bytes().unwrap())
        }
        e
    }

    #[test]
    fn test_should_sync_log() {
        // Admin command
        let mut req = RaftCmdRequest::default();
        req.mut_admin_request()
            .set_cmd_type(AdminCmdType::ComputeHash);
        assert_eq!(should_sync_log(&req), true);

        // IngestSst command
        let mut req = Request::default();
        req.set_cmd_type(CmdType::IngestSst);
        req.set_ingest_sst(IngestSstRequest::default());
        let mut cmd = RaftCmdRequest::default();
        cmd.mut_requests().push(req);
        assert_eq!(should_write_to_engine(&cmd), true);
        assert_eq!(should_sync_log(&cmd), true);

        // Normal command
        let req = RaftCmdRequest::default();
        assert_eq!(should_sync_log(&req), false);
    }

    #[test]
    fn test_should_write_to_engine() {
        // ComputeHash command
        let mut req = RaftCmdRequest::default();
        req.mut_admin_request()
            .set_cmd_type(AdminCmdType::ComputeHash);
        assert_eq!(should_write_to_engine(&req), true);

        // IngestSst command
        let mut req = Request::default();
        req.set_cmd_type(CmdType::IngestSst);
        req.set_ingest_sst(IngestSstRequest::default());
        let mut cmd = RaftCmdRequest::default();
        cmd.mut_requests().push(req);
        assert_eq!(should_write_to_engine(&cmd), true);
    }

    fn validate<F>(router: &ApplyRouter, region_id: u64, validate: F)
    where
        F: FnOnce(&ApplyDelegate<RocksEngine>) + Send + 'static,
    {
        let (validate_tx, validate_rx) = mpsc::channel();
        router.schedule_task(
            region_id,
            Msg::Validate(
                region_id,
                Box::new(move |(delegate, _): (&ApplyDelegate<RocksEngine>, _)| {
                    validate(delegate);
                    validate_tx.send(()).unwrap();
                }),
            ),
        );
        validate_rx.recv_timeout(Duration::from_secs(3)).unwrap();
    }

    // Make sure msgs are handled in the same batch.
    fn batch_messages(router: &ApplyRouter, region_id: u64, msgs: Vec<Msg<RocksEngine>>) {
        let (notify1, wait1) = mpsc::channel();
        let (notify2, wait2) = mpsc::channel();
        router.schedule_task(
            region_id,
            Msg::Validate(
                region_id,
                Box::new(move |_| {
                    notify1.send(()).unwrap();
                    wait2.recv().unwrap();
                }),
            ),
        );
        wait1.recv().unwrap();

        for msg in msgs {
            router.schedule_task(region_id, msg);
        }

        notify2.send(()).unwrap();
    }

    fn fetch_apply_res(
        receiver: &::std::sync::mpsc::Receiver<PeerMsg<RocksEngine>>,
    ) -> ApplyRes<RocksEngine> {
        match receiver.recv_timeout(Duration::from_secs(3)) {
            Ok(PeerMsg::ApplyRes { res, .. }) => match res {
                TaskRes::Apply(res) => res,
                e => panic!("unexpected res {:?}", e),
            },
            e => panic!("unexpected res {:?}", e),
        }
    }

    fn proposal<E: KvEngine>(
        is_conf_change: bool,
        index: u64,
        term: u64,
        cb: Callback<E>,
    ) -> Proposal<E> {
        Proposal {
            is_conf_change,
            index,
            term,
            cb,
            renew_lease_time: None,
        }
    }

    fn apply<E: KvEngine>(
        peer_id: u64,
        region_id: u64,
        term: u64,
        entries: Vec<Entry>,
        last_committed_index: u64,
        committed_term: u64,
        committed_index: u64,
        cbs: Vec<Proposal<E>>,
    ) -> Apply<E> {
        Apply {
            peer_id,
            region_id,
            term,
            entries,
            last_committed_index,
            committed_index,
            committed_term,
            cbs,
        }
    }

    #[test]
    fn test_basic_flow() {
        let (tx, rx) = mpsc::channel();
        let sender = Notifier::Sender(tx);
        let (_tmp, engine) = create_tmp_engine("apply-basic");
        let (_dir, importer) = create_tmp_importer("apply-basic");
        let (region_scheduler, snapshot_rx) = dummy_scheduler();
        let cfg = Arc::new(VersionTrack::new(Config::default()));
        let (router, mut system) = create_apply_batch_system(&cfg.value());
        let builder = super::Builder::<RocksWriteBatch> {
            tag: "test-store".to_owned(),
            cfg,
            coprocessor_host: CoprocessorHost::<RocksEngine>::default(),
            importer,
            region_scheduler,
            sender,
            _phantom: PhantomData,
            engine,
            router: router.clone(),
        };
        system.spawn("test-basic".to_owned(), builder);

        let mut reg = Registration::default();
        reg.id = 1;
        reg.region.set_id(2);
        reg.apply_state.set_applied_index(3);
        reg.term = 4;
        reg.applied_index_term = 5;
        router.schedule_task(2, Msg::Registration(reg.clone()));
        validate(&router, 2, move |delegate| {
            assert_eq!(delegate.id, 1);
            assert_eq!(delegate.tag, "[region 2] 1");
            assert_eq!(delegate.region, reg.region);
            assert!(!delegate.pending_remove);
            assert_eq!(delegate.apply_state, reg.apply_state);
            assert_eq!(delegate.term, reg.term);
            assert_eq!(delegate.applied_index_term, reg.applied_index_term);
        });

        let (resp_tx, resp_rx) = mpsc::channel();
        let p = proposal(
            false,
            1,
            0,
            Callback::Write(Box::new(move |resp: WriteResponse| {
                resp_tx.send(resp.response).unwrap();
            })),
        );
        router.schedule_task(
            1,
            Msg::apply(apply(
                1,
                1,
                0,
                vec![new_entry(0, 1, true)],
                1,
                0,
                1,
                vec![p],
            )),
        );
        // unregistered region should be ignored and notify failed.
        let resp = resp_rx.recv_timeout(Duration::from_secs(3)).unwrap();
        assert!(resp.get_header().get_error().has_region_not_found());
        assert!(rx.try_recv().is_err());

        let (cc_tx, cc_rx) = mpsc::channel();
        let pops = vec![
            proposal(
                false,
                4,
                4,
                Callback::Write(Box::new(move |write: WriteResponse| {
                    cc_tx.send(write.response).unwrap();
                })),
            ),
            proposal(false, 4, 5, Callback::None),
        ];
        router.schedule_task(
            2,
            Msg::apply(apply(1, 2, 11, vec![new_entry(5, 4, true)], 3, 5, 4, pops)),
        );
        // proposal with not commit entry should be ignore
        validate(&router, 2, move |delegate| {
            assert_eq!(delegate.term, 11);
        });
        let cc_resp = cc_rx.try_recv().unwrap();
        assert!(cc_resp.get_header().get_error().has_stale_command());
        assert!(rx.recv_timeout(Duration::from_secs(3)).is_ok());

        // Make sure Apply and Snapshot are in the same batch.
        let (snap_tx, _) = mpsc::sync_channel(0);
        batch_messages(
            &router,
            2,
            vec![
                Msg::apply(apply(
                    1,
                    2,
                    11,
                    vec![new_entry(5, 5, false)],
                    5,
                    5,
                    5,
                    vec![],
                )),
                Msg::Snapshot(GenSnapTask::new(2, 0, snap_tx)),
            ],
        );
        let apply_res = match rx.recv_timeout(Duration::from_secs(3)) {
            Ok(PeerMsg::ApplyRes { res, .. }) => match res {
                TaskRes::Apply(res) => res,
                e => panic!("unexpected apply result: {:?}", e),
            },
            e => panic!("unexpected apply result: {:?}", e),
        };
        let apply_state_key = keys::apply_state_key(2);
        let apply_state = match snapshot_rx.recv_timeout(Duration::from_secs(3)) {
            Ok(Some(RegionTask::Gen { kv_snap, .. })) => kv_snap
                .get_msg_cf(CF_RAFT, &apply_state_key)
                .unwrap()
                .unwrap(),
            e => panic!("unexpected apply result: {:?}", e),
        };
        assert_eq!(apply_res.region_id, 2);
        assert_eq!(apply_res.apply_state, apply_state);
        assert_eq!(apply_res.apply_state.get_applied_index(), 5);
        assert!(apply_res.exec_res.is_empty());
        // empty entry will make applied_index step forward and should write apply state to engine.
        assert_eq!(apply_res.metrics.written_keys, 1);
        assert_eq!(apply_res.applied_index_term, 5);
        validate(&router, 2, |delegate| {
            assert_eq!(delegate.term, 11);
            assert_eq!(delegate.applied_index_term, 5);
            assert_eq!(delegate.apply_state.get_applied_index(), 5);
            assert_eq!(
                delegate.apply_state.get_applied_index(),
                delegate.last_sync_apply_index
            );
        });

        router.schedule_task(2, Msg::destroy(2, true));
        let (region_id, peer_id) = match rx.recv_timeout(Duration::from_secs(3)) {
            Ok(PeerMsg::ApplyRes { res, .. }) => match res {
                TaskRes::Destroy { region_id, peer_id } => (region_id, peer_id),
                e => panic!("expected destroy result, but got {:?}", e),
            },
            e => panic!("expected destroy result, but got {:?}", e),
        };
        assert_eq!(peer_id, 1);
        assert_eq!(region_id, 2);

        // Stopped peer should be removed.
        let (resp_tx, resp_rx) = mpsc::channel();
        let p = proposal(
            false,
            1,
            0,
            Callback::Write(Box::new(move |resp: WriteResponse| {
                resp_tx.send(resp.response).unwrap();
            })),
        );
        router.schedule_task(
            2,
            Msg::apply(apply(
                1,
                1,
                0,
                vec![new_entry(0, 1, true)],
                1,
                0,
                1,
                vec![p],
            )),
        );
        // unregistered region should be ignored and notify failed.
        let resp = resp_rx.recv_timeout(Duration::from_secs(3)).unwrap();
        assert!(
            resp.get_header().get_error().has_region_not_found(),
            "{:?}",
            resp
        );
        assert!(rx.try_recv().is_err());

        system.shutdown();
    }

    fn cb<E: KvEngine>(idx: u64, term: u64, tx: Sender<RaftCmdResponse>) -> Proposal<E> {
        proposal(
            false,
            idx,
            term,
            Callback::Write(Box::new(move |resp: WriteResponse| {
                tx.send(resp.response).unwrap();
            })),
        )
    }

    struct EntryBuilder {
        entry: Entry,
        req: RaftCmdRequest,
    }

    impl EntryBuilder {
        fn new(index: u64, term: u64) -> EntryBuilder {
            let req = RaftCmdRequest::default();
            let mut entry = Entry::default();
            entry.set_index(index);
            entry.set_term(term);
            EntryBuilder { entry, req }
        }

        fn epoch(mut self, conf_ver: u64, version: u64) -> EntryBuilder {
            let mut epoch = RegionEpoch::default();
            epoch.set_version(version);
            epoch.set_conf_ver(conf_ver);
            self.req.mut_header().set_region_epoch(epoch);
            self
        }

        fn put(self, key: &[u8], value: &[u8]) -> EntryBuilder {
            self.add_put_req(None, key, value)
        }

        fn put_cf(self, cf: &str, key: &[u8], value: &[u8]) -> EntryBuilder {
            self.add_put_req(Some(cf), key, value)
        }

        fn add_put_req(mut self, cf: Option<&str>, key: &[u8], value: &[u8]) -> EntryBuilder {
            let mut cmd = Request::default();
            cmd.set_cmd_type(CmdType::Put);
            if let Some(cf) = cf {
                cmd.mut_put().set_cf(cf.to_owned());
            }
            cmd.mut_put().set_key(key.to_vec());
            cmd.mut_put().set_value(value.to_vec());
            self.req.mut_requests().push(cmd);
            self
        }

        fn delete(self, key: &[u8]) -> EntryBuilder {
            self.add_delete_req(None, key)
        }

        fn delete_cf(self, cf: &str, key: &[u8]) -> EntryBuilder {
            self.add_delete_req(Some(cf), key)
        }

        fn delete_range(self, start_key: &[u8], end_key: &[u8]) -> EntryBuilder {
            self.add_delete_range_req(None, start_key, end_key)
        }

        fn delete_range_cf(self, cf: &str, start_key: &[u8], end_key: &[u8]) -> EntryBuilder {
            self.add_delete_range_req(Some(cf), start_key, end_key)
        }

        fn add_delete_req(mut self, cf: Option<&str>, key: &[u8]) -> EntryBuilder {
            let mut cmd = Request::default();
            cmd.set_cmd_type(CmdType::Delete);
            if let Some(cf) = cf {
                cmd.mut_delete().set_cf(cf.to_owned());
            }
            cmd.mut_delete().set_key(key.to_vec());
            self.req.mut_requests().push(cmd);
            self
        }

        fn add_delete_range_req(
            mut self,
            cf: Option<&str>,
            start_key: &[u8],
            end_key: &[u8],
        ) -> EntryBuilder {
            let mut cmd = Request::default();
            cmd.set_cmd_type(CmdType::DeleteRange);
            if let Some(cf) = cf {
                cmd.mut_delete_range().set_cf(cf.to_owned());
            }
            cmd.mut_delete_range().set_start_key(start_key.to_vec());
            cmd.mut_delete_range().set_end_key(end_key.to_vec());
            self.req.mut_requests().push(cmd);
            self
        }

        fn ingest_sst(mut self, meta: &SstMeta) -> EntryBuilder {
            let mut cmd = Request::default();
            cmd.set_cmd_type(CmdType::IngestSst);
            cmd.mut_ingest_sst().set_sst(meta.clone());
            self.req.mut_requests().push(cmd);
            self
        }

        fn split(mut self, splits: BatchSplitRequest) -> EntryBuilder {
            let mut req = AdminRequest::default();
            req.set_cmd_type(AdminCmdType::BatchSplit);
            req.set_splits(splits);
            self.req.set_admin_request(req);
            self
        }

        fn build(mut self) -> Entry {
            self.entry.set_data(self.req.write_to_bytes().unwrap());
            self.entry
        }
    }

    #[derive(Clone, Default)]
    struct ApplyObserver {
        pre_admin_count: Arc<AtomicUsize>,
        pre_query_count: Arc<AtomicUsize>,
        post_admin_count: Arc<AtomicUsize>,
        post_query_count: Arc<AtomicUsize>,
        cmd_batches: RefCell<Vec<CmdBatch>>,
        cmd_sink: Option<Arc<Mutex<Sender<CmdBatch>>>>,
    }

    impl Coprocessor for ApplyObserver {}

    impl QueryObserver for ApplyObserver {
        fn pre_apply_query(&self, _: &mut ObserverContext<'_>, _: &[Request]) {
            self.pre_query_count.fetch_add(1, Ordering::SeqCst);
        }

        fn post_apply_query(&self, _: &mut ObserverContext<'_>, _: &mut Vec<Response>) {
            self.post_query_count.fetch_add(1, Ordering::SeqCst);
        }
    }

    impl CmdObserver for ApplyObserver {
        fn on_prepare_for_apply(&self, observe_id: ObserveID, region_id: u64) {
            self.cmd_batches
                .borrow_mut()
                .push(CmdBatch::new(observe_id, region_id));
        }

        fn on_apply_cmd(&self, observe_id: ObserveID, region_id: u64, cmd: Cmd) {
            self.cmd_batches
                .borrow_mut()
                .last_mut()
                .expect("should exist some cmd batch")
                .push(observe_id, region_id, cmd);
        }

        fn on_flush_apply(&self) {
            if !self.cmd_batches.borrow().is_empty() {
                let batches = self.cmd_batches.replace(Vec::default());
                for b in batches {
                    if let Some(sink) = self.cmd_sink.as_ref() {
                        sink.lock().unwrap().send(b).unwrap();
                    }
                }
            }
        }
    }

    #[test]
    fn test_handle_raft_committed_entries() {
        let (_path, engine) = create_tmp_engine("test-delegate");
        let (import_dir, importer) = create_tmp_importer("test-delegate");
        let obs = ApplyObserver::default();
        let mut host = CoprocessorHost::<RocksEngine>::default();
        host.registry
            .register_query_observer(1, BoxQueryObserver::new(obs.clone()));

        let (tx, rx) = mpsc::channel();
        let (region_scheduler, _) = dummy_scheduler();
        let sender = Notifier::Sender(tx);
        let cfg = Arc::new(VersionTrack::new(Config::default()));
        let (router, mut system) = create_apply_batch_system(&cfg.value());
        let builder = super::Builder::<RocksWriteBatch> {
            tag: "test-store".to_owned(),
            cfg,
            sender,
            region_scheduler,
            _phantom: PhantomData,
            coprocessor_host: host,
            importer: importer.clone(),
            engine: engine.clone(),
            router: router.clone(),
        };
        system.spawn("test-handle-raft".to_owned(), builder);

        let peer_id = 3;
        let mut reg = Registration::default();
        reg.id = peer_id;
        reg.region.set_id(1);
        reg.region.mut_peers().push(new_peer(2, 3));
        reg.region.set_end_key(b"k5".to_vec());
        reg.region.mut_region_epoch().set_conf_ver(1);
        reg.region.mut_region_epoch().set_version(3);
        router.schedule_task(1, Msg::Registration(reg));

        let (capture_tx, capture_rx) = mpsc::channel();
        let put_entry = EntryBuilder::new(1, 1)
            .put(b"k1", b"v1")
            .put(b"k2", b"v1")
            .put(b"k3", b"v1")
            .epoch(1, 3)
            .build();
        router.schedule_task(
            1,
            Msg::apply(apply(
                peer_id,
                1,
                1,
                vec![put_entry],
                0,
                1,
                1,
                vec![cb(1, 1, capture_tx.clone())],
            )),
        );
        let resp = capture_rx.recv_timeout(Duration::from_secs(3)).unwrap();
        assert!(!resp.get_header().has_error(), "{:?}", resp);
        assert_eq!(resp.get_responses().len(), 3);
        let dk_k1 = keys::data_key(b"k1");
        let dk_k2 = keys::data_key(b"k2");
        let dk_k3 = keys::data_key(b"k3");
        assert_eq!(engine.get_value(&dk_k1).unwrap().unwrap(), b"v1");
        assert_eq!(engine.get_value(&dk_k2).unwrap().unwrap(), b"v1");
        assert_eq!(engine.get_value(&dk_k3).unwrap().unwrap(), b"v1");
        validate(&router, 1, |delegate| {
            assert_eq!(delegate.applied_index_term, 1);
            assert_eq!(delegate.apply_state.get_applied_index(), 1);
        });
        fetch_apply_res(&rx);

        let put_entry = EntryBuilder::new(2, 2)
            .put_cf(CF_LOCK, b"k1", b"v1")
            .epoch(1, 3)
            .build();
        router.schedule_task(
            1,
            Msg::apply(apply(peer_id, 1, 2, vec![put_entry], 1, 2, 2, vec![])),
        );
        let apply_res = fetch_apply_res(&rx);
        assert_eq!(apply_res.region_id, 1);
        assert_eq!(apply_res.apply_state.get_applied_index(), 2);
        assert_eq!(apply_res.applied_index_term, 2);
        assert!(apply_res.exec_res.is_empty());
        assert!(apply_res.metrics.written_bytes >= 5);
        assert_eq!(apply_res.metrics.written_keys, 2);
        assert_eq!(apply_res.metrics.size_diff_hint, 5);
        assert_eq!(apply_res.metrics.lock_cf_written_bytes, 5);
        assert_eq!(
            engine.get_value_cf(CF_LOCK, &dk_k1).unwrap().unwrap(),
            b"v1"
        );

        let put_entry = EntryBuilder::new(3, 2)
            .put(b"k2", b"v2")
            .epoch(1, 1)
            .build();
        router.schedule_task(
            1,
            Msg::apply(apply(
                peer_id,
                1,
                2,
                vec![put_entry],
                2,
                2,
                3,
                vec![cb(3, 2, capture_tx.clone())],
            )),
        );
        let resp = capture_rx.recv_timeout(Duration::from_secs(3)).unwrap();
        assert!(resp.get_header().get_error().has_epoch_not_match());
        let apply_res = fetch_apply_res(&rx);
        assert_eq!(apply_res.applied_index_term, 2);
        assert_eq!(apply_res.apply_state.get_applied_index(), 3);

        let put_entry = EntryBuilder::new(4, 2)
            .put(b"k3", b"v3")
            .put(b"k5", b"v5")
            .epoch(1, 3)
            .build();
        router.schedule_task(
            1,
            Msg::apply(apply(
                peer_id,
                1,
                2,
                vec![put_entry],
                3,
                2,
                4,
                vec![cb(4, 2, capture_tx.clone())],
            )),
        );
        let resp = capture_rx.recv_timeout(Duration::from_secs(3)).unwrap();
        assert!(resp.get_header().get_error().has_key_not_in_region());
        let apply_res = fetch_apply_res(&rx);
        assert_eq!(apply_res.applied_index_term, 2);
        assert_eq!(apply_res.apply_state.get_applied_index(), 4);
        // a writebatch should be atomic.
        assert_eq!(engine.get_value(&dk_k3).unwrap().unwrap(), b"v1");

        let put_entry = EntryBuilder::new(5, 3)
            .delete(b"k1")
            .delete_cf(CF_LOCK, b"k1")
            .delete_cf(CF_WRITE, b"k1")
            .epoch(1, 3)
            .build();
        router.schedule_task(
            1,
            Msg::apply(apply(
                peer_id,
                1,
                3,
                vec![put_entry],
                4,
                3,
                5,
                vec![cb(5, 2, capture_tx.clone()), cb(5, 3, capture_tx.clone())],
            )),
        );
        let resp = capture_rx.recv_timeout(Duration::from_secs(3)).unwrap();
        // stale command should be cleared.
        assert!(resp.get_header().get_error().has_stale_command());
        let resp = capture_rx.recv_timeout(Duration::from_secs(3)).unwrap();
        assert!(!resp.get_header().has_error(), "{:?}", resp);
        assert!(engine.get_value(&dk_k1).unwrap().is_none());
        let apply_res = fetch_apply_res(&rx);
        assert_eq!(apply_res.metrics.lock_cf_written_bytes, 3);
        assert_eq!(apply_res.metrics.delete_keys_hint, 2);
        assert_eq!(apply_res.metrics.size_diff_hint, -9);

        let delete_entry = EntryBuilder::new(6, 3).delete(b"k5").epoch(1, 3).build();
        router.schedule_task(
            1,
            Msg::apply(apply(
                peer_id,
                1,
                3,
                vec![delete_entry],
                5,
                3,
                6,
                vec![cb(6, 3, capture_tx.clone())],
            )),
        );
        let resp = capture_rx.recv_timeout(Duration::from_secs(3)).unwrap();
        assert!(resp.get_header().get_error().has_key_not_in_region());
        fetch_apply_res(&rx);

        let delete_range_entry = EntryBuilder::new(7, 3)
            .delete_range(b"", b"")
            .epoch(1, 3)
            .build();
        router.schedule_task(
            1,
            Msg::apply(apply(
                peer_id,
                1,
                3,
                vec![delete_range_entry],
                6,
                3,
                7,
                vec![cb(7, 3, capture_tx.clone())],
            )),
        );
        let resp = capture_rx.recv_timeout(Duration::from_secs(3)).unwrap();
        assert!(resp.get_header().get_error().has_key_not_in_region());
        assert_eq!(engine.get_value(&dk_k3).unwrap().unwrap(), b"v1");
        fetch_apply_res(&rx);

        let delete_range_entry = EntryBuilder::new(8, 3)
            .delete_range_cf(CF_DEFAULT, b"", b"k5")
            .delete_range_cf(CF_LOCK, b"", b"k5")
            .delete_range_cf(CF_WRITE, b"", b"k5")
            .epoch(1, 3)
            .build();
        router.schedule_task(
            1,
            Msg::apply(apply(
                peer_id,
                1,
                3,
                vec![delete_range_entry],
                7,
                3,
                8,
                vec![cb(8, 3, capture_tx.clone())],
            )),
        );
        let resp = capture_rx.recv_timeout(Duration::from_secs(3)).unwrap();
        assert!(!resp.get_header().has_error(), "{:?}", resp);
        assert!(engine.get_value(&dk_k1).unwrap().is_none());
        assert!(engine.get_value(&dk_k2).unwrap().is_none());
        assert!(engine.get_value(&dk_k3).unwrap().is_none());
        fetch_apply_res(&rx);

        // UploadSST
        let sst_path = import_dir.path().join("test.sst");
        let mut sst_epoch = RegionEpoch::default();
        sst_epoch.set_conf_ver(1);
        sst_epoch.set_version(3);
        let sst_range = (0, 100);
        let (mut meta1, data1) = gen_sst_file(&sst_path, sst_range);
        meta1.set_region_id(1);
        meta1.set_region_epoch(sst_epoch);
        let mut file1 = importer.create(&meta1).unwrap();
        file1.append(&data1).unwrap();
        file1.finish().unwrap();
        let (mut meta2, data2) = gen_sst_file(&sst_path, sst_range);
        meta2.set_region_id(1);
        meta2.mut_region_epoch().set_conf_ver(1);
        meta2.mut_region_epoch().set_version(1234);
        let mut file2 = importer.create(&meta2).unwrap();
        file2.append(&data2).unwrap();
        file2.finish().unwrap();

        // IngestSst
        let put_ok = EntryBuilder::new(9, 3)
            .put(&[sst_range.0], &[sst_range.1])
            .epoch(0, 3)
            .build();
        // Add a put above to test flush before ingestion.
        let ingest_ok = EntryBuilder::new(10, 3)
            .ingest_sst(&meta1)
            .epoch(0, 3)
            .build();
        let ingest_epoch_not_match = EntryBuilder::new(11, 3)
            .ingest_sst(&meta2)
            .epoch(0, 3)
            .build();
        let entries = vec![put_ok, ingest_ok, ingest_epoch_not_match];
        router.schedule_task(
            1,
            Msg::apply(apply(
                peer_id,
                1,
                3,
                entries,
                8,
                3,
                11,
                vec![
                    cb(9, 3, capture_tx.clone()),
                    cb(10, 3, capture_tx.clone()),
                    cb(11, 3, capture_tx.clone()),
                ],
            )),
        );
        let resp = capture_rx.recv_timeout(Duration::from_secs(3)).unwrap();
        assert!(!resp.get_header().has_error(), "{:?}", resp);
        let resp = capture_rx.recv_timeout(Duration::from_secs(3)).unwrap();
        assert!(!resp.get_header().has_error(), "{:?}", resp);
        check_db_range(&engine, sst_range);
        let resp = capture_rx.recv_timeout(Duration::from_secs(3)).unwrap();
        assert!(resp.get_header().has_error());
        let apply_res = fetch_apply_res(&rx);
        assert_eq!(apply_res.applied_index_term, 3);
        assert_eq!(apply_res.apply_state.get_applied_index(), 10);
        // Two continuous writes inside the same region will yield.
        let apply_res = fetch_apply_res(&rx);
        assert_eq!(apply_res.applied_index_term, 3);
        assert_eq!(apply_res.apply_state.get_applied_index(), 11);

        let mut props = vec![];
        let mut entries = vec![];
        for i in 0..WRITE_BATCH_MAX_KEYS {
            let put_entry = EntryBuilder::new(i as u64 + 12, 3)
                .put(b"k", b"v")
                .epoch(1, 3)
                .build();
            entries.push(put_entry);
            props.push(cb(i as u64 + 12, 3, capture_tx.clone()));
        }
        router.schedule_task(
            1,
            Msg::apply(apply(
                peer_id,
                1,
                3,
                entries,
                11,
                3,
                WRITE_BATCH_MAX_KEYS as u64 + 11,
                props,
            )),
        );
        for _ in 0..WRITE_BATCH_MAX_KEYS {
            capture_rx.recv_timeout(Duration::from_secs(3)).unwrap();
        }
        let index = WRITE_BATCH_MAX_KEYS + 11;
        let apply_res = fetch_apply_res(&rx);
        assert_eq!(apply_res.apply_state.get_applied_index(), index as u64);
        assert_eq!(obs.pre_query_count.load(Ordering::SeqCst), index);
        assert_eq!(obs.post_query_count.load(Ordering::SeqCst), index);

        system.shutdown();
    }

    #[test]
    fn test_cmd_observer() {
        let (_path, engine) = create_tmp_engine("test-delegate");
        let (_import_dir, importer) = create_tmp_importer("test-delegate");
        let mut host = CoprocessorHost::<RocksEngine>::default();
        let mut obs = ApplyObserver::default();
        let (sink, cmdbatch_rx) = mpsc::channel();
        obs.cmd_sink = Some(Arc::new(Mutex::new(sink)));
        host.registry
            .register_cmd_observer(1, BoxCmdObserver::new(obs));

        let (tx, rx) = mpsc::channel();
        let (region_scheduler, _) = dummy_scheduler();
        let sender = Notifier::Sender(tx);
        let cfg = Config::default();
        let (router, mut system) = create_apply_batch_system(&cfg);
        let _phantom = engine.write_batch();
        let builder = super::Builder::<RocksWriteBatch> {
            tag: "test-store".to_owned(),
            cfg: Arc::new(VersionTrack::new(cfg)),
            sender,
            region_scheduler,
            coprocessor_host: host,
            importer,
            engine,
            _phantom: PhantomData,
            router: router.clone(),
        };
        system.spawn("test-handle-raft".to_owned(), builder);

        let peer_id = 3;
        let mut reg = Registration::default();
        reg.id = peer_id;
        reg.region.set_id(1);
        reg.region.mut_peers().push(new_peer(2, 3));
        reg.region.set_end_key(b"k5".to_vec());
        reg.region.mut_region_epoch().set_conf_ver(1);
        reg.region.mut_region_epoch().set_version(3);
        let region_epoch = reg.region.get_region_epoch().clone();
        router.schedule_task(1, Msg::Registration(reg));

        let put_entry = EntryBuilder::new(1, 1)
            .put(b"k1", b"v1")
            .put(b"k2", b"v1")
            .put(b"k3", b"v1")
            .epoch(1, 3)
            .build();
        router.schedule_task(
            1,
            Msg::apply(apply(peer_id, 1, 1, vec![put_entry], 0, 1, 1, vec![])),
        );
        fetch_apply_res(&rx);
        // It must receive nothing because no region registered.
        cmdbatch_rx
            .recv_timeout(Duration::from_millis(100))
            .unwrap_err();
        let (block_tx, block_rx) = mpsc::channel::<()>();
        router.schedule_task(
            1,
            Msg::Validate(
                1,
                Box::new(move |_| {
                    // Block the apply worker
                    block_rx.recv().unwrap();
                }),
            ),
        );
        let put_entry = EntryBuilder::new(2, 2)
            .put(b"k0", b"v0")
            .epoch(1, 3)
            .build();
        router.schedule_task(
            1,
            Msg::apply(apply(peer_id, 1, 2, vec![put_entry], 1, 2, 2, vec![])),
        );
        // Register cmd observer to region 1.
        let enabled = Arc::new(AtomicBool::new(true));
        let observe_id = ObserveID::new();
        router.schedule_task(
            1,
            Msg::Change {
                region_epoch: region_epoch.clone(),
                cmd: ChangeCmd::RegisterObserver {
                    observe_id,
                    region_id: 1,
                    enabled: enabled.clone(),
                },
                cb: Callback::Read(Box::new(|resp: ReadResponse<RocksSnapshot>| {
                    assert!(!resp.response.get_header().has_error());
                    assert!(resp.snapshot.is_some());
                    let snap = resp.snapshot.unwrap();
                    assert_eq!(snap.get_value(b"k0").unwrap().unwrap(), b"v0");
                })),
            },
        );
        // Unblock the apply worker
        block_tx.send(()).unwrap();
        fetch_apply_res(&rx);
        let (capture_tx, capture_rx) = mpsc::channel();
        let put_entry = EntryBuilder::new(3, 2)
            .put_cf(CF_LOCK, b"k1", b"v1")
            .epoch(1, 3)
            .build();
        router.schedule_task(
            1,
            Msg::apply(apply(
                peer_id,
                1,
                2,
                vec![put_entry],
                2,
                2,
                3,
                vec![cb(3, 2, capture_tx)],
            )),
        );
        fetch_apply_res(&rx);
        let resp = capture_rx.recv_timeout(Duration::from_secs(3)).unwrap();
        assert!(!resp.get_header().has_error(), "{:?}", resp);
        assert_eq!(resp.get_responses().len(), 1);
        let cmd_batch = cmdbatch_rx.recv_timeout(Duration::from_secs(3)).unwrap();
        assert_eq!(resp, cmd_batch.into_iter(1).next().unwrap().response);

        let put_entry1 = EntryBuilder::new(4, 2)
            .put(b"k2", b"v2")
            .epoch(1, 3)
            .build();
        let put_entry2 = EntryBuilder::new(5, 2)
            .put(b"k2", b"v2")
            .epoch(1, 3)
            .build();
        router.schedule_task(
            1,
            Msg::apply(apply(
                peer_id,
                1,
                2,
                vec![put_entry1, put_entry2],
                3,
                2,
                5,
                vec![],
            )),
        );
        let cmd_batch = cmdbatch_rx.recv_timeout(Duration::from_secs(3)).unwrap();
        assert_eq!(2, cmd_batch.len());

        // Stop observer regoin 1.
        enabled.store(false, Ordering::SeqCst);
        let put_entry = EntryBuilder::new(6, 2)
            .put(b"k2", b"v2")
            .epoch(1, 3)
            .build();
        router.schedule_task(
            1,
            Msg::apply(apply(peer_id, 1, 2, vec![put_entry], 5, 2, 6, vec![])),
        );
        // Must not receive new cmd.
        cmdbatch_rx
            .recv_timeout(Duration::from_millis(100))
            .unwrap_err();

        // Must response a RegionNotFound error.
        router.schedule_task(
            2,
            Msg::Change {
                region_epoch,
                cmd: ChangeCmd::RegisterObserver {
                    observe_id,
                    region_id: 2,
                    enabled,
                },
                cb: Callback::Read(Box::new(|resp: ReadResponse<_>| {
                    assert!(resp
                        .response
                        .get_header()
                        .get_error()
                        .has_region_not_found());
                    assert!(resp.snapshot.is_none());
                })),
            },
        );

        system.shutdown();
    }

    #[test]
    fn test_check_sst_for_ingestion() {
        let mut sst = SstMeta::default();
        let mut region = Region::default();

        // Check uuid and cf name
        assert!(check_sst_for_ingestion(&sst, &region).is_err());
        sst.set_uuid(Uuid::new_v4().as_bytes().to_vec());
        sst.set_cf_name(CF_DEFAULT.to_owned());
        check_sst_for_ingestion(&sst, &region).unwrap();
        sst.set_cf_name("test".to_owned());
        assert!(check_sst_for_ingestion(&sst, &region).is_err());
        sst.set_cf_name(CF_WRITE.to_owned());
        check_sst_for_ingestion(&sst, &region).unwrap();

        // Check region id
        region.set_id(1);
        sst.set_region_id(2);
        assert!(check_sst_for_ingestion(&sst, &region).is_err());
        sst.set_region_id(1);
        check_sst_for_ingestion(&sst, &region).unwrap();

        // Check region epoch
        region.mut_region_epoch().set_conf_ver(1);
        assert!(check_sst_for_ingestion(&sst, &region).is_err());
        sst.mut_region_epoch().set_conf_ver(1);
        check_sst_for_ingestion(&sst, &region).unwrap();
        region.mut_region_epoch().set_version(1);
        assert!(check_sst_for_ingestion(&sst, &region).is_err());
        sst.mut_region_epoch().set_version(1);
        check_sst_for_ingestion(&sst, &region).unwrap();

        // Check region range
        region.set_start_key(vec![2]);
        region.set_end_key(vec![8]);
        sst.mut_range().set_start(vec![1]);
        sst.mut_range().set_end(vec![8]);
        assert!(check_sst_for_ingestion(&sst, &region).is_err());
        sst.mut_range().set_start(vec![2]);
        assert!(check_sst_for_ingestion(&sst, &region).is_err());
        sst.mut_range().set_end(vec![7]);
        check_sst_for_ingestion(&sst, &region).unwrap();
    }

    fn new_split_req(key: &[u8], id: u64, children: Vec<u64>) -> SplitRequest {
        let mut req = SplitRequest::default();
        req.set_split_key(key.to_vec());
        req.set_new_region_id(id);
        req.set_new_peer_ids(children);
        req
    }

    struct SplitResultChecker<'a> {
        engine: RocksEngine,
        origin_peers: &'a [metapb::Peer],
        epoch: Rc<RefCell<RegionEpoch>>,
    }

    impl<'a> SplitResultChecker<'a> {
        fn check(&self, start: &[u8], end: &[u8], id: u64, children: &[u64], check_initial: bool) {
            let key = keys::region_state_key(id);
            let state: RegionLocalState = self.engine.get_msg_cf(CF_RAFT, &key).unwrap().unwrap();
            assert_eq!(state.get_state(), PeerState::Normal);
            assert_eq!(state.get_region().get_id(), id);
            assert_eq!(state.get_region().get_start_key(), start);
            assert_eq!(state.get_region().get_end_key(), end);
            let expect_peers: Vec<_> = self
                .origin_peers
                .iter()
                .zip(children)
                .map(|(p, new_id)| {
                    let mut new_peer = metapb::Peer::clone(p);
                    new_peer.set_id(*new_id);
                    new_peer
                })
                .collect();
            assert_eq!(state.get_region().get_peers(), expect_peers.as_slice());
            assert!(!state.has_merge_state(), "{:?}", state);
            let epoch = self.epoch.borrow();
            assert_eq!(*state.get_region().get_region_epoch(), *epoch);
            if !check_initial {
                return;
            }
            let key = keys::apply_state_key(id);
            let initial_state: RaftApplyState =
                self.engine.get_msg_cf(CF_RAFT, &key).unwrap().unwrap();
            assert_eq!(initial_state.get_applied_index(), RAFT_INIT_LOG_INDEX);
            assert_eq!(
                initial_state.get_truncated_state().get_index(),
                RAFT_INIT_LOG_INDEX
            );
            assert_eq!(
                initial_state.get_truncated_state().get_term(),
                RAFT_INIT_LOG_INDEX
            );
        }
    }

    fn error_msg(resp: &RaftCmdResponse) -> &str {
        resp.get_header().get_error().get_message()
    }

    #[test]
    fn test_split() {
        let (_path, engine) = create_tmp_engine("test-delegate");
        let (_import_dir, importer) = create_tmp_importer("test-delegate");
        let peer_id = 3;
        let mut reg = Registration::default();
        reg.id = peer_id;
        reg.term = 1;
        reg.region.set_id(1);
        reg.region.set_end_key(b"k5".to_vec());
        reg.region.mut_region_epoch().set_version(3);
        let region_epoch = reg.region.get_region_epoch().clone();
        let peers = vec![new_peer(2, 3), new_peer(4, 5), new_learner_peer(6, 7)];
        reg.region.set_peers(peers.clone().into());
        let (tx, _rx) = mpsc::channel();
        let sender = Notifier::Sender(tx);
        let mut host = CoprocessorHost::<RocksEngine>::default();
        let mut obs = ApplyObserver::default();
        let (sink, cmdbatch_rx) = mpsc::channel();
        obs.cmd_sink = Some(Arc::new(Mutex::new(sink)));
        host.registry
            .register_cmd_observer(1, BoxCmdObserver::new(obs));
        let (region_scheduler, _) = dummy_scheduler();
        let cfg = Arc::new(VersionTrack::new(Config::default()));
        let (router, mut system) = create_apply_batch_system(&cfg.value());
        let builder = super::Builder::<RocksWriteBatch> {
            tag: "test-store".to_owned(),
            cfg,
            sender,
            importer,
            region_scheduler,
            _phantom: PhantomData,
            coprocessor_host: host,
            engine: engine.clone(),
            router: router.clone(),
        };
        system.spawn("test-split".to_owned(), builder);

        router.schedule_task(1, Msg::Registration(reg.clone()));
        let enabled = Arc::new(AtomicBool::new(true));
        let observe_id = ObserveID::new();
        router.schedule_task(
            1,
            Msg::Change {
                region_epoch: region_epoch.clone(),
                cmd: ChangeCmd::RegisterObserver {
                    observe_id,
                    region_id: 1,
                    enabled: enabled.clone(),
                },
                cb: Callback::Read(Box::new(|resp: ReadResponse<_>| {
                    assert!(!resp.response.get_header().has_error(), "{:?}", resp);
                    assert!(resp.snapshot.is_some());
                })),
            },
        );

        let mut index_id = 1;
        let (capture_tx, capture_rx) = mpsc::channel();
        let epoch = Rc::new(RefCell::new(reg.region.get_region_epoch().to_owned()));
        let epoch_ = epoch.clone();
        let mut exec_split = |router: &ApplyRouter, reqs| {
            let epoch = epoch_.borrow();
            let split = EntryBuilder::new(index_id, 1)
                .split(reqs)
                .epoch(epoch.get_conf_ver(), epoch.get_version())
                .build();
            router.schedule_task(
                1,
                Msg::apply(apply(
                    peer_id,
                    1,
                    1,
                    vec![split],
                    index_id - 1,
                    1,
                    index_id,
                    vec![cb(index_id, 1, capture_tx.clone())],
                )),
            );
            index_id += 1;
            capture_rx.recv_timeout(Duration::from_secs(3)).unwrap()
        };

        let mut splits = BatchSplitRequest::default();
        splits.set_right_derive(true);
        splits.mut_requests().push(new_split_req(b"k1", 8, vec![]));
        let resp = exec_split(&router, splits.clone());
        // 3 followers are required.
        assert!(error_msg(&resp).contains("id count"), "{:?}", resp);
        cmdbatch_rx.recv_timeout(Duration::from_secs(3)).unwrap();

        splits.mut_requests().clear();
        let resp = exec_split(&router, splits.clone());
        // Empty requests should be rejected.
        assert!(error_msg(&resp).contains("missing"), "{:?}", resp);

        splits
            .mut_requests()
            .push(new_split_req(b"k6", 8, vec![9, 10, 11]));
        let resp = exec_split(&router, splits.clone());
        // Out of range keys should be rejected.
        assert!(
            resp.get_header().get_error().has_key_not_in_region(),
            "{:?}",
            resp
        );

        splits
            .mut_requests()
            .push(new_split_req(b"", 8, vec![9, 10, 11]));
        let resp = exec_split(&router, splits.clone());
        // Empty key should be rejected.
        assert!(error_msg(&resp).contains("missing"), "{:?}", resp);

        splits.mut_requests().clear();
        splits
            .mut_requests()
            .push(new_split_req(b"k2", 8, vec![9, 10, 11]));
        splits
            .mut_requests()
            .push(new_split_req(b"k1", 8, vec![9, 10, 11]));
        let resp = exec_split(&router, splits.clone());
        // keys should be in ascend order.
        assert!(error_msg(&resp).contains("invalid"), "{:?}", resp);

        splits.mut_requests().clear();
        splits
            .mut_requests()
            .push(new_split_req(b"k1", 8, vec![9, 10, 11]));
        splits
            .mut_requests()
            .push(new_split_req(b"k2", 8, vec![9, 10]));
        let resp = exec_split(&router, splits.clone());
        // All requests should be checked.
        assert!(error_msg(&resp).contains("id count"), "{:?}", resp);
        let checker = SplitResultChecker {
            engine,
            origin_peers: &peers,
            epoch: epoch.clone(),
        };

        splits.mut_requests().clear();
        splits
            .mut_requests()
            .push(new_split_req(b"k1", 8, vec![9, 10, 11]));
        let resp = exec_split(&router, splits.clone());
        // Split should succeed.
        assert!(!resp.get_header().has_error(), "{:?}", resp);
        let mut new_version = epoch.borrow().get_version() + 1;
        epoch.borrow_mut().set_version(new_version);
        checker.check(b"", b"k1", 8, &[9, 10, 11], true);
        checker.check(b"k1", b"k5", 1, &[3, 5, 7], false);

        splits.mut_requests().clear();
        splits
            .mut_requests()
            .push(new_split_req(b"k4", 12, vec![13, 14, 15]));
        splits.set_right_derive(false);
        let resp = exec_split(&router, splits.clone());
        // Right derive should be respected.
        assert!(!resp.get_header().has_error(), "{:?}", resp);
        new_version = epoch.borrow().get_version() + 1;
        epoch.borrow_mut().set_version(new_version);
        checker.check(b"k4", b"k5", 12, &[13, 14, 15], true);
        checker.check(b"k1", b"k4", 1, &[3, 5, 7], false);

        splits.mut_requests().clear();
        splits
            .mut_requests()
            .push(new_split_req(b"k2", 16, vec![17, 18, 19]));
        splits
            .mut_requests()
            .push(new_split_req(b"k3", 20, vec![21, 22, 23]));
        splits.set_right_derive(true);
        let resp = exec_split(&router, splits.clone());
        // Right derive should be respected.
        assert!(!resp.get_header().has_error(), "{:?}", resp);
        new_version = epoch.borrow().get_version() + 2;
        epoch.borrow_mut().set_version(new_version);
        checker.check(b"k1", b"k2", 16, &[17, 18, 19], true);
        checker.check(b"k2", b"k3", 20, &[21, 22, 23], true);
        checker.check(b"k3", b"k4", 1, &[3, 5, 7], false);

        splits.mut_requests().clear();
        splits
            .mut_requests()
            .push(new_split_req(b"k31", 24, vec![25, 26, 27]));
        splits
            .mut_requests()
            .push(new_split_req(b"k32", 28, vec![29, 30, 31]));
        splits.set_right_derive(false);
        let resp = exec_split(&router, splits);
        // Right derive should be respected.
        assert!(!resp.get_header().has_error(), "{:?}", resp);
        new_version = epoch.borrow().get_version() + 2;
        epoch.borrow_mut().set_version(new_version);
        checker.check(b"k3", b"k31", 1, &[3, 5, 7], false);
        checker.check(b"k31", b"k32", 24, &[25, 26, 27], true);
        checker.check(b"k32", b"k4", 28, &[29, 30, 31], true);

        let (tx, rx) = mpsc::channel();
        enabled.store(false, Ordering::SeqCst);
        router.schedule_task(
            1,
            Msg::Change {
                region_epoch,
                cmd: ChangeCmd::RegisterObserver {
                    observe_id,
                    region_id: 1,
                    enabled: Arc::new(AtomicBool::new(true)),
                },
                cb: Callback::Read(Box::new(move |resp: ReadResponse<_>| {
                    assert!(
                        resp.response.get_header().get_error().has_epoch_not_match(),
                        "{:?}",
                        resp
                    );
                    assert!(resp.snapshot.is_none());
                    tx.send(()).unwrap();
                })),
            },
        );
        rx.recv_timeout(Duration::from_millis(500)).unwrap();

        system.shutdown();
    }

    #[test]
    fn pending_cmd_leak() {
        let res = panic_hook::recover_safe(|| {
            let _cmd = PendingCmd::<RocksSnapshot>::new(1, 1, Callback::None);
        });
        res.unwrap_err();
    }

    #[test]
    fn pending_cmd_leak_dtor_not_abort() {
        let res = panic_hook::recover_safe(|| {
            let _cmd = PendingCmd::<RocksSnapshot>::new(1, 1, Callback::None);
            panic!("Don't abort");
            // It would abort and fail if there was a double-panic in PendingCmd dtor.
        });
        res.unwrap_err();
    }
}<|MERGE_RESOLUTION|>--- conflicted
+++ resolved
@@ -2303,55 +2303,12 @@
 where
     S: Snapshot,
 {
-<<<<<<< HEAD
     pub is_conf_change: bool,
     pub index: u64,
     pub term: u64,
-    pub cb: Callback<E>,
+    pub cb: Callback<S>,
     /// `renew_lease_time` contains the last time when a peer starts to renew lease.
     pub renew_lease_time: Option<Timespec>,
-=======
-    is_conf_change: bool,
-    index: u64,
-    term: u64,
-    pub cb: Callback<S>,
-}
-
-impl<S> Proposal<S>
-where
-    S: Snapshot,
-{
-    pub fn new(is_conf_change: bool, index: u64, term: u64, cb: Callback<S>) -> Proposal<S> {
-        Proposal {
-            is_conf_change,
-            index,
-            term,
-            cb,
-        }
-    }
-}
-
-pub struct RegionProposal<S>
-where
-    S: Snapshot,
-{
-    pub id: u64,
-    pub region_id: u64,
-    pub props: Vec<Proposal<S>>,
-}
-
-impl<S> RegionProposal<S>
-where
-    S: Snapshot,
-{
-    pub fn new(id: u64, region_id: u64, props: Vec<Proposal<S>>) -> RegionProposal<S> {
-        RegionProposal {
-            id,
-            region_id,
-            props,
-        }
-    }
->>>>>>> cee0f390
 }
 
 pub struct Destroy {
@@ -2477,10 +2434,6 @@
         apply: Apply<E>,
     },
     Registration(Registration),
-<<<<<<< HEAD
-=======
-    Proposal(RegionProposal<E::Snapshot>),
->>>>>>> cee0f390
     LogsUpToDate(CatchUpLogs),
     Noop,
     Destroy(Destroy),
@@ -2682,21 +2635,12 @@
     }
 
     /// Handles proposals, and appends the commands to the apply delegate.
-<<<<<<< HEAD
-    fn append_proposal(&mut self, props: Vec<Proposal<E>>) {
-=======
-    fn handle_proposal(&mut self, region_proposal: RegionProposal<E::Snapshot>) {
->>>>>>> cee0f390
+    fn append_proposal(&mut self, props: Vec<Proposal<E::Snapshot>>) {
         let (region_id, peer_id) = (self.delegate.region_id(), self.delegate.id());
         let propose_num = props.len();
         if self.delegate.stopped {
-<<<<<<< HEAD
             for p in props {
-                let cmd = PendingCmd::new(p.index, p.term, p.cb);
-=======
-            for p in region_proposal.props {
                 let cmd = PendingCmd::<E::Snapshot>::new(p.index, p.term, p.cb);
->>>>>>> cee0f390
                 notify_stale_command(region_id, peer_id, self.delegate.term, cmd);
             }
             return;
@@ -3244,15 +3188,9 @@
                         "target region is not found, drop proposals";
                         "region_id" => region_id
                     );
-<<<<<<< HEAD
                     for p in apply.cbs {
-                        let cmd = PendingCmd::new(p.index, p.term, p.cb);
+                        let cmd = PendingCmd::<RocksSnapshot>::new(p.index, p.term, p.cb);
                         notify_region_removed(apply.region_id, apply.peer_id, cmd);
-=======
-                    for p in props.props {
-                        let cmd = PendingCmd::<RocksSnapshot>::new(p.index, p.term, p.cb);
-                        notify_region_removed(props.region_id, props.id, cmd);
->>>>>>> cee0f390
                     }
                     return;
                 }
