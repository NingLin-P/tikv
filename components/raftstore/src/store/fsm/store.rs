// Copyright 2016 TiKV Project Authors. Licensed under Apache-2.0.

use batch_system::{BasicMailbox, BatchRouter, BatchSystem, Fsm, HandlerBuilder, PollHandler};
use crossbeam::channel::{TryRecvError, TrySendError};
use engine_rocks::{PerfContext, PerfLevel};
use engine_rocks::{
    RocksCompactionJobInfo, RocksEngine, RocksSnapshot, RocksWriteBatch, RocksWriteBatchVec,
};
use engine_traits::{
    CompactExt, CompactionJobInfo, Iterable, KvEngines, MiscExt, Mutable, Peekable, Snapshot,
    WriteBatch, WriteBatchExt, WriteBatchVecExt, WriteOptions,
};
use engine_traits::{CF_DEFAULT, CF_LOCK, CF_RAFT, CF_WRITE};
use futures::Future;
use kvproto::import_sstpb::SstMeta;
use kvproto::metapb::{self, Region, RegionEpoch};
use kvproto::pdpb::StoreStats;
use kvproto::raft_cmdpb::{AdminCmdType, AdminRequest};
use kvproto::raft_serverpb::{ExtraMessageType, PeerState, RaftMessage, RegionLocalState};
use kvproto::replication_modepb::{ReplicationMode, ReplicationStatus};
use protobuf::Message;
use raft::{Ready, StateRole};
use std::cell::RefCell;
use std::cmp::{Ord, Ordering as CmpOrdering};
use std::collections::BTreeMap;
use std::collections::Bound::{Excluded, Included, Unbounded};
use std::ops::Deref;
use std::sync::atomic::{AtomicUsize, Ordering};
use std::sync::{Arc, Mutex};
use std::time::{Duration, Instant};
use std::{mem, thread, u64};
use time::{self, Timespec};
use tokio_threadpool::{Sender as ThreadPoolSender, ThreadPool};

use crate::coprocessor::split_observer::SplitObserver;
use crate::coprocessor::{BoxAdminObserver, CoprocessorHost, RegionChangeEvent};
use crate::observe_perf_context_type;
use crate::report_perf_context;
use crate::store::config::Config;
use crate::store::fsm::metrics::*;
use crate::store::fsm::peer::{
    maybe_destroy_source, new_admin_request, PeerFsm, PeerFsmDelegate, SenderFsmPair,
};
use crate::store::fsm::ApplyNotifier;
#[cfg(feature = "failpoints")]
use crate::store::fsm::ApplyTaskRes;
use crate::store::fsm::{
    create_apply_batch_system, ApplyBatchSystem, ApplyPollerBuilder, ApplyRouter,
};
use crate::store::local_metrics::RaftMetrics;
use crate::store::metrics::*;
use crate::store::peer_storage::{self, HandleRaftReadyContext, InvokeContext};
use crate::store::transport::Transport;
use crate::store::util::{is_initial_msg, PerfContextStatistics};
use crate::store::worker::{
    AutoSplitController, CleanupRunner, CleanupSSTRunner, CleanupSSTTask, CleanupTask,
    CompactRunner, CompactTask, ConsistencyCheckRunner, ConsistencyCheckTask, PdRunner,
    RaftlogGcRunner, RaftlogGcTask, ReadDelegate, RegionRunner, RegionTask, SplitCheckTask,
};
use crate::store::PdTask;
use crate::store::{
    util, Callback, CasualMessage, GlobalReplicationState, MergeResultKind, PeerMsg, RaftCommand,
    SignificantMsg, SnapManager, StoreMsg, StoreTick,
};

use crate::Result;
use engine_rocks::{CompactedEvent, CompactionListener};
use keys::{self, data_end_key, data_key, enc_end_key, enc_start_key};
use pd_client::PdClient;
use sst_importer::SSTImporter;
use tikv_util::collections::HashMap;
use tikv_util::config::{Tracker, VersionTrack};
use tikv_util::mpsc::{self, LooseBoundedSender, Receiver};
use tikv_util::time::{duration_to_sec, Instant as TiInstant, SharedInstant};
use tikv_util::timer::SteadyTimer;
use tikv_util::worker::{FutureScheduler, FutureWorker, Scheduler, Worker};
use tikv_util::{is_zero_duration, sys as sys_util, Either, RingQueue};

type Key = Vec<u8>;

const KV_WB_SHRINK_SIZE: usize = 256 * 1024;
const RAFT_WB_SHRINK_SIZE: usize = 1024 * 1024;
pub const PENDING_VOTES_CAP: usize = 20;
const UNREACHABLE_BACKOFF: Duration = Duration::from_secs(10);

pub struct StoreInfo<E> {
    pub engine: E,
    pub capacity: u64,
}

pub struct StoreMeta {
    /// store id
    pub store_id: Option<u64>,
    /// region_end_key -> region_id
    pub region_ranges: BTreeMap<Vec<u8>, u64>,
    /// region_id -> region
    pub regions: HashMap<u64, Region>,
    /// region_id -> reader
    pub readers: HashMap<u64, ReadDelegate>,
    /// `MsgRequestPreVote` or `MsgRequestVote` messages from newly split Regions shouldn't be dropped if there is no
    /// such Region in this store now. So the messages are recorded temporarily and will be handled later.
    pub pending_votes: RingQueue<RaftMessage>,
    /// The regions with pending snapshots.
    pub pending_snapshot_regions: Vec<Region>,
    /// A marker used to indicate the peer of a Region has received a merge target message and waits to be destroyed.
    /// target_region_id -> (source_region_id -> merge_target_region)
    pub pending_merge_targets: HashMap<u64, HashMap<u64, metapb::Region>>,
    /// An inverse mapping of `pending_merge_targets` used to let source peer help target peer to clean up related entry.
    /// source_region_id -> target_region_id
    pub targets_map: HashMap<u64, u64>,
    /// `atomic_snap_regions` and `destroyed_region_for_snap` are used for making destroy overlapped regions
    /// and apply snapshot atomically.
    /// region_id -> wait_destroy_regions_map(source_region_id -> is_ready)
    /// A target peer must wait for all source peer to ready before applying snapshot.
    pub atomic_snap_regions: HashMap<u64, HashMap<u64, bool>>,
    /// source_region_id -> need_atomic
    /// Used for reminding the source peer to switch to ready in `atomic_snap_regions`.
    pub destroyed_region_for_snap: HashMap<u64, bool>,
}

impl StoreMeta {
    pub fn new(vote_capacity: usize) -> StoreMeta {
        StoreMeta {
            store_id: None,
            region_ranges: BTreeMap::default(),
            regions: HashMap::default(),
            readers: HashMap::default(),
            pending_votes: RingQueue::with_capacity(vote_capacity),
            pending_snapshot_regions: Vec::default(),
            pending_merge_targets: HashMap::default(),
            targets_map: HashMap::default(),
            atomic_snap_regions: HashMap::default(),
            destroyed_region_for_snap: HashMap::default(),
        }
    }

    #[inline]
    pub fn set_region(
        &mut self,
        host: &CoprocessorHost<RocksEngine>,
        region: Region,
        peer: &mut crate::store::Peer,
    ) {
        let prev = self.regions.insert(region.get_id(), region.clone());
        if prev.map_or(true, |r| r.get_id() != region.get_id()) {
            // TODO: may not be a good idea to panic when holding a lock.
            panic!("{} region corrupted", peer.tag);
        }
        let reader = self.readers.get_mut(&region.get_id()).unwrap();
        peer.set_region(host, reader, region);
    }
}

pub struct RaftRouter<S: Snapshot> {
    pub router: BatchRouter<PeerFsm<S>, StoreFsm>,
}

impl<S> Clone for RaftRouter<S>
where
    S: Snapshot,
{
    fn clone(&self) -> Self {
        RaftRouter {
            router: self.router.clone(),
        }
    }
}

impl<S: Snapshot> Deref for RaftRouter<S> {
    type Target = BatchRouter<PeerFsm<S>, StoreFsm>;

    fn deref(&self) -> &BatchRouter<PeerFsm<S>, StoreFsm> {
        &self.router
    }
}

impl<S: Snapshot> RaftRouter<S> {
    pub fn send_raft_message(
        &self,
        mut msg: RaftMessage,
    ) -> std::result::Result<(), TrySendError<RaftMessage>> {
        let id = msg.get_region_id();
        match self.try_send(id, PeerMsg::RaftMessage(msg)) {
            Either::Left(Ok(())) => return Ok(()),
            Either::Left(Err(TrySendError::Full(PeerMsg::RaftMessage(m)))) => {
                return Err(TrySendError::Full(m));
            }
            Either::Left(Err(TrySendError::Disconnected(PeerMsg::RaftMessage(m)))) => {
                return Err(TrySendError::Disconnected(m));
            }
            Either::Right(PeerMsg::RaftMessage(m)) => msg = m,
            _ => unreachable!(),
        }
        match self.send_control(StoreMsg::RaftMessage(msg)) {
            Ok(()) => Ok(()),
            Err(TrySendError::Full(StoreMsg::RaftMessage(m))) => Err(TrySendError::Full(m)),
            Err(TrySendError::Disconnected(StoreMsg::RaftMessage(m))) => {
                Err(TrySendError::Disconnected(m))
            }
            _ => unreachable!(),
        }
    }

    #[inline]
    pub fn send_raft_command(
        &self,
        cmd: RaftCommand<S>,
    ) -> std::result::Result<(), TrySendError<RaftCommand<S>>> {
        let region_id = cmd.request.get_header().get_region_id();
        match self.send(region_id, PeerMsg::RaftCommand(cmd)) {
            Ok(()) => Ok(()),
            Err(TrySendError::Full(PeerMsg::RaftCommand(cmd))) => Err(TrySendError::Full(cmd)),
            Err(TrySendError::Disconnected(PeerMsg::RaftCommand(cmd))) => {
                Err(TrySendError::Disconnected(cmd))
            }
            _ => unreachable!(),
        }
    }

    fn report_unreachable(&self, store_id: u64) {
        self.broadcast_normal(|| {
            PeerMsg::SignificantMsg(SignificantMsg::StoreUnreachable { store_id })
        });
    }

    fn report_status_update(&self) {
        self.broadcast_normal(|| PeerMsg::UpdateReplicationMode)
    }

    /// Broadcasts resolved result to all regions.
    pub fn report_resolved(&self, store_id: u64, group_id: u64) {
        self.broadcast_normal(|| {
            PeerMsg::SignificantMsg(SignificantMsg::StoreResolved { store_id, group_id })
        })
    }
}

pub struct PollContext<T, C: 'static> {
    pub cfg: Config,
    pub store: metapb::Store,
    pub pd_scheduler: FutureScheduler<PdTask<RocksEngine>>,
    pub consistency_check_scheduler: Scheduler<ConsistencyCheckTask<RocksSnapshot>>,
    pub split_check_scheduler: Scheduler<SplitCheckTask>,
    // handle Compact, CleanupSST task
    pub cleanup_scheduler: Scheduler<CleanupTask>,
    pub raftlog_gc_scheduler: Scheduler<RaftlogGcTask<RocksEngine>>,
    pub region_scheduler: Scheduler<RegionTask<RocksSnapshot>>,
    pub apply_router: ApplyRouter,
    pub router: RaftRouter<RocksSnapshot>,
    pub importer: Arc<SSTImporter>,
    pub store_meta: Arc<Mutex<StoreMeta>>,
    pub future_poller: ThreadPoolSender,
    pub raft_metrics: RaftMetrics,
    pub snap_mgr: SnapManager<RocksEngine>,
    pub applying_snap_count: Arc<AtomicUsize>,
    pub coprocessor_host: CoprocessorHost<RocksEngine>,
    pub timer: SteadyTimer,
    pub trans: T,
    pub pd_client: Arc<C>,
    pub global_replication_state: Arc<Mutex<GlobalReplicationState>>,
    pub global_stat: GlobalStoreStat,
    pub store_stat: LocalStoreStat,
    pub engines: KvEngines<RocksEngine, RocksEngine>,
    pub kv_wb: RocksWriteBatch,
    pub raft_wb: RocksWriteBatch,
    pub pending_count: usize,
    pub sync_log: bool,
    pub has_ready: bool,
    pub ready_res: Vec<(Ready, InvokeContext)>,
    pub need_flush_trans: bool,
<<<<<<< HEAD
    pub queued_snapshot: HashSet<u64>,
    /// `Instant` shared by FSMs within same batch, the underlying value will be seted at
    /// its first use and will be cleared at `PollHandler::end`. For the same FSM, this
    /// `Instant` will be monotonic, because a FSM will not be handled in diffrent batch
    /// at the same time.
    pub current_time: RefCell<SharedInstant>,
=======
    pub current_time: Option<Timespec>,
>>>>>>> 8980b862
    pub perf_context_statistics: PerfContextStatistics,
    pub node_start_time: Option<Instant>,
}

impl<T, C> HandleRaftReadyContext<RocksWriteBatch, RocksWriteBatch> for PollContext<T, C> {
    fn wb_mut(&mut self) -> (&mut RocksWriteBatch, &mut RocksWriteBatch) {
        (&mut self.kv_wb, &mut self.raft_wb)
    }

    #[inline]
    fn kv_wb_mut(&mut self) -> &mut RocksWriteBatch {
        &mut self.kv_wb
    }

    #[inline]
    fn raft_wb_mut(&mut self) -> &mut RocksWriteBatch {
        &mut self.raft_wb
    }

    #[inline]
    fn sync_log(&self) -> bool {
        self.sync_log
    }

    #[inline]
    fn set_sync_log(&mut self, sync: bool) {
        self.sync_log = sync;
    }
}

impl<T, C> PollContext<T, C> {
    #[inline]
    pub fn store_id(&self) -> u64 {
        self.store.get_id()
    }

    /// Timeout is calculated from TiKV start, the node should not become
    /// hibernated if it still within the hibernate timeout, see
    /// https://github.com/tikv/tikv/issues/7747
    pub fn is_hibernate_timeout(&mut self) -> bool {
        let timeout = match self.node_start_time {
            Some(t) => t.elapsed() >= self.cfg.hibernate_timeout.0,
            None => return true,
        };
        if timeout {
            self.node_start_time = None;
        }
        timeout
    }
}

impl<T: Transport, C> PollContext<T, C> {
    #[inline]
    fn schedule_store_tick(&self, tick: StoreTick, timeout: Duration) {
        if !is_zero_duration(&timeout) {
            let mb = self.router.control_mailbox();
            let f = self
                .timer
                .delay(timeout)
                .map(move |_| {
                    if let Err(e) = mb.force_send(StoreMsg::Tick(tick)) {
                        info!(
                            "failed to schedule store tick, are we shutting down?";
                            "tick" => ?tick,
                            "err" => ?e
                        );
                    }
                })
                .map_err(move |e| {
                    panic!("tick {:?} is lost due to timeout error: {:?}", tick, e);
                });
            self.future_poller.spawn(f).unwrap();
        }
    }

    pub fn handle_stale_msg(
        &mut self,
        msg: &RaftMessage,
        cur_epoch: RegionEpoch,
        need_gc: bool,
        target_region: Option<metapb::Region>,
    ) {
        let region_id = msg.get_region_id();
        let from_peer = msg.get_from_peer();
        let to_peer = msg.get_to_peer();
        let msg_type = msg.get_message().get_msg_type();

        if !need_gc {
            info!(
                "raft message is stale, ignore it";
                "region_id" => region_id,
                "current_region_epoch" => ?cur_epoch,
                "msg_type" => ?msg_type,
            );
            self.raft_metrics.message_dropped.stale_msg += 1;
            return;
        }

        info!(
            "raft message is stale, tell to gc";
            "region_id" => region_id,
            "current_region_epoch" => ?cur_epoch,
            "msg_type" => ?msg_type,
        );

        let mut gc_msg = RaftMessage::default();
        gc_msg.set_region_id(region_id);
        gc_msg.set_from_peer(to_peer.clone());
        gc_msg.set_to_peer(from_peer.clone());
        gc_msg.set_region_epoch(cur_epoch);
        if let Some(r) = target_region {
            gc_msg.set_merge_target(r);
        } else {
            gc_msg.set_is_tombstone(true);
        }
        if let Err(e) = self.trans.send(gc_msg) {
            error!(
                "send gc message failed";
                "region_id" => region_id,
                "err" => ?e
            );
        }
        self.need_flush_trans = true;
    }
}

struct Store {
    // store id, before start the id is 0.
    id: u64,
    last_compact_checked_key: Key,
    stopped: bool,
    start_time: Option<Timespec>,
    consistency_check_time: HashMap<u64, Instant>,
    last_unreachable_report: HashMap<u64, Instant>,
}

pub struct StoreFsm {
    store: Store,
    receiver: Receiver<StoreMsg>,
}

impl StoreFsm {
    pub fn new(cfg: &Config) -> (LooseBoundedSender<StoreMsg>, Box<StoreFsm>) {
        let (tx, rx) = mpsc::loose_bounded(cfg.notify_capacity);
        let fsm = Box::new(StoreFsm {
            store: Store {
                id: 0,
                last_compact_checked_key: keys::DATA_MIN_KEY.to_vec(),
                stopped: false,
                start_time: None,
                consistency_check_time: HashMap::default(),
                last_unreachable_report: HashMap::default(),
            },
            receiver: rx,
        });
        (tx, fsm)
    }
}

impl Fsm for StoreFsm {
    type Message = StoreMsg;

    #[inline]
    fn is_stopped(&self) -> bool {
        self.store.stopped
    }
}

struct StoreFsmDelegate<'a, T: 'static, C: 'static> {
    fsm: &'a mut StoreFsm,
    ctx: &'a mut PollContext<T, C>,
}

impl<'a, T: Transport, C: PdClient> StoreFsmDelegate<'a, T, C> {
    fn on_tick(&mut self, tick: StoreTick) {
        let t = TiInstant::now_coarse();
        match tick {
            StoreTick::PdStoreHeartbeat => self.on_pd_store_heartbeat_tick(),
            StoreTick::SnapGc => self.on_snap_mgr_gc(),
            StoreTick::CompactLockCf => self.on_compact_lock_cf(),
            StoreTick::CompactCheck => self.on_compact_check_tick(),
            StoreTick::ConsistencyCheck => self.on_consistency_check_tick(),
            StoreTick::CleanupImportSST => self.on_cleanup_import_sst_tick(),
        }
        let elapsed = t.elapsed();
        RAFT_EVENT_DURATION
            .get(tick.tag())
            .observe(duration_to_sec(elapsed) as f64);
        slow_log!(
            elapsed,
            "[store {}] handle timeout {:?}",
            self.fsm.store.id,
            tick
        );
    }

    fn handle_msgs(&mut self, msgs: &mut Vec<StoreMsg>) {
        for m in msgs.drain(..) {
            match m {
                StoreMsg::Tick(tick) => self.on_tick(tick),
                StoreMsg::RaftMessage(msg) => {
                    if let Err(e) = self.on_raft_message(msg) {
                        error!(
                            "handle raft message failed";
                            "store_id" => self.fsm.store.id,
                            "err" => ?e
                        );
                    }
                }
                StoreMsg::CompactedEvent(event) => self.on_compaction_finished(event),
                StoreMsg::ValidateSSTResult { invalid_ssts } => {
                    self.on_validate_sst_result(invalid_ssts)
                }
                StoreMsg::ClearRegionSizeInRange { start_key, end_key } => {
                    self.clear_region_size_in_range(&start_key, &end_key)
                }
                StoreMsg::SnapshotStats => self.store_heartbeat_pd(),
                StoreMsg::StoreUnreachable { store_id } => {
                    self.on_store_unreachable(store_id);
                }
                StoreMsg::Start { store } => self.start(store),
                #[cfg(any(test, feature = "testexport"))]
                StoreMsg::Validate(f) => f(&self.ctx.cfg),
                StoreMsg::UpdateReplicationMode(status) => self.on_update_replication_mode(status),
            }
        }
    }

    fn start(&mut self, store: metapb::Store) {
        if self.fsm.store.start_time.is_some() {
            panic!(
                "[store {}] unable to start again with meta {:?}",
                self.fsm.store.id, store
            );
        }
        self.fsm.store.id = store.get_id();
        self.fsm.store.start_time = Some(time::get_time());
        self.register_cleanup_import_sst_tick();
        self.register_compact_check_tick();
        self.register_pd_store_heartbeat_tick();
        self.register_compact_lock_cf_tick();
        self.register_snap_mgr_gc_tick();
        self.register_consistency_check_tick();
    }
}

pub struct RaftPoller<T: 'static, C: 'static> {
    tag: String,
    store_msg_buf: Vec<StoreMsg>,
    peer_msg_buf: Vec<PeerMsg<RocksSnapshot>>,
    previous_metrics: RaftMetrics,
    timer: TiInstant,
    poll_ctx: PollContext<T, C>,
    messages_per_tick: usize,
    cfg_tracker: Tracker<Config>,
}

impl<T: Transport, C: PdClient> RaftPoller<T, C> {
    fn handle_raft_ready(&mut self, peers: &mut [Box<PeerFsm<RocksSnapshot>>]) {
        // Only enable the fail point when the store id is equal to 3, which is
        // the id of slow store in tests.
        fail_point!("on_raft_ready", self.poll_ctx.store_id() == 3, |_| {});
        if self.poll_ctx.need_flush_trans
            && (!self.poll_ctx.kv_wb.is_empty() || !self.poll_ctx.raft_wb.is_empty())
        {
            self.poll_ctx.trans.flush();
            self.poll_ctx.need_flush_trans = false;
        }
        let ready_cnt = self.poll_ctx.ready_res.len();
        if ready_cnt != 0 && self.poll_ctx.cfg.early_apply {
            let mut batch_pos = 0;
            let mut ready_res = mem::replace(&mut self.poll_ctx.ready_res, vec![]);
            for (ready, invoke_ctx) in &mut ready_res {
                let region_id = invoke_ctx.region_id;
                if peers[batch_pos].region_id() == region_id {
                } else {
                    while peers[batch_pos].region_id() != region_id {
                        batch_pos += 1;
                    }
                }
                PeerFsmDelegate::new(&mut peers[batch_pos], &mut self.poll_ctx)
                    .handle_raft_ready_apply(ready, invoke_ctx);
            }
            self.poll_ctx.ready_res = ready_res;
        }
        self.poll_ctx.raft_metrics.ready.has_ready_region += ready_cnt as u64;
        fail_point!("raft_before_save");
        if !self.poll_ctx.kv_wb.is_empty() {
            let mut write_opts = WriteOptions::new();
            write_opts.set_sync(true);
            self.poll_ctx
                .engines
                .kv
                .write_opt(&self.poll_ctx.kv_wb, &write_opts)
                .unwrap_or_else(|e| {
                    panic!("{} failed to save append state result: {:?}", self.tag, e);
                });
            let data_size = self.poll_ctx.kv_wb.data_size();
            if data_size > KV_WB_SHRINK_SIZE {
                self.poll_ctx.kv_wb = self.poll_ctx.engines.kv.write_batch_with_cap(4 * 1024);
            } else {
                self.poll_ctx.kv_wb.clear();
            }
        }
        fail_point!("raft_between_save");
        if !self.poll_ctx.raft_wb.is_empty() {
            fail_point!(
                "raft_before_save_on_store_1",
                self.poll_ctx.store_id() == 1,
                |_| {}
            );
            let mut write_opts = WriteOptions::new();
            write_opts.set_sync(self.poll_ctx.cfg.sync_log || self.poll_ctx.sync_log);
            self.poll_ctx
                .engines
                .raft
                .write_opt(&self.poll_ctx.raft_wb, &write_opts)
                .unwrap_or_else(|e| {
                    panic!("{} failed to save raft append result: {:?}", self.tag, e);
                });
            let data_size = self.poll_ctx.raft_wb.data_size();
            if data_size > RAFT_WB_SHRINK_SIZE {
                self.poll_ctx.raft_wb = self.poll_ctx.engines.raft.write_batch_with_cap(4 * 1024);
            } else {
                self.poll_ctx.raft_wb.clear();
            }
        }

        report_perf_context!(
            self.poll_ctx.perf_context_statistics,
            STORE_PERF_CONTEXT_TIME_HISTOGRAM_STATIC
        );
        fail_point!("raft_after_save");
        if ready_cnt != 0 {
            let mut batch_pos = 0;
            let mut ready_res = mem::take(&mut self.poll_ctx.ready_res);
            for (ready, invoke_ctx) in ready_res.drain(..) {
                let region_id = invoke_ctx.region_id;
                if peers[batch_pos].region_id() == region_id {
                } else {
                    while peers[batch_pos].region_id() != region_id {
                        batch_pos += 1;
                    }
                }
                PeerFsmDelegate::new(&mut peers[batch_pos], &mut self.poll_ctx)
                    .post_raft_ready_append(ready, invoke_ctx);
            }
        }
        let dur = self.timer.elapsed();
        if !self.poll_ctx.store_stat.is_busy {
            let election_timeout = Duration::from_millis(
                self.poll_ctx.cfg.raft_base_tick_interval.as_millis()
                    * self.poll_ctx.cfg.raft_election_timeout_ticks as u64,
            );
            if dur >= election_timeout {
                self.poll_ctx.store_stat.is_busy = true;
            }
        }

        self.poll_ctx
            .raft_metrics
            .append_log
            .observe(duration_to_sec(dur) as f64);

        slow_log!(
            dur,
            "{} handle {} pending peers include {} ready, {} entries, {} messages and {} \
             snapshots",
            self.tag,
            self.poll_ctx.pending_count,
            ready_cnt,
            self.poll_ctx.raft_metrics.ready.append - self.previous_metrics.ready.append,
            self.poll_ctx.raft_metrics.ready.message - self.previous_metrics.ready.message,
            self.poll_ctx.raft_metrics.ready.snapshot - self.previous_metrics.ready.snapshot
        );
    }
}

impl<T: Transport, C: PdClient> PollHandler<PeerFsm<RocksSnapshot>, StoreFsm> for RaftPoller<T, C> {
    fn begin(&mut self, _batch_size: usize) {
        self.previous_metrics = self.poll_ctx.raft_metrics.clone();
        self.poll_ctx.pending_count = 0;
        self.poll_ctx.sync_log = false;
        self.poll_ctx.has_ready = false;
        self.timer = TiInstant::now_coarse();
        // update config
        self.poll_ctx.perf_context_statistics.start();
        if let Some(incoming) = self.cfg_tracker.any_new() {
            match Ord::cmp(
                &incoming.messages_per_tick,
                &self.poll_ctx.cfg.messages_per_tick,
            ) {
                CmpOrdering::Greater => {
                    self.store_msg_buf.reserve(incoming.messages_per_tick);
                    self.peer_msg_buf.reserve(incoming.messages_per_tick);
                    self.messages_per_tick = incoming.messages_per_tick;
                }
                CmpOrdering::Less => {
                    self.store_msg_buf.shrink_to(incoming.messages_per_tick);
                    self.peer_msg_buf.shrink_to(incoming.messages_per_tick);
                    self.messages_per_tick = incoming.messages_per_tick;
                }
                _ => {}
            }
            self.poll_ctx.cfg = incoming.clone();
        }
    }

    fn handle_control(&mut self, store: &mut StoreFsm) -> Option<usize> {
        let mut expected_msg_count = None;
        while self.store_msg_buf.len() < self.messages_per_tick {
            match store.receiver.try_recv() {
                Ok(msg) => self.store_msg_buf.push(msg),
                Err(TryRecvError::Empty) => {
                    expected_msg_count = Some(0);
                    break;
                }
                Err(TryRecvError::Disconnected) => {
                    store.store.stopped = true;
                    expected_msg_count = Some(0);
                    break;
                }
            }
        }
        let mut delegate = StoreFsmDelegate {
            fsm: store,
            ctx: &mut self.poll_ctx,
        };
        delegate.handle_msgs(&mut self.store_msg_buf);
        expected_msg_count
    }

    fn handle_normal(&mut self, peer: &mut PeerFsm<RocksSnapshot>) -> Option<usize> {
        let mut expected_msg_count = None;

        fail_point!(
            "pause_on_peer_collect_message",
            peer.peer_id() == 1,
            |_| unreachable!()
        );

        while self.peer_msg_buf.len() < self.messages_per_tick {
            match peer.receiver.try_recv() {
                // TODO: we may need a way to optimize the message copy.
                Ok(msg) => {
                    fail_point!(
                        "pause_on_peer_destroy_res",
                        peer.peer_id() == 1
                            && match msg {
                                PeerMsg::ApplyRes {
                                    res: ApplyTaskRes::Destroy { .. },
                                } => true,
                                _ => false,
                            },
                        |_| unreachable!()
                    );
                    self.peer_msg_buf.push(msg);
                }
                Err(TryRecvError::Empty) => {
                    expected_msg_count = Some(0);
                    break;
                }
                Err(TryRecvError::Disconnected) => {
                    peer.stop();
                    expected_msg_count = Some(0);
                    break;
                }
            }
        }
        let mut delegate = PeerFsmDelegate::new(peer, &mut self.poll_ctx);
        delegate.handle_msgs(&mut self.peer_msg_buf);
        delegate.collect_ready();
        expected_msg_count
    }

    fn end(&mut self, peers: &mut [Box<PeerFsm<RocksSnapshot>>]) {
        if self.poll_ctx.has_ready {
            self.handle_raft_ready(peers);
        }
<<<<<<< HEAD
        self.poll_ctx.current_time.borrow_mut().clear();
        if !self.poll_ctx.queued_snapshot.is_empty() {
            let mut meta = self.poll_ctx.store_meta.lock().unwrap();
            meta.pending_snapshot_regions
                .retain(|r| !self.poll_ctx.queued_snapshot.contains(&r.get_id()));
            self.poll_ctx.queued_snapshot.clear();
        }
=======
        self.poll_ctx.current_time = None;
>>>>>>> 8980b862
        self.poll_ctx
            .raft_metrics
            .process_ready
            .observe(duration_to_sec(self.timer.elapsed()) as f64);
        self.poll_ctx.raft_metrics.flush();
        self.poll_ctx.store_stat.flush();
    }

    fn pause(&mut self) {
        if self.poll_ctx.need_flush_trans {
            self.poll_ctx.trans.flush();
            self.poll_ctx.need_flush_trans = false;
        }
    }
}

pub struct RaftPollerBuilder<T, C> {
    pub cfg: Arc<VersionTrack<Config>>,
    pub store: metapb::Store,
    pd_scheduler: FutureScheduler<PdTask<RocksEngine>>,
    consistency_check_scheduler: Scheduler<ConsistencyCheckTask<RocksSnapshot>>,
    split_check_scheduler: Scheduler<SplitCheckTask>,
    cleanup_scheduler: Scheduler<CleanupTask>,
    raftlog_gc_scheduler: Scheduler<RaftlogGcTask<RocksEngine>>,
    pub region_scheduler: Scheduler<RegionTask<RocksSnapshot>>,
    apply_router: ApplyRouter,
    pub router: RaftRouter<RocksSnapshot>,
    pub importer: Arc<SSTImporter>,
    store_meta: Arc<Mutex<StoreMeta>>,
    future_poller: ThreadPoolSender,
    snap_mgr: SnapManager<RocksEngine>,
    pub coprocessor_host: CoprocessorHost<RocksEngine>,
    trans: T,
    pd_client: Arc<C>,
    global_stat: GlobalStoreStat,
    pub engines: KvEngines<RocksEngine, RocksEngine>,
    applying_snap_count: Arc<AtomicUsize>,
    global_replication_state: Arc<Mutex<GlobalReplicationState>>,
}

impl<T, C> RaftPollerBuilder<T, C> {
    /// Initialize this store. It scans the db engine, loads all regions
    /// and their peers from it, and schedules snapshot worker if necessary.
    /// WARN: This store should not be used before initialized.
    fn init(&mut self) -> Result<Vec<SenderFsmPair<RocksSnapshot>>> {
        // Scan region meta to get saved regions.
        let start_key = keys::REGION_META_MIN_KEY;
        let end_key = keys::REGION_META_MAX_KEY;
        let kv_engine = self.engines.kv.clone();
        let store_id = self.store.get_id();
        let mut total_count = 0;
        let mut tombstone_count = 0;
        let mut applying_count = 0;
        let mut region_peers = vec![];

        let t = Instant::now();
        let mut kv_wb = self.engines.kv.write_batch();
        let mut raft_wb = self.engines.raft.write_batch();
        let mut applying_regions = vec![];
        let mut merging_count = 0;
        let mut meta = self.store_meta.lock().unwrap();
        let mut replication_state = self.global_replication_state.lock().unwrap();
        kv_engine.scan_cf(CF_RAFT, start_key, end_key, false, |key, value| {
            let (region_id, suffix) = box_try!(keys::decode_region_meta_key(key));
            if suffix != keys::REGION_STATE_SUFFIX {
                return Ok(true);
            }

            total_count += 1;

            let mut local_state = RegionLocalState::default();
            local_state.merge_from_bytes(value)?;

            let region = local_state.get_region();
            if local_state.get_state() == PeerState::Tombstone {
                tombstone_count += 1;
                debug!("region is tombstone"; "region" => ?region, "store_id" => store_id);
                self.clear_stale_meta(&mut kv_wb, &mut raft_wb, &local_state);
                return Ok(true);
            }
            if local_state.get_state() == PeerState::Applying {
                // in case of restart happen when we just write region state to Applying,
                // but not write raft_local_state to raft rocksdb in time.
                box_try!(peer_storage::recover_from_applying_state(
                    &self.engines,
                    &mut raft_wb,
                    region_id
                ));
                applying_count += 1;
                applying_regions.push(region.clone());
                return Ok(true);
            }

            let (tx, mut peer) = box_try!(PeerFsm::create(
                store_id,
                &self.cfg.value(),
                self.region_scheduler.clone(),
                self.engines.clone(),
                region,
            ));
            peer.peer.init_replication_mode(&mut *replication_state);
            if local_state.get_state() == PeerState::Merging {
                info!("region is merging"; "region" => ?region, "store_id" => store_id);
                merging_count += 1;
                peer.set_pending_merge_state(local_state.get_merge_state().to_owned());
            }
            meta.region_ranges.insert(enc_end_key(region), region_id);
            meta.regions.insert(region_id, region.clone());
            // No need to check duplicated here, because we use region id as the key
            // in DB.
            region_peers.push((tx, peer));
            self.coprocessor_host.on_region_changed(
                region,
                RegionChangeEvent::Create,
                StateRole::Follower,
            );
            Ok(true)
        })?;

        if !kv_wb.is_empty() {
            self.engines.kv.write(&kv_wb).unwrap();
            self.engines.kv.sync_wal().unwrap();
        }
        if !raft_wb.is_empty() {
            self.engines.raft.write(&raft_wb).unwrap();
            self.engines.raft.sync_wal().unwrap();
        }

        // schedule applying snapshot after raft writebatch were written.
        for region in applying_regions {
            info!("region is applying snapshot"; "region" => ?region, "store_id" => store_id);
            let (tx, mut peer) = PeerFsm::create(
                store_id,
                &self.cfg.value(),
                self.region_scheduler.clone(),
                self.engines.clone(),
                &region,
            )?;
            peer.peer.init_replication_mode(&mut *replication_state);
            peer.schedule_applying_snapshot();
            meta.region_ranges
                .insert(enc_end_key(&region), region.get_id());
            meta.regions.insert(region.get_id(), region);
            region_peers.push((tx, peer));
        }

        info!(
            "start store";
            "store_id" => store_id,
            "region_count" => total_count,
            "tombstone_count" => tombstone_count,
            "applying_count" =>  applying_count,
            "merge_count" => merging_count,
            "takes" => ?t.elapsed(),
        );

        self.clear_stale_data(&meta)?;

        Ok(region_peers)
    }

    fn clear_stale_meta(
        &self,
        kv_wb: &mut RocksWriteBatch,
        raft_wb: &mut RocksWriteBatch,
        origin_state: &RegionLocalState,
    ) {
        let region = origin_state.get_region();
        let raft_key = keys::raft_state_key(region.get_id());
        let raft_state = match self.engines.raft.get_msg(&raft_key).unwrap() {
            // it has been cleaned up.
            None => return,
            Some(value) => value,
        };

        peer_storage::clear_meta(&self.engines, kv_wb, raft_wb, region.get_id(), &raft_state)
            .unwrap();
        let key = keys::region_state_key(region.get_id());
        kv_wb.put_msg_cf(CF_RAFT, &key, origin_state).unwrap();
    }

    /// `clear_stale_data` clean up all possible garbage data.
    fn clear_stale_data(&self, meta: &StoreMeta) -> Result<()> {
        let t = Instant::now();

        let mut ranges = Vec::new();
        let mut last_start_key = keys::data_key(b"");
        for region_id in meta.region_ranges.values() {
            let region = &meta.regions[region_id];
            let start_key = keys::enc_start_key(region);
            ranges.push((last_start_key, start_key));
            last_start_key = keys::enc_end_key(region);
        }
        ranges.push((last_start_key, keys::DATA_MAX_KEY.to_vec()));

        self.engines.kv.roughly_cleanup_ranges(&ranges)?;

        info!(
            "cleans up garbage data";
            "store_id" => self.store.get_id(),
            "garbage_range_count" => ranges.len(),
            "takes" => ?t.elapsed()
        );

        Ok(())
    }
}

impl<T, C> HandlerBuilder<PeerFsm<RocksSnapshot>, StoreFsm> for RaftPollerBuilder<T, C>
where
    T: Transport + 'static,
    C: PdClient + 'static,
{
    type Handler = RaftPoller<T, C>;

    fn build(&mut self) -> RaftPoller<T, C> {
        let ctx = PollContext {
            cfg: self.cfg.value().clone(),
            store: self.store.clone(),
            pd_scheduler: self.pd_scheduler.clone(),
            consistency_check_scheduler: self.consistency_check_scheduler.clone(),
            split_check_scheduler: self.split_check_scheduler.clone(),
            region_scheduler: self.region_scheduler.clone(),
            apply_router: self.apply_router.clone(),
            router: self.router.clone(),
            cleanup_scheduler: self.cleanup_scheduler.clone(),
            raftlog_gc_scheduler: self.raftlog_gc_scheduler.clone(),
            importer: self.importer.clone(),
            store_meta: self.store_meta.clone(),
            future_poller: self.future_poller.clone(),
            raft_metrics: RaftMetrics::default(),
            snap_mgr: self.snap_mgr.clone(),
            applying_snap_count: self.applying_snap_count.clone(),
            coprocessor_host: self.coprocessor_host.clone(),
            timer: SteadyTimer::default(),
            trans: self.trans.clone(),
            pd_client: self.pd_client.clone(),
            global_replication_state: self.global_replication_state.clone(),
            global_stat: self.global_stat.clone(),
            store_stat: self.global_stat.local(),
            engines: self.engines.clone(),
            kv_wb: self.engines.kv.write_batch(),
            raft_wb: self.engines.raft.write_batch_with_cap(4 * 1024),
            pending_count: 0,
            sync_log: false,
            has_ready: false,
            ready_res: Vec::new(),
            need_flush_trans: false,
<<<<<<< HEAD
            queued_snapshot: HashSet::default(),
            current_time: RefCell::new(SharedInstant::new()),
=======
            current_time: None,
>>>>>>> 8980b862
            perf_context_statistics: PerfContextStatistics::new(self.cfg.value().perf_level),
            node_start_time: Some(Instant::now()),
        };
        let tag = format!("[store {}]", ctx.store.get_id());
        RaftPoller {
            tag: tag.clone(),
            store_msg_buf: Vec::with_capacity(ctx.cfg.messages_per_tick),
            peer_msg_buf: Vec::with_capacity(ctx.cfg.messages_per_tick),
            previous_metrics: ctx.raft_metrics.clone(),
            timer: TiInstant::now_coarse(),
            messages_per_tick: ctx.cfg.messages_per_tick,
            poll_ctx: ctx,
            cfg_tracker: self.cfg.clone().tracker(tag),
        }
    }
}

struct Workers {
    pd_worker: FutureWorker<PdTask<RocksEngine>>,
    consistency_check_worker: Worker<ConsistencyCheckTask<RocksSnapshot>>,
    split_check_worker: Worker<SplitCheckTask>,
    // handle Compact, CleanupSST task
    cleanup_worker: Worker<CleanupTask>,
    raftlog_gc_worker: Worker<RaftlogGcTask<RocksEngine>>,
    region_worker: Worker<RegionTask<RocksSnapshot>>,
    coprocessor_host: CoprocessorHost<RocksEngine>,
    future_poller: ThreadPool,
}

pub struct RaftBatchSystem {
    system: BatchSystem<PeerFsm<RocksSnapshot>, StoreFsm>,
    apply_router: ApplyRouter,
    apply_system: ApplyBatchSystem,
    router: RaftRouter<RocksSnapshot>,
    workers: Option<Workers>,
}

impl RaftBatchSystem {
    pub fn router(&self) -> RaftRouter<RocksSnapshot> {
        self.router.clone()
    }

    pub fn apply_router(&self) -> ApplyRouter {
        self.apply_router.clone()
    }

    // TODO: reduce arguments
    pub fn spawn<T: Transport + 'static, C: PdClient + 'static>(
        &mut self,
        meta: metapb::Store,
        cfg: Arc<VersionTrack<Config>>,
        engines: KvEngines<RocksEngine, RocksEngine>,
        trans: T,
        pd_client: Arc<C>,
        mgr: SnapManager<RocksEngine>,
        pd_worker: FutureWorker<PdTask<RocksEngine>>,
        store_meta: Arc<Mutex<StoreMeta>>,
        mut coprocessor_host: CoprocessorHost<RocksEngine>,
        importer: Arc<SSTImporter>,
        split_check_worker: Worker<SplitCheckTask>,
        auto_split_controller: AutoSplitController,
        global_replication_state: Arc<Mutex<GlobalReplicationState>>,
    ) -> Result<()> {
        assert!(self.workers.is_none());
        // TODO: we can get cluster meta regularly too later.

        // TODO load coprocessors from configuration
        coprocessor_host
            .registry
            .register_admin_observer(100, BoxAdminObserver::new(SplitObserver));

        let workers = Workers {
            split_check_worker,
            region_worker: Worker::new("snapshot-worker"),
            pd_worker,
            consistency_check_worker: Worker::new("consistency-check"),
            cleanup_worker: Worker::new("cleanup-worker"),
            raftlog_gc_worker: Worker::new("raft-gc-worker"),
            coprocessor_host,
            future_poller: tokio_threadpool::Builder::new()
                .name_prefix("future-poller")
                .pool_size(cfg.value().future_poll_size)
                .build(),
        };
        let mut builder = RaftPollerBuilder {
            cfg,
            store: meta,
            engines,
            router: self.router.clone(),
            split_check_scheduler: workers.split_check_worker.scheduler(),
            region_scheduler: workers.region_worker.scheduler(),
            pd_scheduler: workers.pd_worker.scheduler(),
            consistency_check_scheduler: workers.consistency_check_worker.scheduler(),
            cleanup_scheduler: workers.cleanup_worker.scheduler(),
            raftlog_gc_scheduler: workers.raftlog_gc_worker.scheduler(),
            apply_router: self.apply_router.clone(),
            trans,
            pd_client,
            coprocessor_host: workers.coprocessor_host.clone(),
            importer,
            snap_mgr: mgr,
            global_replication_state,
            global_stat: GlobalStoreStat::default(),
            store_meta,
            applying_snap_count: Arc::new(AtomicUsize::new(0)),
            future_poller: workers.future_poller.sender().clone(),
        };
        let region_peers = builder.init()?;
        let engine = builder.engines.kv.clone();
        if engine.support_write_batch_vec() {
            self.start_system::<T, C, RocksWriteBatchVec>(
                workers,
                region_peers,
                builder,
                auto_split_controller,
            )?;
        } else {
            self.start_system::<T, C, RocksWriteBatch>(
                workers,
                region_peers,
                builder,
                auto_split_controller,
            )?;
        }
        Ok(())
    }

    fn start_system<
        T: Transport + 'static,
        C: PdClient + 'static,
        W: WriteBatch + WriteBatchVecExt<RocksEngine> + 'static,
    >(
        &mut self,
        mut workers: Workers,
        region_peers: Vec<SenderFsmPair<RocksSnapshot>>,
        builder: RaftPollerBuilder<T, C>,
        auto_split_controller: AutoSplitController,
    ) -> Result<()> {
        builder.snap_mgr.init()?;

        let engines = builder.engines.clone();
        let snap_mgr = builder.snap_mgr.clone();
        let cfg = builder.cfg.value().clone();
        let store = builder.store.clone();
        let pd_client = builder.pd_client.clone();
        let importer = builder.importer.clone();

        let apply_poller_builder = ApplyPollerBuilder::<W>::new(
            &builder,
            ApplyNotifier::Router(self.router.clone()),
            self.apply_router.clone(),
        );
        self.apply_system
            .schedule_all(region_peers.iter().map(|pair| pair.1.get_peer()));

        {
            let mut meta = builder.store_meta.lock().unwrap();
            for (_, peer_fsm) in &region_peers {
                let peer = peer_fsm.get_peer();
                meta.readers
                    .insert(peer_fsm.region_id(), ReadDelegate::from_peer(peer));
            }
        }

        let router = Mutex::new(self.router.clone());
        pd_client.handle_reconnect(move || {
            router
                .lock()
                .unwrap()
                .broadcast_normal(|| PeerMsg::HeartbeatPd);
        });

        let tag = format!("raftstore-{}", store.get_id());
        self.system.spawn(tag, builder);
        let mut mailboxes = Vec::with_capacity(region_peers.len());
        let mut address = Vec::with_capacity(region_peers.len());
        for (tx, fsm) in region_peers {
            address.push(fsm.region_id());
            mailboxes.push((fsm.region_id(), BasicMailbox::new(tx, fsm)));
        }
        self.router.register_all(mailboxes);

        // Make sure Msg::Start is the first message each FSM received.
        for addr in address {
            self.router.force_send(addr, PeerMsg::Start).unwrap();
        }
        self.router
            .send_control(StoreMsg::Start {
                store: store.clone(),
            })
            .unwrap();

        self.apply_system
            .spawn("apply".to_owned(), apply_poller_builder);

        let region_runner = RegionRunner::new(
            engines.clone(),
            snap_mgr,
            cfg.snap_apply_batch_size.0 as usize,
            cfg.use_delete_range,
            workers.coprocessor_host.clone(),
            self.router(),
        );
        let timer = region_runner.new_timer();
        box_try!(workers.region_worker.start_with_timer(region_runner, timer));

        let raftlog_gc_runner = RaftlogGcRunner::new(None);
        box_try!(workers.raftlog_gc_worker.start(raftlog_gc_runner));

        let compact_runner = CompactRunner::new(engines.kv.clone());
        let cleanup_sst_runner = CleanupSSTRunner::new(
            store.get_id(),
            self.router.clone(),
            Arc::clone(&importer),
            Arc::clone(&pd_client),
        );
        let cleanup_runner = CleanupRunner::new(compact_runner, cleanup_sst_runner);
        box_try!(workers.cleanup_worker.start(cleanup_runner));

        let pd_runner = PdRunner::new(
            store.get_id(),
            Arc::clone(&pd_client),
            self.router.clone(),
            engines.kv,
            workers.pd_worker.scheduler(),
            cfg.pd_store_heartbeat_tick_interval.0,
            auto_split_controller,
        );
        box_try!(workers.pd_worker.start(pd_runner));

        let consistency_check_runner = ConsistencyCheckRunner::new(self.router.clone());
        box_try!(workers
            .consistency_check_worker
            .start(consistency_check_runner));

        if let Err(e) = sys_util::thread::set_priority(sys_util::HIGH_PRI) {
            warn!("set thread priority for raftstore failed"; "error" => ?e);
        }
        self.workers = Some(workers);
        Ok(())
    }

    pub fn shutdown(&mut self) {
        if self.workers.is_none() {
            return;
        }
        let mut workers = self.workers.take().unwrap();
        // Wait all workers finish.
        let mut handles: Vec<Option<thread::JoinHandle<()>>> = vec![];
        handles.push(workers.split_check_worker.stop());
        handles.push(workers.region_worker.stop());
        handles.push(workers.pd_worker.stop());
        handles.push(workers.consistency_check_worker.stop());
        handles.push(workers.cleanup_worker.stop());
        handles.push(workers.raftlog_gc_worker.stop());
        self.apply_system.shutdown();
        self.system.shutdown();
        for h in handles {
            if let Some(h) = h {
                h.join().unwrap();
            }
        }
        workers.coprocessor_host.shutdown();
        workers.future_poller.shutdown_now().wait().unwrap();
    }
}

pub fn create_raft_batch_system(cfg: &Config) -> (RaftRouter<RocksSnapshot>, RaftBatchSystem) {
    let (store_tx, store_fsm) = StoreFsm::new(cfg);
    let (apply_router, apply_system) = create_apply_batch_system(&cfg);
    let (router, system) =
        batch_system::create_system(&cfg.store_batch_system, store_tx, store_fsm);
    let raft_router = RaftRouter { router };
    let system = RaftBatchSystem {
        system,
        workers: None,
        apply_router,
        apply_system,
        router: raft_router.clone(),
    };
    (raft_router, system)
}

impl<'a, T: Transport, C: PdClient> StoreFsmDelegate<'a, T, C> {
    /// Checks if the message is targeting a stale peer.
    ///
    /// Returns true means the message can be dropped silently.
    fn check_msg(&mut self, msg: &RaftMessage) -> Result<bool> {
        let region_id = msg.get_region_id();
        let from_epoch = msg.get_region_epoch();
        let msg_type = msg.get_message().get_msg_type();
        let from_store_id = msg.get_from_peer().get_store_id();
        let to_peer_id = msg.get_to_peer().get_id();

        // Check if the target peer is tombstone.
        let state_key = keys::region_state_key(region_id);
        let local_state: RegionLocalState =
            match self.ctx.engines.kv.get_msg_cf(CF_RAFT, &state_key)? {
                Some(state) => state,
                None => return Ok(false),
            };

        if local_state.get_state() != PeerState::Tombstone {
            // Maybe split, but not registered yet.
            self.ctx.raft_metrics.message_dropped.region_nonexistent += 1;
            if util::is_first_vote_msg(msg.get_message()) {
                let mut meta = self.ctx.store_meta.lock().unwrap();
                // Last check on whether target peer is created, otherwise, the
                // vote message will never be consumed.
                if meta.regions.contains_key(&region_id) {
                    return Ok(false);
                }
                meta.pending_votes.push(msg.to_owned());
                info!(
                    "region doesn't exist yet, wait for it to be split";
                    "region_id" => region_id
                );
                return Ok(true);
            }
            return Err(box_err!(
                "[region {}] region not exist but not tombstone: {:?}",
                region_id,
                local_state
            ));
        }
        debug!(
            "region is in tombstone state";
            "region_id" => region_id,
            "region_local_state" => ?local_state,
        );
        let region = local_state.get_region();
        let region_epoch = region.get_region_epoch();
        if local_state.has_merge_state() {
            info!(
                "merged peer receives a stale message";
                "region_id" => region_id,
                "current_region_epoch" => ?region_epoch,
                "msg_type" => ?msg_type,
            );

            let merge_target = if let Some(peer) = util::find_peer(region, from_store_id) {
                // Maybe the target is promoted from learner to voter, but the follower
                // doesn't know it. So we only compare peer id.
                assert_eq!(peer.get_id(), msg.get_from_peer().get_id());
                // Let stale peer decides whether it should wait for merging or just remove
                // itself.
                Some(local_state.get_merge_state().get_target().to_owned())
            } else {
                // If a peer is isolated before prepare_merge and conf remove, it should just
                // remove itself.
                None
            };
            self.ctx
                .handle_stale_msg(msg, region_epoch.clone(), true, merge_target);
            return Ok(true);
        }
        // The region in this peer is already destroyed
        if util::is_epoch_stale(from_epoch, region_epoch) {
            self.ctx.raft_metrics.message_dropped.region_tombstone_peer += 1;
            info!(
                "tombstone peer receives a stale message";
                "region_id" => region_id,
                "from_region_epoch" => ?from_epoch,
                "current_region_epoch" => ?region_epoch,
                "msg_type" => ?msg_type,
            );
            let mut need_gc_msg = util::is_vote_msg(msg.get_message());
            if msg.has_extra_msg() {
                // A learner can't vote so it sends the check-stale-peer msg to others to find out whether
                // it is removed due to conf change or merge.
                need_gc_msg |=
                    msg.get_extra_msg().get_type() == ExtraMessageType::MsgCheckStalePeer;
                // For backward compatibility
                need_gc_msg |= msg.get_extra_msg().get_type() == ExtraMessageType::MsgRegionWakeUp;
            }
            let not_exist = util::find_peer(region, from_store_id).is_none();
            self.ctx
                .handle_stale_msg(msg, region_epoch.clone(), need_gc_msg && not_exist, None);

            if need_gc_msg && !not_exist {
                let mut send_msg = RaftMessage::default();
                send_msg.set_region_id(region_id);
                send_msg.set_from_peer(msg.get_to_peer().clone());
                send_msg.set_to_peer(msg.get_from_peer().clone());
                send_msg.set_region_epoch(region_epoch.clone());
                let extra_msg = send_msg.mut_extra_msg();
                extra_msg.set_type(ExtraMessageType::MsgCheckStalePeerResponse);
                extra_msg.set_check_peers(region.get_peers().into());
                if let Err(e) = self.ctx.trans.send(send_msg) {
                    error!(
                        "send check stale peer response message failed";
                        "region_id" => region_id,
                        "err" => ?e
                    );
                }
                self.ctx.need_flush_trans = true;
            }

            return Ok(true);
        }
        // A tombstone peer may not apply the conf change log which removes itself.
        // In this case, the local epoch is stale and the local peer can be found from region.
        // We can compare the local peer id with to_peer_id to verify whether it is correct to create a new peer.
        if let Some(local_peer_id) =
            util::find_peer(region, self.ctx.store_id()).map(|r| r.get_id())
        {
            if to_peer_id <= local_peer_id {
                self.ctx.raft_metrics.message_dropped.region_tombstone_peer += 1;
                info!(
                    "tombstone peer receives a stale message, local_peer_id >= to_peer_id in msg";
                    "region_id" => region_id,
                    "local_peer_id" => local_peer_id,
                    "to_peer_id" => to_peer_id,
                    "msg_type" => ?msg_type
                );
                return Ok(true);
            }
        }
        Ok(false)
    }

    fn on_raft_message(&mut self, mut msg: RaftMessage) -> Result<()> {
        let region_id = msg.get_region_id();
        match self.ctx.router.send(region_id, PeerMsg::RaftMessage(msg)) {
            Ok(()) | Err(TrySendError::Full(_)) => return Ok(()),
            Err(TrySendError::Disconnected(_)) if self.ctx.router.is_shutdown() => return Ok(()),
            Err(TrySendError::Disconnected(PeerMsg::RaftMessage(m))) => msg = m,
            e => panic!(
                "[store {}] [region {}] unexpected redirect error: {:?}",
                self.fsm.store.id, region_id, e
            ),
        }

        debug!(
            "handle raft message";
            "from_peer_id" => msg.get_from_peer().get_id(),
            "to_peer_id" => msg.get_to_peer().get_id(),
            "store_id" => self.fsm.store.id,
            "region_id" => region_id,
            "msg_type" => ?msg.get_message().get_msg_type(),
        );

        if msg.get_to_peer().get_store_id() != self.ctx.store_id() {
            warn!(
                "store not match, ignore it";
                "store_id" => self.ctx.store_id(),
                "to_store_id" => msg.get_to_peer().get_store_id(),
                "region_id" => region_id,
            );
            self.ctx.raft_metrics.message_dropped.mismatch_store_id += 1;
            return Ok(());
        }

        if !msg.has_region_epoch() {
            error!(
                "missing epoch in raft message, ignore it";
                "region_id" => region_id,
            );
            self.ctx.raft_metrics.message_dropped.mismatch_region_epoch += 1;
            return Ok(());
        }
        if msg.get_is_tombstone() || msg.has_merge_target() {
            // Target tombstone peer doesn't exist, so ignore it.
            return Ok(());
        }
        if self.check_msg(&msg)? {
            return Ok(());
        }
        if !self.maybe_create_peer(region_id, &msg)? {
            return Ok(());
        }
        let _ = self.ctx.router.send(region_id, PeerMsg::RaftMessage(msg));
        Ok(())
    }

    /// If target peer doesn't exist, create it.
    ///
    /// return false to indicate that target peer is in invalid state or
    /// doesn't exist and can't be created.
    fn maybe_create_peer(&mut self, region_id: u64, msg: &RaftMessage) -> Result<bool> {
        let target = msg.get_to_peer();
        // we may encounter a message with larger peer id, which means
        // current peer is stale, then we should remove current peer
        let mut guard = self.ctx.store_meta.lock().unwrap();
        let meta: &mut StoreMeta = &mut *guard;
        if meta.regions.contains_key(&region_id) {
            return Ok(true);
        }

        if !is_initial_msg(msg.get_message()) {
            let msg_type = msg.get_message().get_msg_type();
            debug!(
                "target peer doesn't exist, stale message";
                "target_peer" => ?target,
                "region_id" => region_id,
                "msg_type" => ?msg_type,
            );
            self.ctx.raft_metrics.message_dropped.stale_msg += 1;
            return Ok(false);
        }

        let mut is_overlapped = false;
        let mut regions_to_destroy = vec![];
        for (_, id) in meta.region_ranges.range((
            Excluded(data_key(msg.get_start_key())),
            Unbounded::<Vec<u8>>,
        )) {
            let exist_region = &meta.regions[&id];
            if enc_start_key(exist_region) >= data_end_key(msg.get_end_key()) {
                break;
            }

            debug!(
                "msg is overlapped with exist region";
                "region_id" => region_id,
                "msg" => ?msg,
                "exist_region" => ?exist_region,
            );
            if util::is_first_vote_msg(msg.get_message()) {
                meta.pending_votes.push(msg.to_owned());
            }
            let (can_destroy, merge_to_this_peer) = maybe_destroy_source(
                meta,
                region_id,
                target.get_id(),
                exist_region.get_id(),
                msg.get_region_epoch().to_owned(),
            );
            if can_destroy {
                if !merge_to_this_peer {
                    regions_to_destroy.push(exist_region.get_id());
                } else {
                    error!(
                        "A new peer has a merge source peer";
                        "region_id" => region_id,
                        "peer_id" => target.get_id(),
                        "source_region" => ?exist_region,
                    );
                    if self.ctx.cfg.dev_assert {
                        panic!("something is wrong, maybe PD do not ensure all target peers exist before merging");
                    }
                }
                continue;
            }
            is_overlapped = true;
            if msg.get_region_epoch().get_version() > exist_region.get_region_epoch().get_version()
            {
                // If new region's epoch version is greater than exist region's, the exist region
                // may has been merged already.
                let _ = self.ctx.router.force_send(
                    exist_region.get_id(),
                    PeerMsg::CasualMessage(CasualMessage::RegionOverlapped),
                );
            }
        }
        if is_overlapped {
            self.ctx.raft_metrics.message_dropped.region_overlap += 1;
            return Ok(false);
        }

        for id in regions_to_destroy {
            self.ctx
                .router
                .force_send(
                    id,
                    PeerMsg::SignificantMsg(SignificantMsg::MergeResult {
                        target_region_id: region_id,
                        target: target.clone(),
                        result: MergeResultKind::Stale,
                    }),
                )
                .unwrap();
        }
        // New created peers should know it's learner or not.
        let (tx, mut peer) = PeerFsm::replicate(
            self.ctx.store_id(),
            &self.ctx.cfg,
            self.ctx.region_scheduler.clone(),
            self.ctx.engines.clone(),
            region_id,
            target.clone(),
        )?;
        let mut replication_state = self.ctx.global_replication_state.lock().unwrap();
        peer.peer.init_replication_mode(&mut *replication_state);
        drop(replication_state);
        // following snapshot may overlap, should insert into region_ranges after
        // snapshot is applied.
        meta.regions
            .insert(region_id, peer.get_peer().region().to_owned());
        let mailbox = BasicMailbox::new(tx, peer);
        self.ctx.router.register(region_id, mailbox);
        self.ctx
            .router
            .force_send(region_id, PeerMsg::Start)
            .unwrap();
        Ok(true)
    }

    fn on_compaction_finished(&mut self, event: CompactedEvent) {
        // If size declining is trivial, skip.
        let total_bytes_declined = if event.total_input_bytes > event.total_output_bytes {
            event.total_input_bytes - event.total_output_bytes
        } else {
            0
        };
        if total_bytes_declined < self.ctx.cfg.region_split_check_diff.0
            || total_bytes_declined * 10 < event.total_input_bytes
        {
            return;
        }

        let output_level_str = event.output_level.to_string();
        COMPACTION_DECLINED_BYTES
            .with_label_values(&[&output_level_str])
            .observe(total_bytes_declined as f64);

        // self.cfg.region_split_check_diff.0 / 16 is an experienced value.
        let mut region_declined_bytes = {
            let meta = self.ctx.store_meta.lock().unwrap();
            calc_region_declined_bytes(
                event,
                &meta.region_ranges,
                self.ctx.cfg.region_split_check_diff.0 / 16,
            )
        };

        COMPACTION_RELATED_REGION_COUNT
            .with_label_values(&[&output_level_str])
            .observe(region_declined_bytes.len() as f64);

        for (region_id, declined_bytes) in region_declined_bytes.drain(..) {
            let _ = self.ctx.router.send(
                region_id,
                PeerMsg::CasualMessage(CasualMessage::CompactionDeclinedBytes {
                    bytes: declined_bytes,
                }),
            );
        }
    }

    fn register_compact_check_tick(&self) {
        self.ctx.schedule_store_tick(
            StoreTick::CompactCheck,
            self.ctx.cfg.region_compact_check_interval.0,
        )
    }

    fn on_compact_check_tick(&mut self) {
        self.register_compact_check_tick();
        if self.ctx.cleanup_scheduler.is_busy() {
            debug!(
                "compact worker is busy, check space redundancy next time";
                "store_id" => self.fsm.store.id,
            );
            return;
        }

        if self
            .ctx
            .engines
            .kv
            .auto_compactions_is_disabled()
            .expect("cf")
        {
            debug!(
                "skip compact check when disabled auto compactions";
                "store_id" => self.fsm.store.id,
            );
            return;
        }

        // Start from last checked key.
        let mut ranges_need_check =
            Vec::with_capacity(self.ctx.cfg.region_compact_check_step as usize + 1);
        ranges_need_check.push(self.fsm.store.last_compact_checked_key.clone());

        let largest_key = {
            let meta = self.ctx.store_meta.lock().unwrap();
            if meta.region_ranges.is_empty() {
                debug!(
                    "there is no range need to check";
                    "store_id" => self.fsm.store.id
                );
                return;
            }

            // Collect continuous ranges.
            let left_ranges = meta.region_ranges.range((
                Excluded(self.fsm.store.last_compact_checked_key.clone()),
                Unbounded::<Key>,
            ));
            ranges_need_check.extend(
                left_ranges
                    .take(self.ctx.cfg.region_compact_check_step as usize)
                    .map(|(k, _)| k.to_owned()),
            );

            // Update last_compact_checked_key.
            meta.region_ranges.keys().last().unwrap().to_vec()
        };

        let last_key = ranges_need_check.last().unwrap().clone();
        if last_key == largest_key {
            // Range [largest key, DATA_MAX_KEY) also need to check.
            if last_key != keys::DATA_MAX_KEY.to_vec() {
                ranges_need_check.push(keys::DATA_MAX_KEY.to_vec());
            }
            // Next task will start from the very beginning.
            self.fsm.store.last_compact_checked_key = keys::DATA_MIN_KEY.to_vec();
        } else {
            self.fsm.store.last_compact_checked_key = last_key;
        }

        // Schedule the task.
        let cf_names = vec![CF_DEFAULT.to_owned(), CF_WRITE.to_owned()];
        if let Err(e) = self.ctx.cleanup_scheduler.schedule(CleanupTask::Compact(
            CompactTask::CheckAndCompact {
                cf_names,
                ranges: ranges_need_check,
                tombstones_num_threshold: self.ctx.cfg.region_compact_min_tombstones,
                tombstones_percent_threshold: self.ctx.cfg.region_compact_tombstones_percent,
            },
        )) {
            error!(
                "schedule space check task failed";
                "store_id" => self.fsm.store.id,
                "err" => ?e,
            );
        }
    }

    fn store_heartbeat_pd(&mut self) {
        let mut stats = StoreStats::default();

        let used_size = self.ctx.snap_mgr.get_total_snap_size();
        stats.set_used_size(used_size);
        stats.set_store_id(self.ctx.store_id());
        {
            let meta = self.ctx.store_meta.lock().unwrap();
            stats.set_region_count(meta.regions.len() as u32);
        }

        let snap_stats = self.ctx.snap_mgr.stats();
        stats.set_sending_snap_count(snap_stats.sending_count as u32);
        stats.set_receiving_snap_count(snap_stats.receiving_count as u32);
        STORE_SNAPSHOT_TRAFFIC_GAUGE_VEC
            .with_label_values(&["sending"])
            .set(snap_stats.sending_count as i64);
        STORE_SNAPSHOT_TRAFFIC_GAUGE_VEC
            .with_label_values(&["receiving"])
            .set(snap_stats.receiving_count as i64);

        let apply_snapshot_count = self.ctx.applying_snap_count.load(Ordering::SeqCst);
        stats.set_applying_snap_count(apply_snapshot_count as u32);
        STORE_SNAPSHOT_TRAFFIC_GAUGE_VEC
            .with_label_values(&["applying"])
            .set(apply_snapshot_count as i64);

        stats.set_start_time(self.fsm.store.start_time.unwrap().sec as u32);

        // report store write flow to pd
        stats.set_bytes_written(
            self.ctx
                .global_stat
                .stat
                .engine_total_bytes_written
                .swap(0, Ordering::SeqCst),
        );
        stats.set_keys_written(
            self.ctx
                .global_stat
                .stat
                .engine_total_keys_written
                .swap(0, Ordering::SeqCst),
        );

        stats.set_is_busy(
            self.ctx
                .global_stat
                .stat
                .is_busy
                .swap(false, Ordering::SeqCst),
        );

        let store_info = StoreInfo {
            engine: self.ctx.engines.kv.clone(),
            capacity: self.ctx.cfg.capacity.0,
        };

        let task = PdTask::StoreHeartbeat { stats, store_info };
        if let Err(e) = self.ctx.pd_scheduler.schedule(task) {
            error!("notify pd failed";
                "store_id" => self.fsm.store.id,
                "err" => ?e
            );
        }
    }

    fn on_pd_store_heartbeat_tick(&mut self) {
        self.store_heartbeat_pd();
        self.register_pd_store_heartbeat_tick();
    }

    fn handle_snap_mgr_gc(&mut self) -> Result<()> {
        fail_point!("peer_2_handle_snap_mgr_gc", self.fsm.store.id == 2, |_| Ok(
            ()
        ));
        let snap_keys = self.ctx.snap_mgr.list_idle_snap()?;
        if snap_keys.is_empty() {
            return Ok(());
        }
        let (mut last_region_id, mut keys) = (0, vec![]);
        let schedule_gc_snap = |region_id: u64, snaps| -> Result<()> {
            debug!(
                "schedule snap gc";
                "store_id" => self.fsm.store.id,
                "region_id" => region_id,
            );
            let gc_snap = PeerMsg::CasualMessage(CasualMessage::GcSnap { snaps });
            match self.ctx.router.send(region_id, gc_snap) {
                Ok(()) => Ok(()),
                Err(TrySendError::Disconnected(_)) if self.ctx.router.is_shutdown() => Ok(()),
                Err(TrySendError::Disconnected(PeerMsg::CasualMessage(
                    CasualMessage::GcSnap { snaps },
                ))) => {
                    // The snapshot exists because MsgAppend has been rejected. So the
                    // peer must have been exist. But now it's disconnected, so the peer
                    // has to be destroyed instead of being created.
                    info!(
                        "region is disconnected, remove snaps";
                        "region_id" => region_id,
                        "snaps" => ?snaps,
                    );
                    for (key, is_sending) in snaps {
                        let snap = if is_sending {
                            self.ctx.snap_mgr.get_snapshot_for_sending(&key)?
                        } else {
                            self.ctx.snap_mgr.get_snapshot_for_applying(&key)?
                        };
                        self.ctx
                            .snap_mgr
                            .delete_snapshot(&key, snap.as_ref(), false);
                    }
                    Ok(())
                }
                Err(TrySendError::Full(_)) => Ok(()),
                Err(TrySendError::Disconnected(_)) => unreachable!(),
            }
        };
        for (key, is_sending) in snap_keys {
            if last_region_id == key.region_id {
                keys.push((key, is_sending));
                continue;
            }

            if !keys.is_empty() {
                schedule_gc_snap(last_region_id, keys)?;
                keys = vec![];
            }

            last_region_id = key.region_id;
            keys.push((key, is_sending));
        }
        if !keys.is_empty() {
            schedule_gc_snap(last_region_id, keys)?;
        }
        Ok(())
    }

    fn on_snap_mgr_gc(&mut self) {
        if let Err(e) = self.handle_snap_mgr_gc() {
            error!(
                "handle gc snap failed";
                "store_id" => self.fsm.store.id,
                "err" => ?e
            );
        }
        self.register_snap_mgr_gc_tick();
    }

    fn on_compact_lock_cf(&mut self) {
        // Create a compact lock cf task(compact whole range) and schedule directly.
        let lock_cf_bytes_written = self
            .ctx
            .global_stat
            .stat
            .lock_cf_bytes_written
            .load(Ordering::SeqCst);
        if lock_cf_bytes_written > self.ctx.cfg.lock_cf_compact_bytes_threshold.0 {
            self.ctx
                .global_stat
                .stat
                .lock_cf_bytes_written
                .fetch_sub(lock_cf_bytes_written, Ordering::SeqCst);

            let task = CompactTask::Compact {
                cf_name: String::from(CF_LOCK),
                start_key: None,
                end_key: None,
            };
            if let Err(e) = self
                .ctx
                .cleanup_scheduler
                .schedule(CleanupTask::Compact(task))
            {
                error!(
                    "schedule compact lock cf task failed";
                    "store_id" => self.fsm.store.id,
                    "err" => ?e,
                );
            }
        }

        self.register_compact_lock_cf_tick();
    }

    fn register_pd_store_heartbeat_tick(&self) {
        self.ctx.schedule_store_tick(
            StoreTick::PdStoreHeartbeat,
            self.ctx.cfg.pd_store_heartbeat_tick_interval.0,
        );
    }

    fn register_snap_mgr_gc_tick(&self) {
        self.ctx
            .schedule_store_tick(StoreTick::SnapGc, self.ctx.cfg.snap_mgr_gc_tick_interval.0)
    }

    fn register_compact_lock_cf_tick(&self) {
        self.ctx.schedule_store_tick(
            StoreTick::CompactLockCf,
            self.ctx.cfg.lock_cf_compact_interval.0,
        )
    }
}

impl<'a, T: Transport, C: PdClient> StoreFsmDelegate<'a, T, C> {
    fn on_validate_sst_result(&mut self, ssts: Vec<SstMeta>) {
        if ssts.is_empty() {
            return;
        }
        // A stale peer can still ingest a stale SST before it is
        // destroyed. We need to make sure that no stale peer exists.
        let mut delete_ssts = Vec::new();
        {
            let meta = self.ctx.store_meta.lock().unwrap();
            for sst in ssts {
                if !meta.regions.contains_key(&sst.get_region_id()) {
                    delete_ssts.push(sst);
                }
            }
        }
        if delete_ssts.is_empty() {
            return;
        }

        let task = CleanupSSTTask::DeleteSST { ssts: delete_ssts };
        if let Err(e) = self
            .ctx
            .cleanup_scheduler
            .schedule(CleanupTask::CleanupSST(task))
        {
            error!(
                "schedule to delete ssts failed";
                "store_id" => self.fsm.store.id,
                "err" => ?e,
            );
        }
    }

    fn on_cleanup_import_sst(&mut self) -> Result<()> {
        let mut delete_ssts = Vec::new();
        let mut validate_ssts = Vec::new();

        let ssts = box_try!(self.ctx.importer.list_ssts());
        if ssts.is_empty() {
            return Ok(());
        }
        {
            let meta = self.ctx.store_meta.lock().unwrap();
            for sst in ssts {
                if let Some(r) = meta.regions.get(&sst.get_region_id()) {
                    let region_epoch = r.get_region_epoch();
                    if util::is_epoch_stale(sst.get_region_epoch(), region_epoch) {
                        // If the SST epoch is stale, it will not be ingested anymore.
                        delete_ssts.push(sst);
                    }
                } else {
                    // If the peer doesn't exist, we need to validate the SST through PD.
                    validate_ssts.push(sst);
                }
            }
        }

        if !delete_ssts.is_empty() {
            let task = CleanupSSTTask::DeleteSST { ssts: delete_ssts };
            if let Err(e) = self
                .ctx
                .cleanup_scheduler
                .schedule(CleanupTask::CleanupSST(task))
            {
                error!(
                    "schedule to delete ssts failed";
                    "store_id" => self.fsm.store.id,
                    "err" => ?e
                );
            }
        }

        if !validate_ssts.is_empty() {
            let task = CleanupSSTTask::ValidateSST {
                ssts: validate_ssts,
            };
            if let Err(e) = self
                .ctx
                .cleanup_scheduler
                .schedule(CleanupTask::CleanupSST(task))
            {
                error!(
                   "schedule to validate ssts failed";
                   "store_id" => self.fsm.store.id,
                   "err" => ?e,
                );
            }
        }

        Ok(())
    }

    fn register_consistency_check_tick(&mut self) {
        self.ctx.schedule_store_tick(
            StoreTick::ConsistencyCheck,
            self.ctx.cfg.consistency_check_interval.0,
        )
    }

    fn on_consistency_check_tick(&mut self) {
        self.register_consistency_check_tick();
        if self.ctx.consistency_check_scheduler.is_busy() {
            return;
        }
        let (mut target_region_id, mut oldest) = (0, Instant::now());
        let target_peer = {
            let meta = self.ctx.store_meta.lock().unwrap();
            for region_id in meta.regions.keys() {
                match self.fsm.store.consistency_check_time.get(region_id) {
                    Some(time) => {
                        if *time < oldest {
                            oldest = *time;
                            target_region_id = *region_id;
                        }
                    }
                    None => {
                        target_region_id = *region_id;
                        break;
                    }
                }
            }
            if target_region_id == 0 {
                return;
            }
            match util::find_peer(&meta.regions[&target_region_id], self.ctx.store_id()) {
                None => return,
                Some(p) => p.clone(),
            }
        };
        info!(
            "scheduling consistency check for region";
            "store_id" => self.fsm.store.id,
            "region_id" => target_region_id,
        );
        self.fsm
            .store
            .consistency_check_time
            .insert(target_region_id, Instant::now());
        let mut request = new_admin_request(target_region_id, target_peer);
        let mut admin = AdminRequest::default();
        admin.set_cmd_type(AdminCmdType::ComputeHash);
        request.set_admin_request(admin);

        let _ = self.ctx.router.send(
            target_region_id,
            PeerMsg::RaftCommand(RaftCommand::new(request, Callback::None)),
        );
    }

    fn on_cleanup_import_sst_tick(&mut self) {
        if let Err(e) = self.on_cleanup_import_sst() {
            error!(
                "cleanup import sst failed";
                "store_id" => self.fsm.store.id,
                "err" => ?e,
            );
        }
        self.register_cleanup_import_sst_tick();
    }

    fn register_cleanup_import_sst_tick(&self) {
        self.ctx.schedule_store_tick(
            StoreTick::CleanupImportSST,
            self.ctx.cfg.cleanup_import_sst_interval.0,
        )
    }

    fn clear_region_size_in_range(&mut self, start_key: &[u8], end_key: &[u8]) {
        let start_key = data_key(start_key);
        let end_key = data_end_key(end_key);

        let mut regions = vec![];
        {
            let meta = self.ctx.store_meta.lock().unwrap();
            for (_, region_id) in meta
                .region_ranges
                .range((Excluded(start_key), Included(end_key)))
            {
                regions.push(*region_id);
            }
        }
        for region_id in regions {
            let _ = self.ctx.router.send(
                region_id,
                PeerMsg::CasualMessage(CasualMessage::ClearRegionSize),
            );
        }
    }

    fn on_store_unreachable(&mut self, store_id: u64) {
        let now = Instant::now();
        if self
            .fsm
            .store
            .last_unreachable_report
            .get(&store_id)
            .map_or(UNREACHABLE_BACKOFF, |t| now.duration_since(*t))
            < UNREACHABLE_BACKOFF
        {
            return;
        }
        info!(
            "broadcasting unreachable";
            "store_id" => self.fsm.store.id,
            "unreachable_store_id" => store_id,
        );
        self.fsm.store.last_unreachable_report.insert(store_id, now);
        // It's possible to acquire the lock and only send notification to
        // involved regions. However loop over all the regions can take a
        // lot of time, which may block other operations.
        self.ctx.router.report_unreachable(store_id);
    }

    fn on_update_replication_mode(&mut self, status: ReplicationStatus) {
        let mut state = self.ctx.global_replication_state.lock().unwrap();
        if state.status().mode == status.mode {
            if status.get_mode() == ReplicationMode::Majority {
                return;
            }
            let exist_dr = state.status().get_dr_auto_sync();
            let dr = status.get_dr_auto_sync();
            if exist_dr.state_id == dr.state_id && exist_dr.state == dr.state {
                return;
            }
        }
        info!("updating replication mode"; "status" => ?status);
        state.set_status(status);
        drop(state);
        self.ctx.router.report_status_update()
    }
}

fn size_change_filter(info: &RocksCompactionJobInfo) -> bool {
    // When calculating region size, we only consider write and default
    // column families.
    let cf = info.cf_name();
    if cf != CF_WRITE && cf != CF_DEFAULT {
        return false;
    }
    // Compactions in level 0 and level 1 are very frequently.
    if info.output_level() < 2 {
        return false;
    }

    true
}

pub fn new_compaction_listener(ch: RaftRouter<RocksSnapshot>) -> CompactionListener {
    let ch = Mutex::new(ch);
    let compacted_handler = Box::new(move |compacted_event: CompactedEvent| {
        let ch = ch.lock().unwrap();
        if let Err(e) = ch.send_control(StoreMsg::CompactedEvent(compacted_event)) {
            error!(
                "send compaction finished event to raftstore failed"; "err" => ?e,
            );
        }
    });
    CompactionListener::new(compacted_handler, Some(size_change_filter))
}

fn calc_region_declined_bytes(
    event: CompactedEvent,
    region_ranges: &BTreeMap<Key, u64>,
    bytes_threshold: u64,
) -> Vec<(u64, u64)> {
    // Calculate influenced regions.
    let mut influenced_regions = vec![];
    for (end_key, region_id) in
        region_ranges.range((Excluded(event.start_key), Included(event.end_key.clone())))
    {
        influenced_regions.push((region_id, end_key.clone()));
    }
    if let Some((end_key, region_id)) = region_ranges
        .range((Included(event.end_key), Unbounded))
        .next()
    {
        influenced_regions.push((region_id, end_key.clone()));
    }

    // Calculate declined bytes for each region.
    // `end_key` in influenced_regions are in incremental order.
    let mut region_declined_bytes = vec![];
    let mut last_end_key: Vec<u8> = vec![];
    for (region_id, end_key) in influenced_regions {
        let mut old_size = 0;
        for prop in &event.input_props {
            old_size += prop.get_approximate_size_in_range(&last_end_key, &end_key);
        }
        let mut new_size = 0;
        for prop in &event.output_props {
            new_size += prop.get_approximate_size_in_range(&last_end_key, &end_key);
        }
        last_end_key = end_key;

        // Filter some trivial declines for better performance.
        if old_size > new_size && old_size - new_size > bytes_threshold {
            region_declined_bytes.push((*region_id, old_size - new_size));
        }
    }

    region_declined_bytes
}

#[cfg(test)]
mod tests {
    use engine_rocks::RangeOffsets;
    use engine_rocks::RangeProperties;

    use super::*;

    #[test]
    fn test_calc_region_declined_bytes() {
        let prop = RangeProperties {
            offsets: vec![
                (
                    b"a".to_vec(),
                    RangeOffsets {
                        size: 4 * 1024,
                        keys: 1,
                    },
                ),
                (
                    b"b".to_vec(),
                    RangeOffsets {
                        size: 8 * 1024,
                        keys: 2,
                    },
                ),
                (
                    b"c".to_vec(),
                    RangeOffsets {
                        size: 12 * 1024,
                        keys: 3,
                    },
                ),
            ],
        };
        let event = CompactedEvent {
            cf: "default".to_owned(),
            output_level: 3,
            total_input_bytes: 12 * 1024,
            total_output_bytes: 0,
            start_key: prop.smallest_key().unwrap(),
            end_key: prop.largest_key().unwrap(),
            input_props: vec![prop],
            output_props: vec![],
        };

        let mut region_ranges = BTreeMap::new();
        region_ranges.insert(b"a".to_vec(), 1);
        region_ranges.insert(b"b".to_vec(), 2);
        region_ranges.insert(b"c".to_vec(), 3);

        let declined_bytes = calc_region_declined_bytes(event, &region_ranges, 1024);
        let expected_declined_bytes = vec![(2, 8192), (3, 4096)];
        assert_eq!(declined_bytes, expected_declined_bytes);
    }
}<|MERGE_RESOLUTION|>--- conflicted
+++ resolved
@@ -268,16 +268,11 @@
     pub has_ready: bool,
     pub ready_res: Vec<(Ready, InvokeContext)>,
     pub need_flush_trans: bool,
-<<<<<<< HEAD
-    pub queued_snapshot: HashSet<u64>,
     /// `Instant` shared by FSMs within same batch, the underlying value will be seted at
     /// its first use and will be cleared at `PollHandler::end`. For the same FSM, this
     /// `Instant` will be monotonic, because a FSM will not be handled in diffrent batch
     /// at the same time.
     pub current_time: RefCell<SharedInstant>,
-=======
-    pub current_time: Option<Timespec>,
->>>>>>> 8980b862
     pub perf_context_statistics: PerfContextStatistics,
     pub node_start_time: Option<Instant>,
 }
@@ -757,17 +752,7 @@
         if self.poll_ctx.has_ready {
             self.handle_raft_ready(peers);
         }
-<<<<<<< HEAD
         self.poll_ctx.current_time.borrow_mut().clear();
-        if !self.poll_ctx.queued_snapshot.is_empty() {
-            let mut meta = self.poll_ctx.store_meta.lock().unwrap();
-            meta.pending_snapshot_regions
-                .retain(|r| !self.poll_ctx.queued_snapshot.contains(&r.get_id()));
-            self.poll_ctx.queued_snapshot.clear();
-        }
-=======
-        self.poll_ctx.current_time = None;
->>>>>>> 8980b862
         self.poll_ctx
             .raft_metrics
             .process_ready
@@ -1016,12 +1001,7 @@
             has_ready: false,
             ready_res: Vec::new(),
             need_flush_trans: false,
-<<<<<<< HEAD
-            queued_snapshot: HashSet::default(),
             current_time: RefCell::new(SharedInstant::new()),
-=======
-            current_time: None,
->>>>>>> 8980b862
             perf_context_statistics: PerfContextStatistics::new(self.cfg.value().perf_level),
             node_start_time: Some(Instant::now()),
         };
