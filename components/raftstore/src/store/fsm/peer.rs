--- conflicted
+++ resolved
@@ -621,11 +621,7 @@
         }
     }
 
-<<<<<<< HEAD
     pub fn collect_ready(&mut self) {
-=======
-    pub fn collect_ready(&mut self, proposals: &mut Vec<RegionProposal<RocksSnapshot>>) {
->>>>>>> cee0f390
         let has_ready = self.fsm.has_ready;
         self.fsm.has_ready = false;
         if !has_ready || self.fsm.stopped {
