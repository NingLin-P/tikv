// Copyright 2016 TiKV Project Authors. Licensed under Apache-2.0.

use std::cell::RefCell;
use std::collections::VecDeque;
use std::sync::atomic::{AtomicU64, AtomicUsize, Ordering};
use std::sync::{Arc, Mutex};
use std::time::{Duration, Instant};
use std::{cmp, mem, u64, usize};

use crossbeam::atomic::AtomicCell;
use engine_traits::{Engines, KvEngine, RaftEngine, Snapshot, WriteBatch, WriteOptions};
use error_code::ErrorCodeExt;
use kvproto::kvrpcpb::ExtraOp as TxnExtraOp;
use kvproto::metapb::{self, PeerRole};
use kvproto::pdpb::PeerStats;
use kvproto::raft_cmdpb::{
    self, AdminCmdType, AdminResponse, ChangePeerRequest, CmdType, CommitMergeRequest,
    RaftCmdRequest, RaftCmdResponse, TransferLeaderRequest, TransferLeaderResponse,
};
use kvproto::raft_serverpb::{
    ExtraMessage, ExtraMessageType, MergeState, PeerState, RaftApplyState, RaftMessage,
};
use kvproto::replication_modepb::{
    DrAutoSyncState, RegionReplicationState, RegionReplicationStatus, ReplicationMode,
};
use protobuf::Message;
use raft::eraftpb::{self, ConfChangeType, Entry, EntryType, MessageType};
use raft::{
    self, Changer, LightReady, ProgressState, ProgressTracker, RawNode, Ready, SnapshotStatus,
    StateRole, INVALID_INDEX, NO_LIMIT,
};
use raft_proto::ConfChangeI;
use smallvec::SmallVec;
use time::Timespec;
use uuid::Uuid;

use crate::coprocessor::{CoprocessorHost, RegionChangeEvent};
use crate::store::fsm::apply::CatchUpLogs;
use crate::store::fsm::store::PollContext;
use crate::store::fsm::{apply, Apply, ApplyMetrics, ApplyTask, CollectedReady, Proposal};
use crate::store::hibernate_state::GroupState;
use crate::store::worker::{HeartbeatTask, ReadDelegate, ReadExecutor, ReadProgress, RegionTask};
use crate::store::{
    Callback, Config, GlobalReplicationState, PdTask, ReadIndexContext, ReadResponse,
    SplitCheckTask,
};
use crate::{Error, Result};
use collections::{HashMap, HashSet};
use pd_client::INVALID_ID;
use tikv_util::time::{duration_to_sec, monotonic_raw_now};
use tikv_util::time::{Instant as UtilInstant, ThreadReadId};
use tikv_util::worker::{FutureScheduler, Scheduler};
use tikv_util::Either;

use super::cmd_resp;
use super::local_metrics::{RaftMessageMetrics, RaftReadyMetrics};
use super::metrics::*;
use super::peer_storage::{
    write_peer_state, ApplySnapResult, CheckApplyingSnapStatus, InvokeContext, PeerStorage,
};
use super::read_queue::{ReadIndexQueue, ReadIndexRequest};
use super::transport::Transport;
use super::util::{
    self, check_region_epoch, is_initial_msg, AdminCmdEpochState, ChangePeerI, ConfChangeKind,
    Lease, LeaseState, ADMIN_CMD_EPOCH_MAP, NORMAL_REQ_CHECK_CONF_VER, NORMAL_REQ_CHECK_VER,
};
use super::DestroyPeerJob;

const SHRINK_CACHE_CAPACITY: usize = 64;
const MIN_BCAST_WAKE_UP_INTERVAL: u64 = 1_000; // 1s

/// The returned states of the peer after checking whether it is stale
#[derive(Debug, PartialEq, Eq)]
pub enum StaleState {
    Valid,
    ToValidate,
    LeaderMissing,
}

struct ProposalQueue<S>
where
    S: Snapshot,
{
    tag: String,
    queue: VecDeque<Proposal<S>>,
}

impl<S: Snapshot> ProposalQueue<S> {
    fn new(tag: String) -> ProposalQueue<S> {
        ProposalQueue {
            tag,
            queue: VecDeque::new(),
        }
    }

    fn find_propose_time(&self, term: u64, index: u64) -> Option<Timespec> {
        let key = (term, index);
        let map = |p: &Proposal<_>| (p.term, p.index);
        let (front, back) = self.queue.as_slices();
        let idx = front
            .binary_search_by_key(&key, map)
            .or_else(|_| back.binary_search_by_key(&key, map));
        idx.ok().map(|i| self.queue[i].renew_lease_time).flatten()
    }

    // Find proposal in front or at the given term and index
    fn pop(&mut self, term: u64, index: u64) -> Option<Proposal<S>> {
        self.queue.pop_front().and_then(|p| {
            // Comparing the term first then the index, because the term is
            // increasing among all log entries and the index is increasing
            // inside a given term
            if (p.term, p.index) > (term, index) {
                self.queue.push_front(p);
                return None;
            }
            Some(p)
        })
    }

    /// Find proposal at the given term and index and notify stale proposals
    /// in front that term and index
    fn find_proposal(&mut self, term: u64, index: u64, current_term: u64) -> Option<Proposal<S>> {
        while let Some(p) = self.pop(term, index) {
            if p.term == term {
                if p.index == index {
                    return if p.cb.is_none() { None } else { Some(p) };
                } else {
                    panic!(
                        "{} unexpected callback at term {}, found index {}, expected {}",
                        self.tag, term, p.index, index
                    );
                }
            } else {
                apply::notify_stale_req(current_term, p.cb);
            }
        }
        None
    }

    fn push(&mut self, p: Proposal<S>) {
        if let Some(f) = self.queue.back() {
            // The term must be increasing among all log entries and the index
            // must be increasing inside a given term
            assert!((p.term, p.index) > (f.term, f.index));
        }
        self.queue.push_back(p);
    }

<<<<<<< HEAD
    fn back(&self) -> Option<&Proposal<S>> {
        self.queue.back()
=======
    fn is_empty(&self) -> bool {
        self.queue.is_empty()
>>>>>>> 7757bd41
    }

    fn gc(&mut self) {
        if self.queue.capacity() > SHRINK_CACHE_CAPACITY && self.queue.len() < SHRINK_CACHE_CAPACITY
        {
            self.queue.shrink_to_fit();
        }
    }
}

bitflags! {
    // TODO: maybe declare it as protobuf struct is better.
    /// A bitmap contains some useful flags when dealing with `eraftpb::Entry`.
    pub struct ProposalContext: u8 {
        const SYNC_LOG       = 0b0000_0001;
        const SPLIT          = 0b0000_0010;
        const PREPARE_MERGE  = 0b0000_0100;
    }
}

impl ProposalContext {
    /// Converts itself to a vector.
    pub fn to_vec(self) -> Vec<u8> {
        if self.is_empty() {
            return vec![];
        }
        let ctx = self.bits();
        vec![ctx]
    }

    /// Initializes a `ProposalContext` from a byte slice.
    pub fn from_bytes(ctx: &[u8]) -> ProposalContext {
        if ctx.is_empty() {
            ProposalContext::empty()
        } else if ctx.len() == 1 {
            ProposalContext::from_bits_truncate(ctx[0])
        } else {
            panic!("invalid ProposalContext {:?}", ctx);
        }
    }
}

/// `ConsistencyState` is used for consistency check.
pub struct ConsistencyState {
    pub last_check_time: Instant,
    // (computed_result_or_to_be_verified, index, hash)
    pub index: u64,
    pub context: Vec<u8>,
    pub hash: Vec<u8>,
}

/// Statistics about raft peer.
#[derive(Default, Clone)]
pub struct PeerStat {
    pub written_bytes: u64,
    pub written_keys: u64,
}

#[derive(Default, Debug, Clone, Copy)]
pub struct CheckTickResult {
    leader: bool,
    up_to_date: bool,
    reason: &'static str,
}

pub struct ProposedAdminCmd<S: Snapshot> {
    cmd_type: AdminCmdType,
    epoch_state: AdminCmdEpochState,
    index: u64,
    cbs: Vec<Callback<S>>,
}

impl<S: Snapshot> ProposedAdminCmd<S> {
    fn new(
        cmd_type: AdminCmdType,
        epoch_state: AdminCmdEpochState,
        index: u64,
    ) -> ProposedAdminCmd<S> {
        ProposedAdminCmd {
            cmd_type,
            epoch_state,
            index,
            cbs: Vec::new(),
        }
    }
}

struct CmdEpochChecker<S: Snapshot> {
    // Although it's a deque, because of the characteristics of the settings from `ADMIN_CMD_EPOCH_MAP`,
    // the max size of admin cmd is 2, i.e. split/merge and change peer.
    proposed_admin_cmd: VecDeque<ProposedAdminCmd<S>>,
    term: u64,
}

impl<S: Snapshot> Default for CmdEpochChecker<S> {
    fn default() -> CmdEpochChecker<S> {
        CmdEpochChecker {
            proposed_admin_cmd: VecDeque::new(),
            term: 0,
        }
    }
}

impl<S: Snapshot> CmdEpochChecker<S> {
    fn maybe_update_term(&mut self, term: u64) {
        assert!(term >= self.term);
        if term > self.term {
            self.term = term;
            for cmd in self.proposed_admin_cmd.drain(..) {
                for cb in cmd.cbs {
                    apply::notify_stale_req(term, cb);
                }
            }
        }
    }

    /// Check if the proposal can be proposed on the basis of its epoch and previous proposed admin cmds.
    ///
    /// Returns None if passing the epoch check, otherwise returns a index which is the last
    /// admin cmd index conflicted with this proposal.
    pub fn propose_check_epoch(&mut self, req: &RaftCmdRequest, term: u64) -> Option<u64> {
        self.maybe_update_term(term);
        let (check_ver, check_conf_ver) = if !req.has_admin_request() {
            (NORMAL_REQ_CHECK_VER, NORMAL_REQ_CHECK_CONF_VER)
        } else {
            let cmd_type = req.get_admin_request().get_cmd_type();
            // Due to `test_admin_cmd_epoch_map_include_all_cmd_type`, using unwrap is ok.
            let epoch_state = *ADMIN_CMD_EPOCH_MAP.get(&cmd_type).unwrap();
            (epoch_state.check_ver, epoch_state.check_conf_ver)
        };
        self.last_conflict_index(check_ver, check_conf_ver)
    }

    pub fn post_propose(&mut self, cmd_type: AdminCmdType, index: u64, term: u64) {
        self.maybe_update_term(term);
        // Due to `test_admin_cmd_epoch_map_include_all_cmd_type`, using unwrap is ok.
        let epoch_state = *ADMIN_CMD_EPOCH_MAP.get(&cmd_type).unwrap();
        assert!(self
            .last_conflict_index(epoch_state.check_ver, epoch_state.check_conf_ver)
            .is_none());

        if epoch_state.change_conf_ver || epoch_state.change_ver {
            if let Some(cmd) = self.proposed_admin_cmd.back() {
                assert!(cmd.index < index);
            }
            self.proposed_admin_cmd
                .push_back(ProposedAdminCmd::new(cmd_type, epoch_state, index));
        }
    }

    fn last_conflict_index(&self, check_ver: bool, check_conf_ver: bool) -> Option<u64> {
        self.proposed_admin_cmd
            .iter()
            .rev()
            .find(|cmd| {
                (check_ver && cmd.epoch_state.change_ver)
                    || (check_conf_ver && cmd.epoch_state.change_conf_ver)
            })
            .map(|cmd| cmd.index)
    }

    /// Returns the last proposed admin cmd index.
    ///
    /// Note that the cmd of this type must change epoch otherwise it can not be
    /// recorded to `proposed_admin_cmd`.
    pub fn last_cmd_index(&mut self, cmd_type: AdminCmdType) -> Option<u64> {
        self.proposed_admin_cmd
            .iter()
            .rev()
            .find(|cmd| cmd.cmd_type == cmd_type)
            .map(|cmd| cmd.index)
    }

    pub fn advance_apply(&mut self, index: u64, term: u64, region: &metapb::Region) {
        self.maybe_update_term(term);
        while !self.proposed_admin_cmd.is_empty() {
            let cmd = self.proposed_admin_cmd.front_mut().unwrap();
            if cmd.index <= index {
                for cb in cmd.cbs.drain(..) {
                    let mut resp = cmd_resp::new_error(Error::EpochNotMatch(
                        format!(
                            "current epoch of region {} is {:?}",
                            region.get_id(),
                            region.get_region_epoch(),
                        ),
                        vec![region.to_owned()],
                    ));
                    cmd_resp::bind_term(&mut resp, term);
                    cb.invoke_with_response(resp);
                }
            } else {
                break;
            }
            self.proposed_admin_cmd.pop_front();
        }
    }

    pub fn attach_to_conflict_cmd(&mut self, index: u64, cb: Callback<S>) {
        if let Some(cmd) = self
            .proposed_admin_cmd
            .iter_mut()
            .rev()
            .find(|cmd| cmd.index == index)
        {
            cmd.cbs.push(cb);
        } else {
            panic!(
                "index {} can not found in proposed_admin_cmd, callback {:?}",
                index, cb
            );
        }
    }
}

impl<S: Snapshot> Drop for CmdEpochChecker<S> {
    fn drop(&mut self) {
        for state in self.proposed_admin_cmd.drain(..) {
            for cb in state.cbs {
                apply::notify_stale_req(self.term, cb);
            }
        }
    }
}

pub struct Peer<EK, ER>
where
    EK: KvEngine,
    ER: RaftEngine,
{
    /// The ID of the Region which this Peer belongs to.
    region_id: u64,
    // TODO: remove it once panic!() support slog fields.
    /// Peer_tag, "[region <region_id>] <peer_id>"
    pub tag: String,
    /// The Peer meta information.
    pub peer: metapb::Peer,

    /// The Raft state machine of this Peer.
    pub raft_group: RawNode<PeerStorage<EK, ER>>,
    /// The cache of meta information for Region's other Peers.
    peer_cache: RefCell<HashMap<u64, metapb::Peer>>,
    /// Record the last instant of each peer's heartbeat response.
    pub peer_heartbeats: HashMap<u64, Instant>,

    proposals: ProposalQueue<EK::Snapshot>,
    leader_missing_time: Option<Instant>,
    leader_lease: Lease,
    pending_reads: ReadIndexQueue<EK::Snapshot>,

    /// If it fails to send messages to leader.
    pub leader_unreachable: bool,
    /// Indicates whether the peer should be woken up.
    pub should_wake_up: bool,
    /// Whether this peer is destroyed asynchronously.
    /// If it's true,
    /// 1. when merging, its data in storeMeta will be removed early by the target peer.
    /// 2. all read requests must be rejected.
    pub pending_remove: bool,

    /// Record the instants of peers being added into the configuration.
    /// Remove them after they are not pending any more.
    pub peers_start_pending_time: Vec<(u64, Instant)>,
    /// A inaccurate cache about which peer is marked as down.
    down_peer_ids: Vec<u64>,

    /// An inaccurate difference in region size since last reset.
    /// It is used to decide whether split check is needed.
    pub size_diff_hint: u64,
    /// The count of deleted keys since last reset.
    delete_keys_hint: u64,
    /// An inaccurate difference in region size after compaction.
    /// It is used to trigger check split to update approximate size and keys after space reclamation
    /// of deleted entries.
    pub compaction_declined_bytes: u64,
    /// Approximate size of the region.
    pub approximate_size: Option<u64>,
    /// Approximate keys of the region.
    pub approximate_keys: Option<u64>,

    /// The state for consistency check.
    pub consistency_state: ConsistencyState,

    /// The counter records pending snapshot requests.
    pub pending_request_snapshot_count: Arc<AtomicUsize>,
    /// The index of last scheduled committed raft log.
    pub last_applying_idx: u64,
    /// The index of last compacted raft log. It is used for the next compact log task.
    pub last_compacted_idx: u64,
    /// The index of the latest urgent proposal index.
    last_urgent_proposal_idx: u64,
    /// The index of the latest committed split command.
    last_committed_split_idx: u64,
    /// Approximate size of logs that is applied but not compacted yet.
    pub raft_log_size_hint: u64,

    /// The index of the latest proposed prepare merge command.
    last_proposed_prepare_merge_idx: u64,
    /// The index of the latest committed prepare merge command.
    last_committed_prepare_merge_idx: u64,
    /// The merge related state. It indicates this Peer is in merging.
    pub pending_merge_state: Option<MergeState>,
    /// The rollback merge proposal can be proposed only when the number
    /// of peers is greater than the majority of all peers.
    /// There are more details in the annotation above
    /// `test_node_merge_write_data_to_source_region_after_merging`
    /// The peers who want to rollback merge.
    pub want_rollback_merge_peers: HashSet<u64>,
    /// Source region is catching up logs for merge.
    pub catch_up_logs: Option<CatchUpLogs>,

    /// Write Statistics for PD to schedule hot spot.
    pub peer_stat: PeerStat,

    /// Time of the last attempt to wake up inactive leader.
    pub bcast_wake_up_time: Option<UtilInstant>,
    /// Current replication mode version.
    pub replication_mode_version: u64,
    /// The required replication state at current version.
    pub dr_auto_sync_state: DrAutoSyncState,
    /// A flag that caches sync state. It's set to true when required replication
    /// state is reached for current region.
    pub replication_sync: bool,

    /// The known newest conf version and its corresponding peer list
    /// Send to these peers to check whether itself is stale.
    pub check_stale_conf_ver: u64,
    pub check_stale_peers: Vec<metapb::Peer>,
    /// Whether this peer is created by replication and is the first
    /// one of this region on local store.
    pub local_first_replicate: bool,

    pub txn_extra_op: Arc<AtomicCell<TxnExtraOp>>,

    /// The max timestamp recorded in the concurrency manager is only updated at leader.
    /// So if a peer becomes leader from a follower, the max timestamp can be outdated.
    /// We need to update the max timestamp with a latest timestamp from PD before this
    /// peer can work.
    /// From the least significant to the most, 1 bit marks whether the timestamp is
    /// updated, 31 bits for the current epoch version, 32 bits for the current term.
    /// The version and term are stored to prevent stale UpdateMaxTimestamp task from
    /// marking the lowest bit.
    pub max_ts_sync_status: Arc<AtomicU64>,

    /// Check whether this proposal can be proposed based on its epoch.
    cmd_epoch_checker: CmdEpochChecker<EK::Snapshot>,

    /// The number of the last unpersisted ready.
    last_unpersisted_number: u64,

    /// The number of pending pd heartbeat tasks. Pd heartbeat task may be blocked by
    /// reading rocksdb. To avoid unnecessary io operations, we always let the later
    /// task run when there are more than 1 pending tasks.
    pub pending_pd_heartbeat_tasks: Arc<AtomicU64>,
}

impl<EK, ER> Peer<EK, ER>
where
    EK: KvEngine,
    ER: RaftEngine,
{
    pub fn new(
        store_id: u64,
        cfg: &Config,
        sched: Scheduler<RegionTask<EK::Snapshot>>,
        engines: Engines<EK, ER>,
        region: &metapb::Region,
        peer: metapb::Peer,
    ) -> Result<Peer<EK, ER>> {
        if peer.get_id() == raft::INVALID_ID {
            return Err(box_err!("invalid peer id"));
        }

        let tag = format!("[region {}] {}", region.get_id(), peer.get_id());

        let ps = PeerStorage::new(engines, region, sched, peer.get_id(), tag.clone())?;

        let applied_index = ps.applied_index();

        let raft_cfg = raft::Config {
            id: peer.get_id(),
            election_tick: cfg.raft_election_timeout_ticks,
            heartbeat_tick: cfg.raft_heartbeat_ticks,
            min_election_tick: cfg.raft_min_election_timeout_ticks,
            max_election_tick: cfg.raft_max_election_timeout_ticks,
            max_size_per_msg: cfg.raft_max_size_per_msg.0,
            max_inflight_msgs: cfg.raft_max_inflight_msgs,
            applied: applied_index,
            check_quorum: true,
            skip_bcast_commit: true,
            pre_vote: cfg.prevote,
            ..Default::default()
        };

        let logger = slog_global::get_global().new(slog::o!("region_id" => region.get_id()));
        let raft_group = RawNode::new(&raft_cfg, ps, &logger)?;
        let mut peer = Peer {
            peer,
            region_id: region.get_id(),
            raft_group,
            proposals: ProposalQueue::new(tag.clone()),
            pending_reads: Default::default(),
            peer_cache: RefCell::new(HashMap::default()),
            peer_heartbeats: HashMap::default(),
            peers_start_pending_time: vec![],
            down_peer_ids: vec![],
            size_diff_hint: 0,
            delete_keys_hint: 0,
            approximate_size: None,
            approximate_keys: None,
            compaction_declined_bytes: 0,
            leader_unreachable: false,
            pending_remove: false,
            should_wake_up: false,
            pending_merge_state: None,
            want_rollback_merge_peers: HashSet::default(),
            pending_request_snapshot_count: Arc::new(AtomicUsize::new(0)),
            last_proposed_prepare_merge_idx: 0,
            last_committed_prepare_merge_idx: 0,
            leader_missing_time: Some(Instant::now()),
            tag,
            last_applying_idx: applied_index,
            last_compacted_idx: 0,
            last_urgent_proposal_idx: u64::MAX,
            last_committed_split_idx: 0,
            consistency_state: ConsistencyState {
                last_check_time: Instant::now(),
                index: INVALID_INDEX,
                context: vec![],
                hash: vec![],
            },
            raft_log_size_hint: 0,
            leader_lease: Lease::new(cfg.raft_store_max_leader_lease()),
            peer_stat: PeerStat::default(),
            catch_up_logs: None,
            bcast_wake_up_time: None,
            replication_mode_version: 0,
            dr_auto_sync_state: DrAutoSyncState::Async,
            replication_sync: false,
            check_stale_conf_ver: 0,
            check_stale_peers: vec![],
            local_first_replicate: false,
            txn_extra_op: Arc::new(AtomicCell::new(TxnExtraOp::Noop)),
            max_ts_sync_status: Arc::new(AtomicU64::new(0)),
            cmd_epoch_checker: Default::default(),
            last_unpersisted_number: 0,
            pending_pd_heartbeat_tasks: Arc::new(AtomicU64::new(0)),
        };

        // If this region has only one peer and I am the one, campaign directly.
        if region.get_peers().len() == 1 && region.get_peers()[0].get_store_id() == store_id {
            peer.raft_group.campaign()?;
        }

        Ok(peer)
    }

    /// Sets commit group to the peer.
    pub fn init_replication_mode(&mut self, state: &mut GlobalReplicationState) {
        debug!("init commit group"; "state" => ?state, "region_id" => self.region_id, "peer_id" => self.peer.id);
        if self.is_initialized() {
            let version = state.status().get_dr_auto_sync().state_id;
            let gb = state.calculate_commit_group(version, self.get_store().region().get_peers());
            self.raft_group.raft.assign_commit_groups(gb);
        }
        self.replication_sync = false;
        if state.status().get_mode() == ReplicationMode::Majority {
            self.raft_group.raft.enable_group_commit(false);
            self.replication_mode_version = 0;
            self.dr_auto_sync_state = DrAutoSyncState::Async;
            return;
        }
        self.replication_mode_version = state.status().get_dr_auto_sync().state_id;
        let enable = state.status().get_dr_auto_sync().get_state() != DrAutoSyncState::Async;
        self.raft_group.raft.enable_group_commit(enable);
        self.dr_auto_sync_state = state.status().get_dr_auto_sync().get_state();
    }

    /// Updates replication mode.
    pub fn switch_replication_mode(&mut self, state: &Mutex<GlobalReplicationState>) {
        self.replication_sync = false;
        let mut guard = state.lock().unwrap();
        let enable_group_commit = if guard.status().get_mode() == ReplicationMode::Majority {
            self.replication_mode_version = 0;
            self.dr_auto_sync_state = DrAutoSyncState::Async;
            false
        } else {
            self.dr_auto_sync_state = guard.status().get_dr_auto_sync().get_state();
            self.replication_mode_version = guard.status().get_dr_auto_sync().state_id;
            guard.status().get_dr_auto_sync().get_state() != DrAutoSyncState::Async
        };
        if enable_group_commit {
            let ids = mem::replace(
                guard.calculate_commit_group(
                    self.replication_mode_version,
                    self.region().get_peers(),
                ),
                Vec::with_capacity(self.region().get_peers().len()),
            );
            drop(guard);
            self.raft_group.raft.clear_commit_group();
            self.raft_group.raft.assign_commit_groups(&ids);
        } else {
            drop(guard);
        }
        self.raft_group
            .raft
            .enable_group_commit(enable_group_commit);
        info!("switch replication mode"; "version" => self.replication_mode_version, "region_id" => self.region_id, "peer_id" => self.peer.id);
    }

    /// Register self to apply_scheduler so that the peer is then usable.
    /// Also trigger `RegionChangeEvent::Create` here.
    pub fn activate<T>(&self, ctx: &PollContext<EK, ER, T>) {
        ctx.apply_router
            .schedule_task(self.region_id, ApplyTask::register(self));

        ctx.coprocessor_host.on_region_changed(
            self.region(),
            RegionChangeEvent::Create,
            self.get_role(),
        );
    }

    #[inline]
    fn next_proposal_index(&self) -> u64 {
        self.raft_group.raft.raft_log.last_index() + 1
    }

    #[inline]
    pub fn get_index_term(&self, idx: u64) -> u64 {
        match self.raft_group.raft.raft_log.term(idx) {
            Ok(t) => t,
            Err(e) => panic!("{} fail to load term for {}: {:?}", self.tag, idx, e),
        }
    }

    pub fn maybe_append_merge_entries(&mut self, merge: &CommitMergeRequest) -> Option<u64> {
        let mut entries = merge.get_entries();
        if entries.is_empty() {
            // Though the entries is empty, it is possible that one source peer has caught up the logs
            // but commit index is not updated. If other source peers are already destroyed, so the raft
            // group will not make any progress, namely the source peer can not get the latest commit index anymore.
            // Here update the commit index to let source apply rest uncommitted entries.
            return if merge.get_commit() > self.raft_group.raft.raft_log.committed {
                self.raft_group.raft.raft_log.commit_to(merge.get_commit());
                Some(merge.get_commit())
            } else {
                None
            };
        }
        let first = entries.first().unwrap();
        // make sure message should be with index not smaller than committed
        let mut log_idx = first.get_index() - 1;
        debug!(
            "append merge entries";
            "log_index" => log_idx,
            "merge_commit" => merge.get_commit(),
            "commit_index" => self.raft_group.raft.raft_log.committed,
        );
        if log_idx < self.raft_group.raft.raft_log.committed {
            // There are maybe some logs not included in CommitMergeRequest's entries, like CompactLog,
            // so the commit index may exceed the last index of the entires from CommitMergeRequest.
            // If that, no need to append
            if self.raft_group.raft.raft_log.committed - log_idx > entries.len() as u64 {
                return None;
            }
            entries = &entries[(self.raft_group.raft.raft_log.committed - log_idx) as usize..];
            log_idx = self.raft_group.raft.raft_log.committed;
        }
        let log_term = self.get_index_term(log_idx);

        self.raft_group
            .raft
            .raft_log
            .maybe_append(log_idx, log_term, merge.get_commit(), entries)
            .map(|(_, last_index)| last_index)
    }

    /// Tries to destroy itself. Returns a job (if needed) to do more cleaning tasks.
    pub fn maybe_destroy<T>(&mut self, ctx: &PollContext<EK, ER, T>) -> Option<DestroyPeerJob> {
        if self.pending_remove {
            info!(
                "is being destroyed, skip";
                "region_id" => self.region_id,
                "peer_id" => self.peer.get_id(),
            );
            return None;
        }
        {
            let meta = ctx.store_meta.lock().unwrap();
            if meta.atomic_snap_regions.contains_key(&self.region_id) {
                info!(
                    "stale peer is applying atomic snapshot, will destroy next time";
                    "region_id" => self.region_id,
                    "peer_id" => self.peer.get_id(),
                );
                return None;
            }
        }

        if self.is_applying_snapshot() && !self.mut_store().cancel_applying_snap() {
            info!(
                "stale peer is applying snapshot, will destroy next time";
                "region_id" => self.region_id,
                "peer_id" => self.peer.get_id(),
            );
            return None;
        }

        self.pending_remove = true;

        Some(DestroyPeerJob {
            initialized: self.get_store().is_initialized(),
            region_id: self.region_id,
            peer: self.peer.clone(),
        })
    }

    /// Does the real destroy task which includes:
    /// 1. Set the region to tombstone;
    /// 2. Clear data;
    /// 3. Notify all pending requests.
    pub fn destroy<T>(&mut self, ctx: &PollContext<EK, ER, T>, keep_data: bool) -> Result<()> {
        fail_point!("raft_store_skip_destroy_peer", |_| Ok(()));
        let t = Instant::now();

        let region = self.region().clone();
        info!(
            "begin to destroy";
            "region_id" => self.region_id,
            "peer_id" => self.peer.get_id(),
        );

        // Set Tombstone state explicitly
        let mut kv_wb = ctx.engines.kv.write_batch();
        let mut raft_wb = ctx.engines.raft.log_batch(1024);
        self.mut_store().clear_meta(&mut kv_wb, &mut raft_wb)?;
        write_peer_state(
            &mut kv_wb,
            &region,
            PeerState::Tombstone,
            self.pending_merge_state.clone(),
        )?;
        // write kv rocksdb first in case of restart happen between two write
        let mut write_opts = WriteOptions::new();
        write_opts.set_sync(true);
        kv_wb.write_opt(&write_opts)?;
        ctx.engines.raft.consume(&mut raft_wb, true)?;

        if self.get_store().is_initialized() && !keep_data {
            // If we meet panic when deleting data and raft log, the dirty data
            // will be cleared by a newer snapshot applying or restart.
            if let Err(e) = self.get_store().clear_data() {
                error!(?e;
                    "failed to schedule clear data task";
                    "region_id" => self.region_id,
                    "peer_id" => self.peer.get_id(),
                );
            }
        }

        self.pending_reads.clear_all(Some(region.get_id()));

        for Proposal { cb, .. } in self.proposals.queue.drain(..) {
            apply::notify_req_region_removed(region.get_id(), cb);
        }

        info!(
            "peer destroy itself";
            "region_id" => self.region_id,
            "peer_id" => self.peer.get_id(),
            "takes" => ?t.elapsed(),
        );

        Ok(())
    }

    #[inline]
    pub fn is_initialized(&self) -> bool {
        self.get_store().is_initialized()
    }

    #[inline]
    pub fn region(&self) -> &metapb::Region {
        self.get_store().region()
    }

    /// Check whether the peer can be hibernated.
    ///
    /// This should be used with `check_after_tick` to get a correct conclusion.
    pub fn check_before_tick(&self, cfg: &Config) -> CheckTickResult {
        let mut res = CheckTickResult::default();
        if !self.is_leader() {
            return res;
        }
        res.leader = true;
        if self.raft_group.raft.election_elapsed + 1 < cfg.raft_election_timeout_ticks {
            return res;
        }
        let status = self.raft_group.status();
        let last_index = self.raft_group.raft.raft_log.last_index();
        for (id, pr) in status.progress.unwrap().iter() {
            // Even a recent inactive node is also considered. If we put leader into sleep,
            // followers or learners may not sync its logs for a long time and become unavailable.
            // We choose availability instead of performance in this case.
            if *id == self.peer.get_id() {
                continue;
            }
            if pr.matched != last_index {
                res.reason = "replication";
                return res;
            }
        }
        if self.raft_group.raft.pending_read_count() > 0 {
            res.reason = "pending read";
            return res;
        }
        if self.raft_group.raft.lead_transferee.is_some() {
            res.reason = "transfer leader";
            return res;
        }
        // Unapplied entries can change the configuration of the group.
        if self.get_store().applied_index() < last_index {
            res.reason = "unapplied";
            return res;
        }
        if self.replication_mode_need_catch_up() {
            res.reason = "replication mode";
            return res;
        }
        res.up_to_date = true;
        res
    }

    pub fn check_after_tick(&self, state: GroupState, res: CheckTickResult) -> bool {
        if res.leader {
            if res.up_to_date {
                self.is_leader()
            } else {
                if !res.reason.is_empty() {
                    debug!("rejecting sleeping"; "reason" => res.reason, "region_id" => self.region_id, "peer_id" => self.peer_id());
                }
                false
            }
        } else {
            // If follower keeps receiving data from leader, then it's safe to stop
            // ticking, as leader will make sure it has the latest logs.
            // Checking term to make sure campaign has finished and the leader starts
            // doing its job, it's not required but a safe options.
            state != GroupState::Chaos
                && self.raft_group.raft.leader_id != raft::INVALID_ID
                && self.raft_group.raft.raft_log.last_term() == self.raft_group.raft.term
                && !self.has_unresolved_reads()
                // If it becomes leader, the stats is not valid anymore.
                && !self.is_leader()
        }
    }

    /// Pings if followers are still connected.
    ///
    /// Leader needs to know exact progress of followers, and
    /// followers just need to know whether leader is still alive.
    pub fn ping(&mut self) {
        if self.is_leader() {
            self.raft_group.ping();
        }
    }

    pub fn has_uncommitted_log(&self) -> bool {
        self.raft_group.raft.raft_log.committed < self.raft_group.raft.raft_log.last_index()
    }

    /// Set the region of a peer.
    ///
    /// This will update the region of the peer, caller must ensure the region
    /// has been preserved in a durable device.
    pub fn set_region(
        &mut self,
        host: &CoprocessorHost<impl KvEngine>,
        reader: &mut ReadDelegate,
        region: metapb::Region,
    ) {
        if self.region().get_region_epoch().get_version() < region.get_region_epoch().get_version()
        {
            // Epoch version changed, disable read on the localreader for this region.
            self.leader_lease.expire_remote_lease();
        }
        self.mut_store().set_region(region.clone());
        let progress = ReadProgress::region(region);
        // Always update read delegate's region to avoid stale region info after a follower
        // becoming a leader.
        self.maybe_update_read_progress(reader, progress);

        if !self.pending_remove {
            host.on_region_changed(self.region(), RegionChangeEvent::Update, self.get_role());
        }
    }

    #[inline]
    pub fn peer_id(&self) -> u64 {
        self.peer.get_id()
    }

    #[inline]
    pub fn leader_id(&self) -> u64 {
        self.raft_group.raft.leader_id
    }

    #[inline]
    pub fn is_leader(&self) -> bool {
        self.raft_group.raft.state == StateRole::Leader
    }

    #[inline]
    pub fn get_role(&self) -> StateRole {
        self.raft_group.raft.state
    }

    #[inline]
    pub fn get_store(&self) -> &PeerStorage<EK, ER> {
        self.raft_group.store()
    }

    #[inline]
    pub fn mut_store(&mut self) -> &mut PeerStorage<EK, ER> {
        self.raft_group.mut_store()
    }

    #[inline]
    pub fn is_applying_snapshot(&self) -> bool {
        self.get_store().is_applying_snapshot()
    }

    /// Returns `true` if the raft group has replicated a snapshot but not committed it yet.
    #[inline]
    pub fn has_pending_snapshot(&self) -> bool {
        self.get_pending_snapshot().is_some()
    }

    #[inline]
    pub fn get_pending_snapshot(&self) -> Option<&eraftpb::Snapshot> {
        self.raft_group.snap()
    }

    fn add_ready_metric(&self, ready: &Ready, metrics: &mut RaftReadyMetrics) {
        metrics.message += ready.messages().len() as u64;
        metrics.commit += ready.committed_entries().len() as u64;
        metrics.append += ready.entries().len() as u64;

        if !ready.snapshot().is_empty() {
            metrics.snapshot += 1;
        }
    }

    fn add_light_ready_metric(&self, light_ready: &LightReady, metrics: &mut RaftReadyMetrics) {
        metrics.message += light_ready.messages().len() as u64;
        metrics.commit += light_ready.committed_entries().len() as u64;
    }

    #[inline]
    fn send<T, I>(&mut self, trans: &mut T, msgs: I, metrics: &mut RaftMessageMetrics)
    where
        T: Transport,
        I: IntoIterator<Item = eraftpb::Message>,
    {
        for msg in msgs {
            let msg_type = msg.get_msg_type();
            match msg_type {
                MessageType::MsgAppend => metrics.append += 1,
                MessageType::MsgAppendResponse => {
                    if msg.get_request_snapshot() != raft::INVALID_INDEX {
                        metrics.request_snapshot += 1;
                    }
                    metrics.append_resp += 1;
                }
                MessageType::MsgRequestPreVote => metrics.prevote += 1,
                MessageType::MsgRequestPreVoteResponse => metrics.prevote_resp += 1,
                MessageType::MsgRequestVote => metrics.vote += 1,
                MessageType::MsgRequestVoteResponse => metrics.vote_resp += 1,
                MessageType::MsgSnapshot => metrics.snapshot += 1,
                MessageType::MsgHeartbeat => metrics.heartbeat += 1,
                MessageType::MsgHeartbeatResponse => metrics.heartbeat_resp += 1,
                MessageType::MsgTransferLeader => metrics.transfer_leader += 1,
                MessageType::MsgReadIndex => metrics.read_index += 1,
                MessageType::MsgReadIndexResp => metrics.read_index_resp += 1,
                MessageType::MsgTimeoutNow => {
                    // After a leader transfer procedure is triggered, the lease for
                    // the old leader may be expired earlier than usual, since a new leader
                    // may be elected and the old leader doesn't step down due to
                    // network partition from the new leader.
                    // For lease safety during leader transfer, transit `leader_lease`
                    // to suspect.
                    self.leader_lease.suspect(monotonic_raw_now());

                    metrics.timeout_now += 1;
                }
                // We do not care about these message types for metrics.
                // Explicitly declare them so when we add new message types we are forced to
                // decide.
                MessageType::MsgHup
                | MessageType::MsgBeat
                | MessageType::MsgPropose
                | MessageType::MsgUnreachable
                | MessageType::MsgSnapStatus
                | MessageType::MsgCheckQuorum => {}
            }
            self.send_raft_message(msg, trans);
        }
    }

    /// Steps the raft message.
    pub fn step<T>(
        &mut self,
        ctx: &mut PollContext<EK, ER, T>,
        mut m: eraftpb::Message,
    ) -> Result<()> {
        fail_point!(
            "step_message_3_1",
            self.peer.get_store_id() == 3 && self.region_id == 1,
            |_| Ok(())
        );
        if self.is_leader() && m.get_from() != INVALID_ID {
            self.peer_heartbeats.insert(m.get_from(), Instant::now());
            // As the leader we know we are not missing.
            self.leader_missing_time.take();
        } else if m.get_from() == self.leader_id() {
            // As another role know we're not missing.
            self.leader_missing_time.take();
        }
        let msg_type = m.get_msg_type();
        if msg_type == MessageType::MsgReadIndex {
            ctx.coprocessor_host.on_step_read_index(&mut m);
            // Must use the commit index of `PeerStorage` instead of the commit index
            // in raft-rs which may be greater than the former one.
            // For more details, see the annotations above `on_leader_commit_idx_changed`.
            let index = self.get_store().commit_index();
            // Check if the log term of this index is equal to current term, if so,
            // this index can be used to reply the read index request if the leader holds
            // the lease. Please also take a look at raft-rs.
            if self.get_store().term(index).unwrap() == self.term() {
                let state = self.inspect_lease();
                if let LeaseState::Valid = state {
                    // If current peer has valid lease, then we could handle the
                    // request directly, rather than send a heartbeat to check quorum.
                    let mut resp = eraftpb::Message::default();
                    resp.set_msg_type(MessageType::MsgReadIndexResp);
                    resp.term = self.term();
                    resp.to = m.from;

                    resp.index = index;
                    resp.set_entries(m.take_entries());

                    self.raft_group.raft.msgs.push(resp);
                    return Ok(());
                }
                self.should_wake_up = state == LeaseState::Expired;
            }
        } else if msg_type == MessageType::MsgTransferLeader {
            self.execute_transfer_leader(ctx, &m);
            return Ok(());
        }

        self.raft_group.step(m)?;
        Ok(())
    }

    /// Checks and updates `peer_heartbeats` for the peer.
    pub fn check_peers(&mut self) {
        if !self.is_leader() {
            self.peer_heartbeats.clear();
            self.peers_start_pending_time.clear();
            return;
        }

        if self.peer_heartbeats.len() == self.region().get_peers().len() {
            return;
        }

        // Insert heartbeats in case that some peers never response heartbeats.
        let region = self.raft_group.store().region();
        for peer in region.get_peers() {
            self.peer_heartbeats
                .entry(peer.get_id())
                .or_insert_with(Instant::now);
        }
    }

    /// Collects all down peers.
    pub fn collect_down_peers(&mut self, max_duration: Duration) -> Vec<PeerStats> {
        let mut down_peers = Vec::new();
        let mut down_peer_ids = Vec::new();
        for p in self.region().get_peers() {
            if p.get_id() == self.peer.get_id() {
                continue;
            }
            if let Some(instant) = self.peer_heartbeats.get(&p.get_id()) {
                if instant.elapsed() >= max_duration {
                    let mut stats = PeerStats::default();
                    stats.set_peer(p.clone());
                    stats.set_down_seconds(instant.elapsed().as_secs());
                    down_peers.push(stats);
                    down_peer_ids.push(p.get_id());
                }
            }
        }
        self.down_peer_ids = down_peer_ids;
        down_peers
    }

    /// Collects all pending peers and update `peers_start_pending_time`.
    pub fn collect_pending_peers<T>(&mut self, ctx: &PollContext<EK, ER, T>) -> Vec<metapb::Peer> {
        let mut pending_peers = Vec::with_capacity(self.region().get_peers().len());
        let status = self.raft_group.status();
        let truncated_idx = self.get_store().truncated_index();

        if status.progress.is_none() {
            return pending_peers;
        }

        let progresses = status.progress.unwrap().iter();
        for (&id, progress) in progresses {
            if id == self.peer.get_id() {
                continue;
            }
            // The `matched` is 0 only in these two cases:
            // 1. Current leader hasn't communicated with this peer.
            // 2. This peer does not exist yet(maybe it is created but not initialized)
            //
            // The correctness of region merge depends on the fact that all target peers must exist during merging.
            // (PD rely on `pending_peers` to check whether all target peers exist)
            //
            // So if the `matched` is 0, it must be a pending peer.
            // It can be ensured because `truncated_index` must be greater than `RAFT_INIT_LOG_INDEX`(5).
            if progress.matched < truncated_idx {
                if let Some(p) = self.get_peer_from_cache(id) {
                    pending_peers.push(p);
                    if !self
                        .peers_start_pending_time
                        .iter()
                        .any(|&(pid, _)| pid == id)
                    {
                        let now = Instant::now();
                        self.peers_start_pending_time.push((id, now));
                        debug!(
                            "peer start pending";
                            "region_id" => self.region_id,
                            "peer_id" => self.peer.get_id(),
                            "time" => ?now,
                        );
                    }
                } else {
                    if ctx.cfg.dev_assert {
                        panic!("{} failed to get peer {} from cache", self.tag, id);
                    }
                    error!(
                        "failed to get peer from cache";
                        "region_id" => self.region_id,
                        "peer_id" => self.peer.get_id(),
                        "get_peer_id" => id,
                    );
                }
            }
        }
        pending_peers
    }

    /// Returns `true` if any peer recover from connectivity problem.
    ///
    /// A peer can become pending or down if it has not responded for a
    /// long time. If it becomes normal again, PD need to be notified.
    pub fn any_new_peer_catch_up(&mut self, peer_id: u64) -> bool {
        if self.peers_start_pending_time.is_empty() && self.down_peer_ids.is_empty() {
            return false;
        }
        if !self.is_leader() {
            self.down_peer_ids = vec![];
            self.peers_start_pending_time = vec![];
            return false;
        }
        for i in 0..self.peers_start_pending_time.len() {
            if self.peers_start_pending_time[i].0 != peer_id {
                continue;
            }
            let truncated_idx = self.raft_group.store().truncated_index();
            if let Some(progress) = self.raft_group.raft.prs().get(peer_id) {
                if progress.matched >= truncated_idx {
                    let (_, pending_after) = self.peers_start_pending_time.swap_remove(i);
                    let elapsed = duration_to_sec(pending_after.elapsed());
                    debug!(
                        "peer has caught up logs";
                        "region_id" => self.region_id,
                        "peer_id" => self.peer.get_id(),
                        "takes" => elapsed,
                    );
                    return true;
                }
            }
        }
        if self.down_peer_ids.contains(&peer_id) {
            return true;
        }
        false
    }

    pub fn check_stale_state<T>(&mut self, ctx: &mut PollContext<EK, ER, T>) -> StaleState {
        if self.is_leader() {
            // Leaders always have valid state.
            //
            // We update the leader_missing_time in the `fn step`. However one peer region
            // does not send any raft messages, so we have to check and update it before
            // reporting stale states.
            self.leader_missing_time = None;
            return StaleState::Valid;
        }
        let naive_peer = !self.is_initialized() || !self.raft_group.raft.promotable();
        // Updates the `leader_missing_time` according to the current state.
        //
        // If we are checking this it means we suspect the leader might be missing.
        // Mark down the time when we are called, so we can check later if it's been longer than it
        // should be.
        match self.leader_missing_time {
            None => {
                self.leader_missing_time = Instant::now().into();
                StaleState::Valid
            }
            Some(instant) if instant.elapsed() >= ctx.cfg.max_leader_missing_duration.0 => {
                // Resets the `leader_missing_time` to avoid sending the same tasks to
                // PD worker continuously during the leader missing timeout.
                self.leader_missing_time = Instant::now().into();
                StaleState::ToValidate
            }
            Some(instant)
                if instant.elapsed() >= ctx.cfg.abnormal_leader_missing_duration.0
                    && !naive_peer =>
            {
                // A peer is considered as in the leader missing state
                // if it's initialized but is isolated from its leader or
                // something bad happens that the raft group can not elect a leader.
                StaleState::LeaderMissing
            }
            _ => StaleState::Valid,
        }
    }

    fn on_role_changed<T>(&mut self, ctx: &mut PollContext<EK, ER, T>, ready: &Ready) {
        // Update leader lease when the Raft state changes.
        if let Some(ss) = ready.ss() {
            match ss.raft_state {
                StateRole::Leader => {
                    // The local read can only be performed after a new leader has applied
                    // the first empty entry on its term. After that the lease expiring time
                    // should be updated to
                    //   send_to_quorum_ts + max_lease
                    // as the comments in `Lease` explain.
                    // It is recommended to update the lease expiring time right after
                    // this peer becomes leader because it's more convenient to do it here and
                    // it has no impact on the correctness.
                    let progress_term = ReadProgress::term(self.term());
                    self.maybe_renew_leader_lease(monotonic_raw_now(), ctx, Some(progress_term));
                    debug!(
                        "becomes leader with lease";
                        "region_id" => self.region_id,
                        "peer_id" => self.peer.get_id(),
                        "lease" => ?self.leader_lease,
                    );
                    // If the predecessor reads index during transferring leader and receives
                    // quorum's heartbeat response after that, it may wait for applying to
                    // current term to apply the read. So broadcast eagerly to avoid unexpected
                    // latency.
                    //
                    // TODO: Maybe the predecessor should just drop all the read requests directly?
                    // All the requests need to be redirected in the end anyway and executing
                    // prewrites or commits will be just a waste.
                    self.last_urgent_proposal_idx = self.raft_group.raft.raft_log.last_index();
                    self.raft_group.skip_bcast_commit(false);

                    // A more recent read may happen on the old leader. So max ts should
                    // be updated after a peer becomes leader.
                    self.require_updating_max_ts(&ctx.pd_scheduler);
                }
                StateRole::Follower => {
                    self.leader_lease.expire();
                }
                _ => {}
            }
            self.on_leader_changed(ctx, ss.leader_id, self.term());
            ctx.coprocessor_host
                .on_role_change(self.region(), ss.raft_state);
            self.cmd_epoch_checker.maybe_update_term(self.term());
        } else if ready.must_sync() {
            match ready.hs() {
                Some(hs) if hs.get_term() != self.get_store().hard_state().get_term() => {
                    self.on_leader_changed(ctx, self.leader_id(), hs.get_term());
                }
                _ => (),
            }
        }
    }

    /// Correctness depends on the order between calling this function and notifying other peers
    /// the new commit index.
    /// It is due to the interaction between lease and split/merge.(details are decribed below)
    ///
    /// Note that in addition to the hearbeat/append msg, the read index response also can notify
    /// other peers the new commit index. There are three place where TiKV handles read index resquest.
    /// The first place is in raft-rs, so it's like hearbeat/append msg, call this function and
    /// then send the response. The second place is in `Step`, we should use the commit index
    /// of `PeerStorage` which is the greatest commit index that can be observed outside.
    /// The third place is in `read_index`, handle it like the second one.
    fn on_leader_commit_idx_changed(&mut self, pre_commit_index: u64, commit_index: u64) {
        if commit_index <= pre_commit_index || !self.is_leader() {
            return;
        }

        // The admin cmds in `CmdEpochChecker` are proposed by the current leader so we can
        // use it to get the split/prepare-merge cmds which was committed just now.

        // BatchSplit and Split cmd are mutually exclusive because they both change epoch's
        // version so only one of them can be proposed and the other one will be rejected
        // by `CmdEpochChecker`.
        let last_split_idx = self
            .cmd_epoch_checker
            .last_cmd_index(AdminCmdType::BatchSplit)
            .or_else(|| self.cmd_epoch_checker.last_cmd_index(AdminCmdType::Split));
        if let Some(idx) = last_split_idx {
            if idx > pre_commit_index && idx <= commit_index {
                // We don't need to suspect its lease because peers of new region that
                // in other store do not start election before theirs election timeout
                // which is longer than the max leader lease.
                // It's safe to read local within its current lease, however, it's not
                // safe to renew its lease.
                self.last_committed_split_idx = idx;
            }
        } else {
            // BatchSplit/Split and PrepareMerge cmd are mutually exclusive too.
            // So if there is no Split cmd, we should check PrepareMerge cmd.
            let last_prepare_merge_idx = self
                .cmd_epoch_checker
                .last_cmd_index(AdminCmdType::PrepareMerge);
            if let Some(idx) = last_prepare_merge_idx {
                if idx > pre_commit_index && idx <= commit_index {
                    // We committed prepare merge, to prevent unsafe read index,
                    // we must record its index.
                    self.last_committed_prepare_merge_idx = idx;
                    // After prepare_merge is committed and the leader broadcasts commit
                    // index to followers, the leader can not know when the target region
                    // merges majority of this region, also it can not know when the target
                    // region writes new values.
                    // To prevent unsafe local read, we suspect its leader lease.
                    self.leader_lease.suspect(monotonic_raw_now());
                }
            }
        }
    }

    fn on_leader_changed<T>(
        &mut self,
        ctx: &mut PollContext<EK, ER, T>,
        leader_id: u64,
        term: u64,
    ) {
        debug!(
            "insert leader info to meta";
            "region_id" => self.region_id,
            "leader_id" => leader_id,
            "term" => term,
            "peer_id" => self.peer_id(),
        );
        let mut meta = ctx.store_meta.lock().unwrap();
        meta.leaders.insert(self.region_id, (term, leader_id));
    }

    #[inline]
    pub fn ready_to_handle_pending_snap(&self) -> bool {
        // If apply worker is still working, written apply state may be overwritten
        // by apply worker. So we have to wait here.
        // Please note that commit_index can't be used here. When applying a snapshot,
        // a stale heartbeat can make the leader think follower has already applied
        // the snapshot, and send remaining log entries, which may increase commit_index.
        // TODO: add more test
        self.last_applying_idx == self.get_store().applied_index()
            // Requesting snapshots also triggers apply workers to write
            // apply states even if there is no pending committed entry.
            // TODO: Instead of sharing the counter, we should apply snapshots
            //       in apply workers.
            && self.pending_request_snapshot_count.load(Ordering::SeqCst) == 0
    }

    #[inline]
    fn ready_to_handle_read(&self) -> bool {
        // TODO: It may cause read index to wait a long time.

        // There may be some values that are not applied by this leader yet but the old leader,
        // if applied_index_term isn't equal to current term.
        self.get_store().applied_index_term() == self.term()
            // There may be stale read if the old leader splits really slow,
            // the new region may already elected a new leader while
            // the old leader still think it owns the split range.
            && !self.is_splitting()
            // There may be stale read if a target leader is in another store and
            // applied commit merge, written new values, but the sibling peer in
            // this store does not apply commit merge, so the leader is not ready
            // to read, until the merge is rollbacked.
            && !self.is_merging()
    }

    fn ready_to_handle_unsafe_replica_read(&self, read_index: u64) -> bool {
        // Wait until the follower applies all values before the read. There is still a
        // problem if the leader applies fewer values than the follower, the follower read
        // could get a newer value, and after that, the leader may read a stale value,
        // which violates linearizability.
        self.get_store().applied_index() >= read_index
            // If it is in pending merge state(i.e. applied PrepareMerge), the data may be stale.
            // TODO: Add a test to cover this case
            && self.pending_merge_state.is_none()
            // a peer which is applying snapshot will clean up its data and ingest a snapshot file,
            // during between the two operations a replica read could read empty data.
            && !self.is_applying_snapshot()
    }

    #[inline]
    fn is_splitting(&self) -> bool {
        self.last_committed_split_idx > self.get_store().applied_index()
    }

    #[inline]
    fn is_merging(&self) -> bool {
        self.last_committed_prepare_merge_idx > self.get_store().applied_index()
            || self.pending_merge_state.is_some()
    }

    // Checks merge strictly, it checks whether there is any ongoing merge by
    // tracking last proposed prepare merge.
    // TODO: There is a false positives, proposed prepare merge may never be
    //       committed.
    fn is_merging_strict(&self) -> bool {
        self.last_proposed_prepare_merge_idx > self.get_store().applied_index() || self.is_merging()
    }

    // Check if this peer can handle request_snapshot.
    pub fn ready_to_handle_request_snapshot(&mut self, request_index: u64) -> bool {
        let reject_reason = if !self.is_leader() {
            // Only leader can handle request snapshot.
            "not_leader"
        } else if self.get_store().applied_index_term() != self.term()
            || self.get_store().applied_index() < request_index
        {
            // Reject if there are any unapplied raft log.
            // We don't want to handle request snapshot if there is any ongoing
            // merge, because it is going to be destroyed. This check prevents
            // handling request snapshot after leadership being transferred.
            "stale_apply"
        } else if self.is_merging_strict() || self.is_splitting() {
            // Reject if it is merging or splitting.
            // `is_merging_strict` also checks last proposed prepare merge, it
            // prevents handling request snapshot while a prepare merge going
            // to be committed.
            "split_merge"
        } else {
            return true;
        };

        info!("can not handle request snapshot";
            "reason" => reject_reason,
            "region_id" => self.region().get_id(),
            "peer_id" => self.peer_id(),
            "request_index" => request_index);
        false
    }

    /// Checks if leader needs to keep sending logs for follower.
    ///
    /// In DrAutoSync mode, if leader goes to sleep before the region is sync,
    /// PD may wait longer time to reach sync state.
    pub fn replication_mode_need_catch_up(&self) -> bool {
        self.replication_mode_version > 0
            && self.dr_auto_sync_state != DrAutoSyncState::Async
            && !self.replication_sync
    }

    pub fn handle_raft_ready_append<T: Transport>(
        &mut self,
        ctx: &mut PollContext<EK, ER, T>,
    ) -> Option<CollectedReady> {
        if self.pending_remove {
            return None;
        }
        match self.mut_store().check_applying_snap() {
            CheckApplyingSnapStatus::Applying => {
                // If this peer is applying snapshot, we should not get a new ready.
                // There are two reasons in my opinion:
                //   1. If we handle a new ready and persist the data(e.g. entries),
                //      we can not tell raft-rs that this ready has been persisted because
                //      the ready need to be persisted one by one from raft-rs's view.
                //   2. When this peer is applying snapshot, the response msg should not
                //      be sent to leader, thus the leader will not send new entries to
                //      this peer. Although it's possible a new leader may send a AppendEntries
                //      msg to this peer, this possibility is very low. In most cases, there
                //      is no msg need to be handled.
                // So we choose to not get a new ready which makes the logic more clear.
                debug!(
                    "still applying snapshot, skip further handling";
                    "region_id" => self.region_id,
                    "peer_id" => self.peer.get_id(),
                );
                return None;
            }
            CheckApplyingSnapStatus::Success => {
                // 0 means snapshot is scheduled after being restarted.
                if self.last_unpersisted_number != 0 {
                    // Because we only handle raft ready when not applying snapshot, so following
                    // line won't be called twice for the same snapshot.
                    self.raft_group.advance_apply_to(self.last_applying_idx);
                    self.cmd_epoch_checker.advance_apply(
                        self.last_applying_idx,
                        self.term(),
                        self.raft_group.store().region(),
                    );
                }
                self.post_pending_read_index_on_replica(ctx);
            }
            CheckApplyingSnapStatus::Idle => {}
        }

        let mut destroy_regions = vec![];
        if self.has_pending_snapshot() {
            if !self.ready_to_handle_pending_snap() {
                let count = self.pending_request_snapshot_count.load(Ordering::SeqCst);
                debug!(
                    "not ready to apply snapshot";
                    "region_id" => self.region_id,
                    "peer_id" => self.peer.get_id(),
                    "apply_index" => self.get_store().applied_index(),
                    "last_applying_index" => self.last_applying_idx,
                    "pending_request_snapshot_count" => count,
                );
                return None;
            }

            let meta = ctx.store_meta.lock().unwrap();
            // For merge process, the stale source peer is destroyed asynchronously when applying
            // snapshot or creating new peer. So here checks whether there is any overlap, if so,
            // wait and do not handle raft ready.
            if let Some(wait_destroy_regions) = meta.atomic_snap_regions.get(&self.region_id) {
                for (source_region_id, is_ready) in wait_destroy_regions {
                    if !is_ready {
                        info!(
                            "snapshot range overlaps, wait source destroy finish";
                            "region_id" => self.region_id,
                            "peer_id" => self.peer.get_id(),
                            "apply_index" => self.get_store().applied_index(),
                            "last_applying_index" => self.last_applying_idx,
                            "overlap_region_id" => source_region_id,
                        );
                        return None;
                    }
                    destroy_regions.push(meta.regions[source_region_id].clone());
                }
            }
        }

        if !self.raft_group.has_ready() {
            // Generating snapshot task won't set ready for raft group.
            if let Some(gen_task) = self.mut_store().take_gen_snap_task() {
                self.pending_request_snapshot_count
                    .fetch_add(1, Ordering::SeqCst);
                ctx.apply_router
                    .schedule_task(self.region_id, ApplyTask::Snapshot(gen_task));
            }
            return None;
        }

        fail_point!(
            "before_handle_raft_ready_1003",
            self.peer.get_id() == 1003 && self.is_leader(),
            |_| None
        );

        fail_point!(
            "before_handle_snapshot_ready_3",
            self.peer.get_id() == 3 && self.get_pending_snapshot().is_some(),
            |_| None
        );

        debug!(
            "handle raft ready";
            "region_id" => self.region_id,
            "peer_id" => self.peer.get_id(),
        );

        let mut ready = self.raft_group.ready();

        self.last_unpersisted_number = ready.number();

        if !ready.must_sync() {
            // If this ready need not to sync, the term, vote must not be changed,
            // entries and snapshot must be empty.
            if let Some(hs) = ready.hs() {
                assert_eq!(hs.get_term(), self.get_store().hard_state().get_term());
                assert_eq!(hs.get_vote(), self.get_store().hard_state().get_vote());
            }
            assert!(ready.entries().is_empty());
            assert!(ready.snapshot().is_empty());
        }

        self.add_ready_metric(&ready, &mut ctx.raft_metrics.ready);

        self.on_role_changed(ctx, &ready);

        if let Some(hs) = ready.hs() {
            let pre_commit_index = self.get_store().commit_index();
            assert!(hs.get_commit() >= pre_commit_index);
            if self.is_leader() {
                self.on_leader_commit_idx_changed(pre_commit_index, hs.get_commit());
            }
        }

        if !ready.messages().is_empty() {
            if !self.is_leader() {
                fail_point!("raft_before_follower_send");
            }
            for vec_msg in ready.take_messages() {
                self.send(&mut ctx.trans, vec_msg, &mut ctx.raft_metrics.message);
            }
        }

        self.apply_reads(ctx, &ready);

        if !ready.committed_entries().is_empty() {
            self.handle_raft_committed_entries(ctx, ready.take_committed_entries());
        }

        let invoke_ctx = match self
            .mut_store()
            .handle_raft_ready(ctx, &mut ready, destroy_regions)
        {
            Ok(r) => r,
            Err(e) => {
                // We may have written something to writebatch and it can't be reverted, so has
                // to panic here.
                panic!("{} failed to handle raft ready: {:?}", self.tag, e)
            }
        };

        Some(CollectedReady::new(invoke_ctx, ready))
    }

    pub fn post_raft_ready_append<T: Transport>(
        &mut self,
        ctx: &mut PollContext<EK, ER, T>,
        invoke_ctx: InvokeContext,
    ) -> Option<ApplySnapResult> {
        if invoke_ctx.has_snapshot() {
            // When apply snapshot, there is no log applied and not compacted yet.
            self.raft_log_size_hint = 0;
        }

        let apply_snap_result = self.mut_store().post_ready(invoke_ctx);
        if apply_snap_result.is_some() {
            // The peer may change from learner to voter after snapshot applied.
            let peer = self
                .region()
                .get_peers()
                .iter()
                .find(|p| p.get_id() == self.peer.get_id())
                .unwrap()
                .clone();
            if peer != self.peer {
                info!(
                    "meta changed in applying snapshot";
                    "region_id" => self.region_id,
                    "peer_id" => self.peer.get_id(),
                    "before" => ?self.peer,
                    "after" => ?peer,
                );
                self.peer = peer;
            };
        }

        if apply_snap_result.is_some() {
            self.activate(ctx);
            let mut meta = ctx.store_meta.lock().unwrap();
            meta.readers
                .insert(self.region_id, ReadDelegate::from_peer(self));
        }

        apply_snap_result
    }

    pub fn handle_raft_committed_entries<T>(
        &mut self,
        ctx: &mut PollContext<EK, ER, T>,
        committed_entries: Vec<Entry>,
    ) {
        assert!(
            !self.is_applying_snapshot(),
            "{} is applying snapshot when it is ready to handle committed entries",
            self.tag
        );
        if !committed_entries.is_empty() {
            // We must renew current_time because this value may be created a long time ago.
            // If we do not renew it, this time may be smaller than propose_time of a command,
            // which was proposed in another thread while this thread receives its AppendEntriesResponse
            // and is ready to calculate its commit-log-duration.
            ctx.current_time.replace(monotonic_raw_now());
        }
        // Leader needs to update lease.
        let mut lease_to_be_updated = self.is_leader();
        for entry in committed_entries.iter().rev() {
            // raft meta is very small, can be ignored.
            self.raft_log_size_hint += entry.get_data().len() as u64;
            if lease_to_be_updated {
                let propose_time = self
                    .proposals
                    .find_propose_time(entry.get_term(), entry.get_index());
                if let Some(propose_time) = propose_time {
                    ctx.raft_metrics.commit_log.observe(duration_to_sec(
                        (ctx.current_time.unwrap() - propose_time).to_std().unwrap(),
                    ));
                    self.maybe_renew_leader_lease(propose_time, ctx, None);
                    lease_to_be_updated = false;
                }
            }

            fail_point!(
                "leader_commit_prepare_merge",
                {
                    let ctx = ProposalContext::from_bytes(&entry.context);
                    self.is_leader()
                        && entry.term == self.term()
                        && ctx.contains(ProposalContext::PREPARE_MERGE)
                },
                |_| {}
            );
        }
        if let Some(last_entry) = committed_entries.last() {
            self.last_applying_idx = last_entry.get_index();
            if self.last_applying_idx >= self.last_urgent_proposal_idx {
                // Urgent requests are flushed, make it lazy again.
                self.raft_group.skip_bcast_commit(true);
                self.last_urgent_proposal_idx = u64::MAX;
            }
            let cbs = if !self.proposals.is_empty() {
                let current_term = self.term();
                let cbs = committed_entries
                    .iter()
                    .filter_map(|e| {
                        self.proposals
                            .find_proposal(e.get_term(), e.get_index(), current_term)
                    })
                    .map(|mut p| {
                        if p.must_pass_epoch_check {
                            // In this case the apply can be guaranteed to be successful. Invoke the
                            // on_committed callback if necessary.
                            p.cb.invoke_committed();
                        }
                        p
                    })
                    .collect();
                self.proposals.gc();
                cbs
            } else {
                vec![]
            };
            let apply = Apply::new(
                self.peer_id(),
                self.region_id,
                self.term(),
                committed_entries,
                cbs,
            );
            ctx.apply_router
                .schedule_task(self.region_id, ApplyTask::apply(apply));
        }
        fail_point!("after_send_to_apply_1003", self.peer_id() == 1003, |_| {});
        // Check whether there is a pending generate snapshot task, the task
        // needs to be sent to the apply system.
        // Always sending snapshot task behind apply task, so it gets latest
        // snapshot.
        // TODO: maybe we should move this code to other place to make the logic more clear.
        if let Some(gen_task) = self.mut_store().take_gen_snap_task() {
            self.pending_request_snapshot_count
                .fetch_add(1, Ordering::SeqCst);
            ctx.apply_router
                .schedule_task(self.region_id, ApplyTask::Snapshot(gen_task));
        }
    }

    pub fn handle_raft_ready_advance<T: Transport>(
        &mut self,
        ctx: &mut PollContext<EK, ER, T>,
        ready: Ready,
    ) {
        assert_eq!(ready.number(), self.last_unpersisted_number);
        if !ready.snapshot().is_empty() {
            // Snapshot's metadata has been applied.
            self.last_applying_idx = self.get_store().truncated_index();
            self.raft_group.advance_append_async(ready);
            // The ready is persisted, but we don't want to handle following light
            // ready immediately to avoid flow out of control, so use
            // `on_persist_ready` instead of `advance_append`.
            // We don't need to set `has_ready` to true, as snapshot is always
            // checked when ticking.
            self.raft_group
                .on_persist_ready(self.last_unpersisted_number);
            return;
        }

        let mut light_rd = self.raft_group.advance_append(ready);

        self.add_light_ready_metric(&light_rd, &mut ctx.raft_metrics.ready);

        if let Some(commit_index) = light_rd.commit_index() {
            let pre_commit_index = self.get_store().commit_index();
            assert!(commit_index >= pre_commit_index);
            // No need to persist the commit index but the one in memory
            // (i.e. commit of hardstate in PeerStorage) should be updated.
            self.mut_store().set_commit_index(commit_index);
            if self.is_leader() {
                self.on_leader_commit_idx_changed(pre_commit_index, commit_index);
            }
        }

        if !light_rd.messages().is_empty() {
            if !self.is_leader() {
                fail_point!("raft_before_follower_send");
            }
            for vec_msg in light_rd.take_messages() {
                self.send(&mut ctx.trans, vec_msg, &mut ctx.raft_metrics.message);
            }
        }

        if !light_rd.committed_entries().is_empty() {
            self.handle_raft_committed_entries(ctx, light_rd.take_committed_entries());
        }
    }

    fn response_read<T>(
        &self,
        read: &mut ReadIndexRequest<EK::Snapshot>,
        ctx: &mut PollContext<EK, ER, T>,
        replica_read: bool,
    ) {
        debug!(
            "handle reads with a read index";
            "request_id" => ?read.id,
            "region_id" => self.region_id,
            "peer_id" => self.peer.get_id(),
        );
        RAFT_READ_INDEX_PENDING_COUNT.sub(read.cmds.len() as i64);
        for (req, cb, mut read_index) in read.cmds.drain(..) {
            // leader reports key is locked
            if let Some(locked) = read.locked.take() {
                let mut response = raft_cmdpb::Response::default();
                response.mut_read_index().set_locked(*locked);
                let mut cmd_resp = RaftCmdResponse::default();
                cmd_resp.mut_responses().push(response);
                cb.invoke_read(ReadResponse {
                    response: cmd_resp,
                    snapshot: None,
                    txn_extra_op: TxnExtraOp::Noop,
                });
                continue;
            }
            if !replica_read {
                if read_index.is_none() {
                    // Actually, the read_index is none if and only if it's the first one in read.cmds.
                    // Starting from the second, all the following ones' read_index is not none.
                    read_index = read.read_index;
                }
                cb.invoke_read(self.handle_read(ctx, req, true, read_index));
                continue;
            }
            if req.get_header().get_replica_read() {
                // We should check epoch since the range could be changed.
                cb.invoke_read(self.handle_read(ctx, req, true, read.read_index));
            } else {
                // The request could be proposed when the peer was leader.
                // TODO: figure out that it's necessary to notify stale or not.
                let term = self.term();
                apply::notify_stale_req(term, cb);
            }
        }
    }

    /// Responses to the ready read index request on the replica, the replica is not a leader.
    fn post_pending_read_index_on_replica<T>(&mut self, ctx: &mut PollContext<EK, ER, T>) {
        while let Some(mut read) = self.pending_reads.pop_front() {
            // addition_request indicates an ongoing lock checking. We must wait until lock checking finished.
            if read.addition_request.is_some() {
                self.pending_reads.push_front(read);
                break;
            }

            assert!(read.read_index.is_some());
            let is_read_index_request = read.cmds.len() == 1
                && read.cmds[0].0.get_requests().len() == 1
                && read.cmds[0].0.get_requests()[0].get_cmd_type() == CmdType::ReadIndex;

            if is_read_index_request {
                self.response_read(&mut read, ctx, false);
            } else if self.ready_to_handle_unsafe_replica_read(read.read_index.unwrap()) {
                self.response_read(&mut read, ctx, true);
            } else {
                // TODO: `ReadIndex` requests could be blocked.
                self.pending_reads.push_front(read);
                break;
            }
        }
    }

    fn apply_reads<T>(&mut self, ctx: &mut PollContext<EK, ER, T>, ready: &Ready) {
        let mut propose_time = None;
        let states = ready.read_states().iter().map(|state| {
            let read_index_ctx = ReadIndexContext::parse(state.request_ctx.as_slice()).unwrap();
            (read_index_ctx.id, read_index_ctx.locked, state.index)
        });
        // The follower may lost `ReadIndexResp`, so the pending_reads does not
        // guarantee the orders are consistent with read_states. `advance` will
        // update the `read_index` of read request that before this successful
        // `ready`.
        if !self.is_leader() {
            // NOTE: there could still be some pending reads proposed by the peer when it was
            // leader. They will be cleared in `clear_uncommitted_on_role_change` later in
            // the function.
            self.pending_reads.advance_replica_reads(states);
            self.post_pending_read_index_on_replica(ctx);
        } else {
            self.pending_reads.advance_leader_reads(states);
            propose_time = self.pending_reads.last_ready().map(|r| r.renew_lease_time);
            if self.ready_to_handle_read() {
                while let Some(mut read) = self.pending_reads.pop_front() {
                    self.response_read(&mut read, ctx, false);
                }
            }
        }

        // Note that only after handle read_states can we identify what requests are
        // actually stale.
        if ready.ss().is_some() {
            let term = self.term();
            // all uncommitted reads will be dropped silently in raft.
            self.pending_reads.clear_uncommitted_on_role_change(term);
        }

        if let Some(propose_time) = propose_time {
            // `propose_time` is a placeholder, here cares about `Suspect` only,
            // and if it is in `Suspect` phase, the actual timestamp is useless.
            if self.leader_lease.inspect(Some(propose_time)) == LeaseState::Suspect {
                return;
            }
            self.maybe_renew_leader_lease(propose_time, ctx, None);
        }
    }

    pub fn post_apply<T>(
        &mut self,
        ctx: &mut PollContext<EK, ER, T>,
        apply_state: RaftApplyState,
        applied_index_term: u64,
        apply_metrics: &ApplyMetrics,
    ) -> bool {
        let mut has_ready = false;

        if self.is_applying_snapshot() {
            panic!("{} should not applying snapshot.", self.tag);
        }

        self.raft_group
            .advance_apply_to(apply_state.get_applied_index());

        self.cmd_epoch_checker.advance_apply(
            apply_state.get_applied_index(),
            self.term(),
            self.raft_group.store().region(),
        );

        let progress_to_be_updated = self.mut_store().applied_index_term() != applied_index_term;
        self.mut_store().set_applied_state(apply_state);
        self.mut_store().set_applied_term(applied_index_term);

        self.peer_stat.written_keys += apply_metrics.written_keys;
        self.peer_stat.written_bytes += apply_metrics.written_bytes;
        self.delete_keys_hint += apply_metrics.delete_keys_hint;
        let diff = self.size_diff_hint as i64 + apply_metrics.size_diff_hint;
        self.size_diff_hint = cmp::max(diff, 0) as u64;

        if self.has_pending_snapshot() && self.ready_to_handle_pending_snap() {
            has_ready = true;
        }
        if !self.is_leader() {
            self.post_pending_read_index_on_replica(ctx)
        } else if self.ready_to_handle_read() {
            while let Some(mut read) = self.pending_reads.pop_front() {
                self.response_read(&mut read, ctx, false);
            }
        }
        self.pending_reads.gc();

        // Only leaders need to update applied_index_term.
        if progress_to_be_updated && self.is_leader() {
            let progress = ReadProgress::applied_index_term(applied_index_term);
            let mut meta = ctx.store_meta.lock().unwrap();
            let reader = meta.readers.get_mut(&self.region_id).unwrap();
            self.maybe_update_read_progress(reader, progress);
        }
        has_ready
    }

    pub fn post_split(&mut self) {
        // Reset delete_keys_hint and size_diff_hint.
        self.delete_keys_hint = 0;
        self.size_diff_hint = 0;
    }

    /// Try to renew leader lease.
    fn maybe_renew_leader_lease<T>(
        &mut self,
        ts: Timespec,
        ctx: &mut PollContext<EK, ER, T>,
        progress: Option<ReadProgress>,
    ) {
        // A nonleader peer should never has leader lease.
        let read_progress = if !self.is_leader() {
            None
        } else if self.is_splitting() {
            // A splitting leader should not renew its lease.
            // Because we split regions asynchronous, the leader may read stale results
            // if splitting runs slow on the leader.
            debug!(
                "prevents renew lease while splitting";
                "region_id" => self.region_id,
                "peer_id" => self.peer.get_id(),
            );
            None
        } else if self.is_merging() {
            // A merging leader should not renew its lease.
            // Because we merge regions asynchronous, the leader may read stale results
            // if commit merge runs slow on sibling peers.
            debug!(
                "prevents renew lease while merging";
                "region_id" => self.region_id,
                "peer_id" => self.peer.get_id(),
            );
            None
        } else {
            self.leader_lease.renew(ts);
            let term = self.term();
            if let Some(remote_lease) = self.leader_lease.maybe_new_remote_lease(term) {
                Some(ReadProgress::leader_lease(remote_lease))
            } else {
                None
            }
        };
        if let Some(progress) = progress {
            let mut meta = ctx.store_meta.lock().unwrap();
            let reader = meta.readers.get_mut(&self.region_id).unwrap();
            self.maybe_update_read_progress(reader, progress);
        }
        if let Some(progress) = read_progress {
            let mut meta = ctx.store_meta.lock().unwrap();
            let reader = meta.readers.get_mut(&self.region_id).unwrap();
            self.maybe_update_read_progress(reader, progress);
        }
    }

    fn maybe_update_read_progress(&self, reader: &mut ReadDelegate, progress: ReadProgress) {
        if self.pending_remove {
            return;
        }
        debug!(
            "update read progress";
            "region_id" => self.region_id,
            "peer_id" => self.peer.get_id(),
            "progress" => ?progress,
        );
        reader.update(progress);
    }

    pub fn maybe_campaign(&mut self, parent_is_leader: bool) -> bool {
        if self.region().get_peers().len() <= 1 {
            // The peer campaigned when it was created, no need to do it again.
            return false;
        }

        if !parent_is_leader {
            return false;
        }

        // If last peer is the leader of the region before split, it's intuitional for
        // it to become the leader of new split region.
        let _ = self.raft_group.campaign();
        true
    }

    /// Propose a request.
    ///
    /// Return true means the request has been proposed successfully.
    pub fn propose<T: Transport>(
        &mut self,
        ctx: &mut PollContext<EK, ER, T>,
        mut cb: Callback<EK::Snapshot>,
        req: RaftCmdRequest,
        mut err_resp: RaftCmdResponse,
    ) -> bool {
        if self.pending_remove {
            return false;
        }

        ctx.raft_metrics.propose.all += 1;

        let req_admin_cmd_type = if !req.has_admin_request() {
            None
        } else {
            Some(req.get_admin_request().get_cmd_type())
        };
        let is_urgent = is_request_urgent(&req);

        let policy = self.inspect(&req);
        let res = match policy {
            Ok(RequestPolicy::ReadLocal) => {
                self.read_local(ctx, req, cb);
                return false;
            }
            Ok(RequestPolicy::ReadIndex) => return self.read_index(ctx, req, err_resp, cb),
            Ok(RequestPolicy::ProposeNormal) => self.propose_normal(ctx, req),
            Ok(RequestPolicy::ProposeTransferLeader) => {
                return self.propose_transfer_leader(ctx, req, cb);
            }
            Ok(RequestPolicy::ProposeConfChange) => self.propose_conf_change(ctx, &req),
            Err(e) => Err(e),
        };

        match res {
            Err(e) => {
                cmd_resp::bind_error(&mut err_resp, e);
                cb.invoke_with_response(err_resp);
                false
            }
            Ok(Either::Right(idx)) => {
                if !cb.is_none() {
                    self.cmd_epoch_checker.attach_to_conflict_cmd(idx, cb);
                }
                false
            }
            Ok(Either::Left(idx)) => {
                let has_applied_to_current_term = self.has_applied_to_current_term();
                if has_applied_to_current_term {
                    // After this peer has applied to current term and passed above checking including `cmd_epoch_checker`,
                    // we can safely guarantee that this proposal will be committed if there is no abnormal leader transfer
                    // in the near future. Thus proposed callback can be called.
                    cb.invoke_proposed();
                }
                if is_urgent {
                    self.last_urgent_proposal_idx = idx;
                    // Eager flush to make urgent proposal be applied on all nodes as soon as
                    // possible.
                    self.raft_group.skip_bcast_commit(false);
                }
                self.should_wake_up = true;
                let p = Proposal {
                    is_conf_change: req_admin_cmd_type == Some(AdminCmdType::ChangePeer)
                        || req_admin_cmd_type == Some(AdminCmdType::ChangePeerV2),
                    index: idx,
                    term: self.term(),
                    cb,
                    renew_lease_time: None,
                    must_pass_epoch_check: has_applied_to_current_term,
                };
                if let Some(cmd_type) = req_admin_cmd_type {
                    self.cmd_epoch_checker
                        .post_propose(cmd_type, idx, self.term());
                }
                self.post_propose(ctx, p);
                true
            }
        }
    }

    fn post_propose<T>(
        &mut self,
        poll_ctx: &mut PollContext<EK, ER, T>,
        mut p: Proposal<EK::Snapshot>,
    ) {
        // Try to renew leader lease on every consistent read/write request.
        if poll_ctx.current_time.is_none() {
            poll_ctx.current_time = Some(monotonic_raw_now());
        }
        p.renew_lease_time = poll_ctx.current_time;

        self.proposals.push(p);
    }

    // TODO: set higher election priority of voter/incoming voter than demoting voter
    /// Validate the `ConfChange` requests and check whether it's safe to
    /// propose these conf change requests.
    /// It's safe iff at least the quorum of the Raft group is still healthy
    /// right after all conf change is applied.
    /// If 'allow_remove_leader' is false then the peer to be removed should
    /// not be the leader.
    fn check_conf_change<T>(
        &mut self,
        ctx: &mut PollContext<EK, ER, T>,
        change_peers: &[ChangePeerRequest],
        cc: &impl ConfChangeI,
    ) -> Result<()> {
        // Check whether current joint state can handle this request
        let mut after_progress = self.check_joint_state(cc)?;
        let current_progress = self.raft_group.status().progress.unwrap().clone();
        let kind = ConfChangeKind::confchange_kind(change_peers.len());

        // Leaving joint state, skip check
        if kind == ConfChangeKind::LeaveJoint {
            return Ok(());
        }

        // Check whether this request is valid
        let mut check_dup = HashSet::default();
        let mut only_learner_change = true;
        let current_voter = current_progress.conf().voters().ids();
        for cp in change_peers.iter() {
            let (change_type, peer) = (cp.get_change_type(), cp.get_peer());
            match (change_type, peer.get_role()) {
                (ConfChangeType::RemoveNode, PeerRole::Voter) if kind != ConfChangeKind::Simple => {
                    return Err(box_err!(
                        "{} invalid conf change request: {:?}, can not remove voter directly",
                        self.tag,
                        cp
                    ));
                }
                (ConfChangeType::RemoveNode, _)
                | (ConfChangeType::AddNode, PeerRole::Voter)
                | (ConfChangeType::AddLearnerNode, PeerRole::Learner) => {}
                _ => {
                    return Err(box_err!(
                        "{} invalid conf change request: {:?}",
                        self.tag,
                        cp
                    ));
                }
            }

            if !check_dup.insert(peer.get_id()) {
                return Err(box_err!(
                    "{} invalid conf change request, have multiple commands for the same peer {}",
                    self.tag,
                    peer.get_id()
                ));
            }

            if peer.get_id() == self.peer_id()
                && (change_type == ConfChangeType::RemoveNode
                    // In Joint confchange, the leader is allowed to be DemotingVoter
                    || (kind == ConfChangeKind::Simple
                        && change_type == ConfChangeType::AddLearnerNode))
                && !ctx.cfg.allow_remove_leader
            {
                return Err(box_err!(
                    "{} ignore remove leader or demote leader",
                    self.tag
                ));
            }

            if current_voter.contains(peer.get_id()) || change_type == ConfChangeType::AddNode {
                only_learner_change = false;
            }
        }

        // Multiple changes that only effect learner will not product `IncommingVoter` or `DemotingVoter`
        // after apply, but raftstore layer and PD rely on these roles to detect joint state
        if kind != ConfChangeKind::Simple && only_learner_change {
            return Err(box_err!(
                "{} invalid conf change request, multiple changes that only effect learner",
                self.tag
            ));
        }

        let promoted_commit_index = after_progress.maximal_committed_index().0;
        if current_progress.is_singleton() // It's always safe if there is only one node in the cluster.
            || promoted_commit_index >= self.get_store().truncated_index()
        {
            return Ok(());
        }

        PEER_ADMIN_CMD_COUNTER_VEC
            .with_label_values(&["conf_change", "reject_unsafe"])
            .inc();

        // Waking it up to replicate logs to candidate.
        self.should_wake_up = true;
        Err(box_err!(
            "{} unsafe to perform conf change {:?}, before: {:?}, after: {:?}, truncated index {}, promoted commit index {}",
            self.tag,
            change_peers,
            current_progress.conf().to_conf_state(),
            after_progress.conf().to_conf_state(),
            self.get_store().truncated_index(),
            promoted_commit_index
        ))
    }

    /// Check if current joint state can handle this confchange
    fn check_joint_state(&mut self, cc: &impl ConfChangeI) -> Result<ProgressTracker> {
        let cc = &cc.as_v2();
        let mut prs = self.raft_group.status().progress.unwrap().clone();
        let mut changer = Changer::new(&prs);
        let (cfg, changes) = if cc.leave_joint() {
            changer.leave_joint()?
        } else if let Some(auto_leave) = cc.enter_joint() {
            changer.enter_joint(auto_leave, &cc.changes)?
        } else {
            changer.simple(&cc.changes)?
        };
        prs.apply_conf(cfg, changes, self.raft_group.raft.raft_log.last_index());
        Ok(prs)
    }

    fn transfer_leader(&mut self, peer: &metapb::Peer) {
        info!(
            "transfer leader";
            "region_id" => self.region_id,
            "peer_id" => self.peer.get_id(),
            "peer" => ?peer,
        );

        self.raft_group.transfer_leader(peer.get_id());
    }

    fn pre_transfer_leader(&mut self, peer: &metapb::Peer) -> bool {
        // Checks if safe to transfer leader.
        if self.raft_group.raft.has_pending_conf() {
            info!(
                "reject transfer leader due to pending conf change";
                "region_id" => self.region_id,
                "peer_id" => self.peer.get_id(),
                "peer" => ?peer,
            );
            return false;
        }

        // Broadcast heartbeat to make sure followers commit the entries immediately.
        // It's only necessary to ping the target peer, but ping all for simplicity.
        self.raft_group.ping();
        let mut msg = eraftpb::Message::new();
        msg.set_to(peer.get_id());
        msg.set_msg_type(eraftpb::MessageType::MsgTransferLeader);
        msg.set_from(self.peer_id());
        // log term here represents the term of last log. For leader, the term of last
        // log is always its current term. Not just set term because raft library forbids
        // setting it for MsgTransferLeader messages.
        msg.set_log_term(self.term());
        self.raft_group.raft.msgs.push(msg);
        true
    }

    fn ready_to_transfer_leader<T>(
        &self,
        ctx: &mut PollContext<EK, ER, T>,
        mut index: u64,
        peer: &metapb::Peer,
    ) -> Option<&'static str> {
        let peer_id = peer.get_id();
        let status = self.raft_group.status();
        let progress = status.progress.unwrap();

        if !progress.conf().voters().contains(peer_id) {
            return Some("non voter");
        }

        for (id, pr) in progress.iter() {
            if pr.state == ProgressState::Snapshot {
                return Some("pending snapshot");
            }
            if *id == peer_id && index == 0 {
                // index will be zero if it's sent from an instance without
                // pre-transfer-leader feature. Set it to matched to make it
                // possible to transfer leader to an older version. It may be
                // useful during rolling restart.
                index = pr.matched;
            }
        }

        if self.raft_group.raft.has_pending_conf()
            || self.raft_group.raft.pending_conf_index > index
        {
            return Some("pending conf change");
        }

        let last_index = self.get_store().last_index();
        if last_index >= index + ctx.cfg.leader_transfer_max_log_lag {
            return Some("log gap");
        }
        None
    }

    fn read_local<T>(
        &mut self,
        ctx: &mut PollContext<EK, ER, T>,
        req: RaftCmdRequest,
        cb: Callback<EK::Snapshot>,
    ) {
        ctx.raft_metrics.propose.local_read += 1;
        cb.invoke_read(self.handle_read(ctx, req, false, Some(self.get_store().commit_index())))
    }

    fn pre_read_index(&self) -> Result<()> {
        fail_point!(
            "before_propose_readindex",
            |s| if s.map_or(true, |s| s.parse().unwrap_or(true)) {
                Ok(())
            } else {
                Err(box_err!(
                    "{} can not read due to injected failure",
                    self.tag
                ))
            }
        );

        // See more in ready_to_handle_read().
        if self.is_splitting() {
            return Err(Error::ReadIndexNotReady(
                "can not read index due to split",
                self.region_id,
            ));
        }
        if self.is_merging() {
            return Err(Error::ReadIndexNotReady(
                "can not read index due to merge",
                self.region_id,
            ));
        }
        Ok(())
    }

    pub fn has_unresolved_reads(&self) -> bool {
        self.pending_reads.has_unresolved()
    }

    /// `ReadIndex` requests could be lost in network, so on followers commands could queue in
    /// `pending_reads` forever. Sending a new `ReadIndex` periodically can resolve this.
    pub fn retry_pending_reads(&mut self, cfg: &Config) {
        if self.is_leader()
            || !self.pending_reads.check_needs_retry(cfg)
            || self.pre_read_index().is_err()
        {
            return;
        }

        let read = self.pending_reads.back_mut().unwrap();
        debug_assert!(read.read_index.is_none());
        self.raft_group
            .read_index(ReadIndexContext::fields_to_bytes(
                read.id,
                read.addition_request.as_deref(),
                None,
            ));
        debug!(
            "request to get a read index";
            "request_id" => ?read.id,
            "region_id" => self.region_id,
            "peer_id" => self.peer.get_id(),
        );
    }

    // Returns a boolean to indicate whether the `read` is proposed or not.
    // For these cases it won't be proposed:
    // 1. The region is in merging or splitting;
    // 2. The message is stale and dropped by the Raft group internally;
    // 3. There is already a read request proposed in the current lease;
    fn read_index<T: Transport>(
        &mut self,
        poll_ctx: &mut PollContext<EK, ER, T>,
        mut req: RaftCmdRequest,
        mut err_resp: RaftCmdResponse,
        cb: Callback<EK::Snapshot>,
    ) -> bool {
        if let Err(e) = self.pre_read_index() {
            debug!(
                "prevents unsafe read index";
                "region_id" => self.region_id,
                "peer_id" => self.peer.get_id(),
                "err" => ?e,
            );
            poll_ctx.raft_metrics.propose.unsafe_read_index += 1;
            cmd_resp::bind_error(&mut err_resp, e);
            cb.invoke_with_response(err_resp);
            self.should_wake_up = true;
            return false;
        }

        let renew_lease_time = monotonic_raw_now();
        if self.is_leader() {
            match self.inspect_lease() {
                // Here combine the new read request with the previous one even if the lease expired is
                // ok because in this case, the previous read index must be sent out with a valid
                // lease instead of a suspect lease. So there must no pending transfer-leader proposals
                // before or after the previous read index, and the lease can be renewed when get
                // heartbeat responses.
                LeaseState::Valid | LeaseState::Expired => {
                    // Must use the commit index of `PeerStorage` instead of the commit index
                    // in raft-rs which may be greater than the former one.
                    // For more details, see the annotations above `on_leader_commit_idx_changed`.
                    let commit_index = self.get_store().commit_index();
                    if let Some(read) = self.pending_reads.back_mut() {
                        let max_lease = poll_ctx.cfg.raft_store_max_leader_lease();
                        if read.renew_lease_time + max_lease > renew_lease_time {
                            read.push_command(req, cb, commit_index);
                            return false;
                        }
                    }
                }
                // If the current lease is suspect, new read requests can't be appended into
                // `pending_reads` because if the leader is transferred, the latest read could
                // be dirty.
                _ => {}
            }
        }

        // When a replica cannot detect any leader, `MsgReadIndex` will be dropped, which would
        // cause a long time waiting for a read response. Then we should return an error directly
        // in this situation.
        if !self.is_leader() && self.leader_id() == INVALID_ID {
            poll_ctx.raft_metrics.invalid_proposal.read_index_no_leader += 1;
            // The leader may be hibernated, send a message for trying to awaken the leader.
            if self.bcast_wake_up_time.is_none()
                || self.bcast_wake_up_time.as_ref().unwrap().elapsed()
                    >= Duration::from_millis(MIN_BCAST_WAKE_UP_INTERVAL)
            {
                self.bcast_wake_up_message(poll_ctx);
                self.bcast_wake_up_time = Some(UtilInstant::now_coarse());

                let task = PdTask::QueryRegionLeader {
                    region_id: self.region_id,
                };
                if let Err(e) = poll_ctx.pd_scheduler.schedule(task) {
                    error!(
                        "failed to notify pd";
                        "region_id" => self.region_id,
                        "peer_id" => self.peer_id(),
                        "err" => %e,
                    )
                }
            }
            self.should_wake_up = true;
            cmd_resp::bind_error(&mut err_resp, Error::NotLeader(self.region_id, None));
            cb.invoke_with_response(err_resp);
            return false;
        }

        poll_ctx.raft_metrics.propose.read_index += 1;

        self.bcast_wake_up_time = None;

        let id = Uuid::new_v4();
        let request = req
            .mut_requests()
            .get_mut(0)
            .filter(|req| req.has_read_index())
            .map(|req| req.take_read_index());
        let dropped = self.propose_read_index(ReadIndexContext::fields_to_bytes(
            id,
            request.as_ref(),
            None,
        ));
        if dropped && self.is_leader() {
            // The message gets dropped silently, can't be handled anymore.
            apply::notify_stale_req(self.term(), cb);
            return false;
        }

        let mut read = ReadIndexRequest::with_command(id, req, cb, renew_lease_time);
        read.addition_request = request.map(Box::new);
        self.pending_reads.push_back(read, self.is_leader());
        self.should_wake_up = true;

        debug!(
            "request to get a read index";
            "request_id" => ?id,
            "region_id" => self.region_id,
            "peer_id" => self.peer.get_id(),
            "is_leader" => self.is_leader(),
        );

        // TimeoutNow has been sent out, so we need to propose explicitly to
        // update leader lease.
        if self.leader_lease.inspect(Some(renew_lease_time)) == LeaseState::Suspect {
            let req = RaftCmdRequest::default();
            if let Ok(Either::Left(index)) = self.propose_normal(poll_ctx, req) {
                let p = Proposal {
                    is_conf_change: false,
                    index,
                    term: self.term(),
                    cb: Callback::None,
                    renew_lease_time: Some(renew_lease_time),
                    must_pass_epoch_check: false,
                };
                self.post_propose(poll_ctx, p);
            }
        }

        true
    }

    pub fn try_renew_leader_lease<T>(
        &mut self,
        poll_ctx: &mut PollContext<EK, ER, T>,
        ts: Timespec,
    ) {
        if !self.is_leader() {
            return;
        }
        if let Err(e) = self.pre_read_index() {
            debug!(
                "prevents unsafe read index";
                "region_id" => self.region_id,
                "peer_id" => self.peer.get_id(),
                "err" => ?e,
            );
            poll_ctx.raft_metrics.propose.unsafe_read_index += 1;
            return;
        }

        let max_lease = poll_ctx.cfg.raft_store_max_leader_lease();
        let future_ts = match self.leader_lease.need_renew(ts) {
            Some(ts) => ts,
            // Lease already updated
            None => return,
        };
        // There are pending reads will renew lease
        if self
            .pending_reads
            .back_mut()
            .map(|r| r.renew_lease_time + max_lease > future_ts)
            .unwrap_or(false)
        {
            return;
        }
        // There are pending writes will renew lease
        if self
            .proposals
            .back()
            .map(|w| w.renew_lease_time.map(|l| l + max_lease > future_ts))
            .flatten()
            .unwrap_or(false)
        {
            return;
        }

        let id = Uuid::new_v4();
        let dropped = self.propose_read_index(ReadIndexContext::fields_to_bytes(id, None, None));
        if !dropped {
            let read_proposal = ReadIndexRequest::noop(id, monotonic_raw_now());
            self.pending_reads.push_back(read_proposal, true);
        }
    }

    // Propose a read index request, return whether the request was dropped silently
    pub fn propose_read_index(&mut self, rctx: Vec<u8>) -> bool {
        let last_pending_read_count = self.raft_group.raft.pending_read_count();
        let last_ready_read_count = self.raft_group.raft.ready_read_count();

        self.raft_group.read_index(rctx);

        let pending_read_count = self.raft_group.raft.pending_read_count();
        let ready_read_count = self.raft_group.raft.ready_read_count();

        pending_read_count == last_pending_read_count && ready_read_count == last_ready_read_count
    }

    /// Returns (minimal matched, minimal committed_index)
    ///
    /// For now, it is only used in merge.
    pub fn get_min_progress(&self) -> Result<(u64, u64)> {
        let (mut min_m, mut min_c) = (None, None);
        if let Some(progress) = self.raft_group.status().progress {
            for (id, pr) in progress.iter() {
                // Reject merge if there is any pending request snapshot,
                // because a target region may merge a source region which is in
                // an invalid state.
                if pr.state == ProgressState::Snapshot
                    || pr.pending_request_snapshot != INVALID_INDEX
                {
                    return Err(box_err!(
                        "there is a pending snapshot peer {} [{:?}], skip merge",
                        id,
                        pr
                    ));
                }
                if min_m.unwrap_or(u64::MAX) > pr.matched {
                    min_m = Some(pr.matched);
                }
                if min_c.unwrap_or(u64::MAX) > pr.committed_index {
                    min_c = Some(pr.committed_index);
                }
            }
        }
        Ok((min_m.unwrap_or(0), min_c.unwrap_or(0)))
    }

    fn pre_propose_prepare_merge<T>(
        &self,
        ctx: &mut PollContext<EK, ER, T>,
        req: &mut RaftCmdRequest,
    ) -> Result<()> {
        let last_index = self.raft_group.raft.raft_log.last_index();
        let (min_matched, min_committed) = self.get_min_progress()?;
        if min_matched == 0
            || min_committed == 0
            || last_index - min_matched > ctx.cfg.merge_max_log_gap
            || last_index - min_committed > ctx.cfg.merge_max_log_gap * 2
        {
            return Err(box_err!(
                "log gap from matched: {} or committed: {} to last index: {} is too large, skip merge",
                min_matched,
                min_committed,
                last_index
            ));
        }
        assert!(min_matched >= min_committed);
        let mut entry_size = 0;
        for entry in self
            .raft_group
            .raft
            .raft_log
            .entries(min_committed + 1, NO_LIMIT)?
        {
            // commit merge only contains entries start from min_matched + 1
            if entry.index > min_matched {
                entry_size += entry.get_data().len();
            }
            if entry.get_entry_type() == EntryType::EntryConfChange
                || entry.get_entry_type() == EntryType::EntryConfChangeV2
            {
                return Err(box_err!(
                    "{} log gap contains conf change, skip merging.",
                    self.tag
                ));
            }
            if entry.get_data().is_empty() {
                continue;
            }
            let cmd: RaftCmdRequest =
                util::parse_data_at(entry.get_data(), entry.get_index(), &self.tag);
            if !cmd.has_admin_request() {
                continue;
            }
            let cmd_type = cmd.get_admin_request().get_cmd_type();
            match cmd_type {
                AdminCmdType::TransferLeader
                | AdminCmdType::ComputeHash
                | AdminCmdType::VerifyHash
                | AdminCmdType::InvalidAdmin => continue,
                _ => {}
            }
            // Any command that can change epoch or log gap should be rejected.
            return Err(box_err!(
                "log gap contains admin request {:?}, skip merging.",
                cmd_type
            ));
        }
        if entry_size as f64 > ctx.cfg.raft_entry_max_size.0 as f64 * 0.9 {
            return Err(box_err!(
                "log gap size exceed entry size limit, skip merging."
            ));
        }
        req.mut_admin_request()
            .mut_prepare_merge()
            .set_min_index(min_matched + 1);
        Ok(())
    }

    fn pre_propose<T>(
        &self,
        poll_ctx: &mut PollContext<EK, ER, T>,
        req: &mut RaftCmdRequest,
    ) -> Result<ProposalContext> {
        poll_ctx.coprocessor_host.pre_propose(self.region(), req)?;
        let mut ctx = ProposalContext::empty();

        if get_sync_log_from_request(req) {
            ctx.insert(ProposalContext::SYNC_LOG);
        }

        if !req.has_admin_request() {
            return Ok(ctx);
        }

        match req.get_admin_request().get_cmd_type() {
            AdminCmdType::Split | AdminCmdType::BatchSplit => ctx.insert(ProposalContext::SPLIT),
            AdminCmdType::PrepareMerge => {
                self.pre_propose_prepare_merge(poll_ctx, req)?;
                ctx.insert(ProposalContext::PREPARE_MERGE);
            }
            _ => {}
        }

        Ok(ctx)
    }

    /// Propose normal request to raft
    ///
    /// Returns Ok(Either::Left(index)) means the proposal is proposed successfully and is located on `index` position.
    /// Ok(Either::Right(index)) means the proposal is rejected by `CmdEpochChecker` and the `index` is the position of
    /// the last conflict admin cmd.
    fn propose_normal<T>(
        &mut self,
        poll_ctx: &mut PollContext<EK, ER, T>,
        mut req: RaftCmdRequest,
    ) -> Result<Either<u64, u64>> {
        if self.pending_merge_state.is_some()
            && req.get_admin_request().get_cmd_type() != AdminCmdType::RollbackMerge
        {
            return Err(Error::ProposalInMergingMode(self.region_id));
        }

        poll_ctx.raft_metrics.propose.normal += 1;

        if self.has_applied_to_current_term() {
            // Only when applied index's term is equal to current leader's term, the information
            // in epoch checker is up to date and can be used to check epoch.
            if let Some(index) = self
                .cmd_epoch_checker
                .propose_check_epoch(&req, self.term())
            {
                return Ok(Either::Right(index));
            }
        } else if req.has_admin_request() {
            // The admin request is rejected because it may need to update epoch checker which
            // introduces an uncertainty and may breaks the correctness of epoch checker.
            return Err(box_err!(
                "{} peer has not applied to current term, applied_term {}, current_term {}",
                self.tag,
                self.get_store().applied_index_term(),
                self.term()
            ));
        }

        // TODO: validate request for unexpected changes.
        let ctx = match self.pre_propose(poll_ctx, &mut req) {
            Ok(ctx) => ctx,
            Err(e) => {
                warn!(
                    "skip proposal";
                    "region_id" => self.region_id,
                    "peer_id" => self.peer.get_id(),
                    "err" => ?e,
                    "error_code" => %e.error_code(),
                );
                return Err(e);
            }
        };

        let data = req.write_to_bytes()?;

        // TODO: use local histogram metrics
        PEER_PROPOSE_LOG_SIZE_HISTOGRAM.observe(data.len() as f64);

        if data.len() as u64 > poll_ctx.cfg.raft_entry_max_size.0 {
            error!(
                "entry is too large";
                "region_id" => self.region_id,
                "peer_id" => self.peer.get_id(),
                "size" => data.len(),
            );
            return Err(Error::RaftEntryTooLarge(self.region_id, data.len() as u64));
        }

        let propose_index = self.next_proposal_index();
        self.raft_group.propose(ctx.to_vec(), data)?;
        if self.next_proposal_index() == propose_index {
            // The message is dropped silently, this usually due to leader absence
            // or transferring leader. Both cases can be considered as NotLeader error.
            return Err(Error::NotLeader(self.region_id, None));
        }

        if ctx.contains(ProposalContext::PREPARE_MERGE) {
            self.last_proposed_prepare_merge_idx = propose_index;
        }

        Ok(Either::Left(propose_index))
    }

    fn execute_transfer_leader<T>(
        &mut self,
        ctx: &mut PollContext<EK, ER, T>,
        msg: &eraftpb::Message,
    ) {
        // log_term is set by original leader, represents the term last log is written
        // in, which should be equal to the original leader's term.
        if msg.get_log_term() != self.term() {
            return;
        }

        if self.is_leader() {
            let from = match self.get_peer_from_cache(msg.get_from()) {
                Some(p) => p,
                None => return,
            };
            match self.ready_to_transfer_leader(ctx, msg.get_index(), &from) {
                Some(reason) => {
                    info!(
                        "reject to transfer leader";
                        "region_id" => self.region_id,
                        "peer_id" => self.peer.get_id(),
                        "to" => ?from,
                        "reason" => reason,
                        "index" => msg.get_index(),
                        "last_index" => self.get_store().last_index(),
                    );
                }
                None => {
                    self.transfer_leader(&from);
                    self.should_wake_up = true;
                }
            }
            return;
        }

        if self.is_applying_snapshot()
            || self.has_pending_snapshot()
            || msg.get_from() != self.leader_id()
        {
            info!(
                "reject transferring leader";
                "region_id" =>self.region_id,
                "peer_id" => self.peer.get_id(),
                "from" => msg.get_from(),
            );
            return;
        }

        let mut msg = eraftpb::Message::new();
        msg.set_from(self.peer_id());
        msg.set_to(self.leader_id());
        msg.set_msg_type(eraftpb::MessageType::MsgTransferLeader);
        msg.set_index(self.get_store().applied_index());
        msg.set_log_term(self.term());
        self.raft_group.raft.msgs.push(msg);
    }

    /// Return true to if the transfer leader request is accepted.
    ///
    /// When transferring leadership begins, leader sends a pre-transfer
    /// to target follower first to ensures it's ready to become leader.
    /// After that the real transfer leader process begin.
    ///
    /// 1. pre_transfer_leader on leader:
    ///     Leader will send a MsgTransferLeader to follower.
    /// 2. execute_transfer_leader on follower
    ///     If follower passes all necessary checks, it will reply an
    ///     ACK with type MsgTransferLeader and its promised persistent index.
    /// 3. execute_transfer_leader on leader:
    ///     Leader checks if it's appropriate to transfer leadership. If it
    ///     does, it calls raft transfer_leader API to do the remaining work.
    ///
    /// See also: tikv/rfcs#37.
    fn propose_transfer_leader<T>(
        &mut self,
        ctx: &mut PollContext<EK, ER, T>,
        req: RaftCmdRequest,
        cb: Callback<EK::Snapshot>,
    ) -> bool {
        ctx.raft_metrics.propose.transfer_leader += 1;

        let transfer_leader = get_transfer_leader_cmd(&req).unwrap();
        let peer = transfer_leader.get_peer();

        let transferred = self.pre_transfer_leader(peer);

        // transfer leader command doesn't need to replicate log and apply, so we
        // return immediately. Note that this command may fail, we can view it just as an advice
        cb.invoke_with_response(make_transfer_leader_response());

        transferred
    }

    // Fails in such cases:
    // 1. A pending conf change has not been applied yet;
    // 2. Removing the leader is not allowed in the configuration;
    // 3. The conf change makes the raft group not healthy;
    // 4. The conf change is dropped by raft group internally.
    /// Returns Ok(Either::Left(index)) means the proposal is proposed successfully and is located on `index` position.
    /// Ok(Either::Right(index)) means the proposal is rejected by `CmdEpochChecker` and the `index` is the position of
    /// the last conflict admin cmd.
    fn propose_conf_change<T>(
        &mut self,
        ctx: &mut PollContext<EK, ER, T>,
        req: &RaftCmdRequest,
    ) -> Result<Either<u64, u64>> {
        if self.pending_merge_state.is_some() {
            return Err(Error::ProposalInMergingMode(self.region_id));
        }
        if self.raft_group.raft.pending_conf_index > self.get_store().applied_index() {
            info!(
                "there is a pending conf change, try later";
                "region_id" => self.region_id,
                "peer_id" => self.peer.get_id(),
            );
            return Err(box_err!(
                "{} there is a pending conf change, try later",
                self.tag
            ));
        }
        // Actually, according to the implementation of conf change in raft-rs, this check must be
        // passed if the previous check that `pending_conf_index` should be less than or equal to
        // `self.get_store().applied_index()` is passed.
        if self.get_store().applied_index_term() != self.term() {
            return Err(box_err!(
                "{} peer has not applied to current term, applied_term {}, current_term {}",
                self.tag,
                self.get_store().applied_index_term(),
                self.term()
            ));
        }
        if let Some(index) = self
            .cmd_epoch_checker
            .propose_check_epoch(&req, self.term())
        {
            return Ok(Either::Right(index));
        }

        let data = req.write_to_bytes()?;
        let admin = req.get_admin_request();
        let res = if admin.has_change_peer() {
            self.propose_conf_change_internal(ctx, admin.get_change_peer(), data)
        } else if admin.has_change_peer_v2() {
            self.propose_conf_change_internal(ctx, admin.get_change_peer_v2(), data)
        } else {
            unreachable!()
        };
        if let Err(ref e) = res {
            warn!("failed to propose confchange"; "error" => ?e);
        }
        res.map(Either::Left)
    }

    // Fails in such cases:
    // 1. A pending conf change has not been applied yet;
    // 2. Removing the leader is not allowed in the configuration;
    // 3. The conf change makes the raft group not healthy;
    // 4. The conf change is dropped by raft group internally.
    fn propose_conf_change_internal<T, CP: ChangePeerI>(
        &mut self,
        ctx: &mut PollContext<EK, ER, T>,
        change_peer: CP,
        data: Vec<u8>,
    ) -> Result<u64> {
        let data_size = data.len();
        let cc = change_peer.to_confchange(data);
        let changes = change_peer.get_change_peers();

        self.check_conf_change(ctx, changes.as_ref(), &cc)?;

        ctx.raft_metrics.propose.conf_change += 1;
        // TODO: use local histogram metrics
        PEER_PROPOSE_LOG_SIZE_HISTOGRAM.observe(data_size as f64);
        info!(
            "propose conf change peer";
            "region_id" => self.region_id,
            "peer_id" => self.peer.get_id(),
            "changes" => ?changes.as_ref(),
            "kind" => ?ConfChangeKind::confchange_kind(changes.as_ref().len()),
        );

        let propose_index = self.next_proposal_index();
        self.raft_group
            .propose_conf_change(ProposalContext::SYNC_LOG.to_vec(), cc)?;
        if self.next_proposal_index() == propose_index {
            // The message is dropped silently, this usually due to leader absence
            // or transferring leader. Both cases can be considered as NotLeader error.
            return Err(Error::NotLeader(self.region_id, None));
        }

        Ok(propose_index)
    }

    fn handle_read<T>(
        &self,
        ctx: &mut PollContext<EK, ER, T>,
        req: RaftCmdRequest,
        check_epoch: bool,
        read_index: Option<u64>,
    ) -> ReadResponse<EK::Snapshot> {
        let region = self.region().clone();
        if check_epoch {
            if let Err(e) = check_region_epoch(&req, &region, true) {
                debug!("epoch not match"; "region_id" => region.get_id(), "err" => ?e);
                let mut response = cmd_resp::new_error(e);
                cmd_resp::bind_term(&mut response, self.term());
                return ReadResponse {
                    response,
                    snapshot: None,
                    txn_extra_op: TxnExtraOp::Noop,
                };
            }
        }
        let mut resp = ctx.execute(&req, &Arc::new(region), read_index, None);
        if let Some(snap) = resp.snapshot.as_mut() {
            snap.max_ts_sync_status = Some(self.max_ts_sync_status.clone());
        }
        resp.txn_extra_op = self.txn_extra_op.load();
        cmd_resp::bind_term(&mut resp.response, self.term());
        resp
    }

    pub fn term(&self) -> u64 {
        self.raft_group.raft.term
    }

    pub fn stop(&mut self) {
        self.mut_store().cancel_applying_snap();
        self.pending_reads.clear_all(None);
    }

    pub fn maybe_add_want_rollback_merge_peer(&mut self, peer_id: u64, extra_msg: &ExtraMessage) {
        if !self.is_leader() {
            return;
        }
        if let Some(ref state) = self.pending_merge_state {
            if state.get_commit() == extra_msg.get_premerge_commit() {
                self.add_want_rollback_merge_peer(peer_id);
            }
        }
    }

    pub fn add_want_rollback_merge_peer(&mut self, peer_id: u64) {
        assert!(self.pending_merge_state.is_some());
        self.want_rollback_merge_peers.insert(peer_id);
    }
}

impl<EK, ER> Peer<EK, ER>
where
    EK: KvEngine,
    ER: RaftEngine,
{
    pub fn insert_peer_cache(&mut self, peer: metapb::Peer) {
        self.peer_cache.borrow_mut().insert(peer.get_id(), peer);
    }

    pub fn remove_peer_from_cache(&mut self, peer_id: u64) {
        self.peer_cache.borrow_mut().remove(&peer_id);
    }

    pub fn get_peer_from_cache(&self, peer_id: u64) -> Option<metapb::Peer> {
        if peer_id == 0 {
            return None;
        }
        fail_point!("stale_peer_cache_2", peer_id == 2, |_| None);
        if let Some(peer) = self.peer_cache.borrow().get(&peer_id) {
            return Some(peer.clone());
        }

        // Try to find in region, if found, set in cache.
        for peer in self.region().get_peers() {
            if peer.get_id() == peer_id {
                self.peer_cache.borrow_mut().insert(peer_id, peer.clone());
                return Some(peer.clone());
            }
        }

        None
    }

    fn region_replication_status(&mut self) -> Option<RegionReplicationStatus> {
        if self.replication_mode_version == 0 {
            return None;
        }
        let mut status = RegionReplicationStatus::default();
        status.state_id = self.replication_mode_version;
        let state = if !self.replication_sync {
            if self.dr_auto_sync_state != DrAutoSyncState::Async {
                let res = self.raft_group.raft.check_group_commit_consistent();
                if Some(true) != res {
                    let mut buffer: SmallVec<[(u64, u64, u64); 5]> = SmallVec::new();
                    if self.get_store().applied_index_term() >= self.term() {
                        let progress = self.raft_group.raft.prs();
                        for (id, p) in progress.iter() {
                            if !progress.conf().voters().contains(*id) {
                                continue;
                            }
                            buffer.push((*id, p.commit_group_id, p.matched));
                        }
                    };
                    info!(
                        "still not reach integrity over label";
                        "status" => ?res,
                        "region_id" => self.region_id,
                        "peer_id" => self.peer.id,
                        "progress" => ?buffer
                    );
                } else {
                    self.replication_sync = true;
                }
                match res {
                    Some(true) => RegionReplicationState::IntegrityOverLabel,
                    Some(false) => RegionReplicationState::SimpleMajority,
                    None => RegionReplicationState::Unknown,
                }
            } else {
                RegionReplicationState::SimpleMajority
            }
        } else {
            RegionReplicationState::IntegrityOverLabel
        };
        status.set_state(state);
        Some(status)
    }

    pub fn is_region_size_or_keys_none(&self) -> bool {
        fail_point!("region_size_or_keys_none", |_| true);
        self.approximate_size.is_none() || self.approximate_keys.is_none()
    }

    pub fn heartbeat_pd<T>(&mut self, ctx: &PollContext<EK, ER, T>) {
        let task = PdTask::Heartbeat(HeartbeatTask {
            term: self.term(),
            region: self.region().clone(),
            peer: self.peer.clone(),
            down_peers: self.collect_down_peers(ctx.cfg.max_peer_down_duration.0),
            pending_peers: self.collect_pending_peers(ctx),
            written_bytes: self.peer_stat.written_bytes,
            written_keys: self.peer_stat.written_keys,
            approximate_size: self.approximate_size.unwrap_or_default(),
            approximate_keys: self.approximate_keys.unwrap_or_default(),
            replication_status: self.region_replication_status(),
        });
        if !self.is_region_size_or_keys_none() {
            if let Err(e) = ctx.pd_scheduler.schedule(task) {
                error!(
                    "failed to notify pd";
                    "region_id" => self.region_id,
                    "peer_id" => self.peer.get_id(),
                    "err" => ?e,
                );
            }
            return;
        }

        if self.pending_pd_heartbeat_tasks.load(Ordering::SeqCst) > 2 {
            return;
        }
        let region_id = self.region_id;
        let peer_id = self.peer.get_id();
        let scheduler = ctx.pd_scheduler.clone();
        let split_check_task = SplitCheckTask::GetRegionApproximateSizeAndKeys {
            region: self.region().clone(),
            pending_tasks: self.pending_pd_heartbeat_tasks.clone(),
            cb: Box::new(move |size: u64, keys: u64| {
                if let PdTask::Heartbeat(mut h) = task {
                    h.approximate_size = size;
                    h.approximate_keys = keys;
                    if let Err(e) = scheduler.schedule(PdTask::Heartbeat(h)) {
                        error!(
                            "failed to notify pd";
                            "region_id" => region_id,
                            "peer_id" => peer_id,
                            "err" => ?e,
                        );
                    }
                }
            }),
        };
        self.pending_pd_heartbeat_tasks
            .fetch_add(1, Ordering::SeqCst);
        if let Err(e) = ctx.split_check_scheduler.schedule(split_check_task) {
            error!(
                "failed to notify pd";
                "region_id" => region_id,
                "peer_id" => peer_id,
                "err" => ?e,
            );
            self.pending_pd_heartbeat_tasks
                .fetch_sub(1, Ordering::SeqCst);
        }
    }

    fn prepare_raft_message(&self) -> RaftMessage {
        let mut send_msg = RaftMessage::default();
        send_msg.set_region_id(self.region_id);
        // set current epoch
        send_msg.set_region_epoch(self.region().get_region_epoch().clone());
        send_msg.set_from_peer(self.peer.clone());
        send_msg
    }

    pub fn send_extra_message<T: Transport>(
        &self,
        msg: ExtraMessage,
        trans: &mut T,
        to: &metapb::Peer,
    ) {
        let mut send_msg = self.prepare_raft_message();
        let ty = msg.get_type();
        debug!("send extra msg";
        "region_id" => self.region_id,
        "peer_id" => self.peer.get_id(),
        "msg_type" => ?ty,
        "to" => to.get_id());
        send_msg.set_extra_msg(msg);
        send_msg.set_to_peer(to.clone());
        if let Err(e) = trans.send(send_msg) {
            error!(?e;
                "failed to send extra message";
                "type" => ?ty,
                "region_id" => self.region_id,
                "peer_id" => self.peer.get_id(),
                "target" => ?to,
            );
        }
    }

    fn send_raft_message<T: Transport>(&mut self, msg: eraftpb::Message, trans: &mut T) {
        let mut send_msg = self.prepare_raft_message();

        let to_peer = match self.get_peer_from_cache(msg.get_to()) {
            Some(p) => p,
            None => {
                warn!(
                    "failed to look up recipient peer";
                    "region_id" => self.region_id,
                    "peer_id" => self.peer.get_id(),
                    "to_peer" => msg.get_to(),
                );
                return;
            }
        };

        let to_peer_id = to_peer.get_id();
        let to_store_id = to_peer.get_store_id();
        let msg_type = msg.get_msg_type();
        debug!(
            "send raft msg";
            "region_id" => self.region_id,
            "peer_id" => self.peer.get_id(),
            "msg_type" => ?msg_type,
            "msg_size" => msg.compute_size(),
            "to" => to_peer_id,
        );

        send_msg.set_to_peer(to_peer);

        // There could be two cases:
        // 1. Target peer already exists but has not established communication with leader yet
        // 2. Target peer is added newly due to member change or region split, but it's not
        //    created yet
        // For both cases the region start key and end key are attached in RequestVote and
        // Heartbeat message for the store of that peer to check whether to create a new peer
        // when receiving these messages, or just to wait for a pending region split to perform
        // later.
        if self.get_store().is_initialized() && is_initial_msg(&msg) {
            let region = self.region();
            send_msg.set_start_key(region.get_start_key().to_vec());
            send_msg.set_end_key(region.get_end_key().to_vec());
        }
        send_msg.set_message(msg);

        if let Err(e) = trans.send(send_msg) {
            warn!(
                "failed to send msg to other peer";
                "region_id" => self.region_id,
                "peer_id" => self.peer.get_id(),
                "target_peer_id" => to_peer_id,
                "target_store_id" => to_store_id,
                "err" => ?e,
                "error_code" => %e.error_code(),
            );
            if to_peer_id == self.leader_id() {
                self.leader_unreachable = true;
            }
            // unreachable store
            self.raft_group.report_unreachable(to_peer_id);
            if msg_type == eraftpb::MessageType::MsgSnapshot {
                self.raft_group
                    .report_snapshot(to_peer_id, SnapshotStatus::Failure);
            }
        }
    }

    pub fn bcast_wake_up_message<T: Transport>(&self, ctx: &mut PollContext<EK, ER, T>) {
        for peer in self.region().get_peers() {
            if peer.get_id() == self.peer_id() {
                continue;
            }
            self.send_wake_up_message(ctx, peer);
        }
    }

    pub fn send_wake_up_message<T: Transport>(
        &self,
        ctx: &mut PollContext<EK, ER, T>,
        peer: &metapb::Peer,
    ) {
        let mut msg = ExtraMessage::default();
        msg.set_type(ExtraMessageType::MsgRegionWakeUp);
        self.send_extra_message(msg, &mut ctx.trans, peer);
    }

    pub fn bcast_check_stale_peer_message<T: Transport>(
        &mut self,
        ctx: &mut PollContext<EK, ER, T>,
    ) {
        if self.check_stale_conf_ver < self.region().get_region_epoch().get_conf_ver() {
            self.check_stale_conf_ver = self.region().get_region_epoch().get_conf_ver();
            self.check_stale_peers = self.region().get_peers().to_vec();
        }
        for peer in &self.check_stale_peers {
            if peer.get_id() == self.peer_id() {
                continue;
            }
            let mut extra_msg = ExtraMessage::default();
            extra_msg.set_type(ExtraMessageType::MsgCheckStalePeer);
            self.send_extra_message(extra_msg, &mut ctx.trans, peer);
        }
    }

    pub fn on_check_stale_peer_response(
        &mut self,
        check_conf_ver: u64,
        check_peers: Vec<metapb::Peer>,
    ) {
        if self.check_stale_conf_ver < check_conf_ver {
            self.check_stale_conf_ver = check_conf_ver;
            self.check_stale_peers = check_peers;
        }
    }

    pub fn send_want_rollback_merge<T: Transport>(
        &self,
        premerge_commit: u64,
        ctx: &mut PollContext<EK, ER, T>,
    ) {
        let to_peer = match self.get_peer_from_cache(self.leader_id()) {
            Some(p) => p,
            None => {
                warn!(
                    "failed to look up recipient peer";
                    "region_id" => self.region_id,
                    "peer_id" => self.peer.get_id(),
                    "to_peer" => self.leader_id(),
                );
                return;
            }
        };
        let mut extra_msg = ExtraMessage::default();
        extra_msg.set_type(ExtraMessageType::MsgWantRollbackMerge);
        extra_msg.set_premerge_commit(premerge_commit);
        self.send_extra_message(extra_msg, &mut ctx.trans, &to_peer);
    }

    pub fn require_updating_max_ts(&self, pd_scheduler: &FutureScheduler<PdTask<EK>>) {
        let epoch = self.region().get_region_epoch();
        let term_low_bits = self.term() & ((1 << 32) - 1); // 32 bits
        let version_lot_bits = epoch.get_version() & ((1 << 31) - 1); // 31 bits
        let initial_status = (term_low_bits << 32) | (version_lot_bits << 1);
        self.max_ts_sync_status
            .store(initial_status, Ordering::SeqCst);
        info!(
            "require updating max ts";
            "region_id" => self.region_id,
            "initial_status" => initial_status,
        );
        if let Err(e) = pd_scheduler.schedule(PdTask::UpdateMaxTimestamp {
            region_id: self.region_id,
            initial_status,
            max_ts_sync_status: self.max_ts_sync_status.clone(),
        }) {
            error!(
                "failed to update max ts";
                "err" => ?e,
            );
        }
    }
}

/// `RequestPolicy` decides how we handle a request.
#[derive(Clone, PartialEq, Debug)]
pub enum RequestPolicy {
    // Handle the read request directly without dispatch.
    ReadLocal,
    // Handle the read request via raft's SafeReadIndex mechanism.
    ReadIndex,
    ProposeNormal,
    ProposeTransferLeader,
    ProposeConfChange,
}

/// `RequestInspector` makes `RequestPolicy` for requests.
pub trait RequestInspector {
    /// Has the current term been applied?
    fn has_applied_to_current_term(&mut self) -> bool;
    /// Inspects its lease.
    fn inspect_lease(&mut self) -> LeaseState;

    /// Inspect a request, return a policy that tells us how to
    /// handle the request.
    fn inspect(&mut self, req: &RaftCmdRequest) -> Result<RequestPolicy> {
        if req.has_admin_request() {
            if apply::is_conf_change_cmd(req) {
                return Ok(RequestPolicy::ProposeConfChange);
            }
            if get_transfer_leader_cmd(req).is_some() {
                return Ok(RequestPolicy::ProposeTransferLeader);
            }
            return Ok(RequestPolicy::ProposeNormal);
        }

        let mut has_read = false;
        let mut has_write = false;
        for r in req.get_requests() {
            match r.get_cmd_type() {
                CmdType::Get | CmdType::Snap | CmdType::ReadIndex => has_read = true,
                CmdType::Delete | CmdType::Put | CmdType::DeleteRange | CmdType::IngestSst => {
                    has_write = true
                }
                CmdType::Prewrite | CmdType::Invalid => {
                    return Err(box_err!(
                        "invalid cmd type {:?}, message maybe corrupted",
                        r.get_cmd_type()
                    ));
                }
            }

            if has_read && has_write {
                return Err(box_err!("read and write can't be mixed in one batch"));
            }
        }

        if has_write {
            return Ok(RequestPolicy::ProposeNormal);
        }

        if req.get_header().get_read_quorum() {
            return Ok(RequestPolicy::ReadIndex);
        }

        // If applied index's term is differ from current raft's term, leader transfer
        // must happened, if read locally, we may read old value.
        if !self.has_applied_to_current_term() {
            return Ok(RequestPolicy::ReadIndex);
        }

        // Local read should be performed, if and only if leader is in lease.
        // None for now.
        match self.inspect_lease() {
            LeaseState::Valid => Ok(RequestPolicy::ReadLocal),
            LeaseState::Expired | LeaseState::Suspect => {
                // Perform a consistent read to Raft quorum and try to renew the leader lease.
                Ok(RequestPolicy::ReadIndex)
            }
        }
    }
}

impl<EK, ER> RequestInspector for Peer<EK, ER>
where
    EK: KvEngine,
    ER: RaftEngine,
{
    fn has_applied_to_current_term(&mut self) -> bool {
        self.get_store().applied_index_term() == self.term()
    }

    fn inspect_lease(&mut self) -> LeaseState {
        if !self.raft_group.raft.in_lease() {
            return LeaseState::Suspect;
        }
        // None means now.
        let state = self.leader_lease.inspect(None);
        if LeaseState::Expired == state {
            debug!(
                "leader lease is expired";
                "region_id" => self.region_id,
                "peer_id" => self.peer.get_id(),
                "lease" => ?self.leader_lease,
            );
            // The lease is expired, call `expire` explicitly.
            self.leader_lease.expire();
        }
        state
    }
}

impl<EK, ER, T> ReadExecutor<EK> for PollContext<EK, ER, T>
where
    EK: KvEngine,
    ER: RaftEngine,
{
    fn get_engine(&self) -> &EK {
        &self.engines.kv
    }

    fn get_snapshot(&mut self, _: Option<ThreadReadId>) -> Arc<EK::Snapshot> {
        Arc::new(self.engines.kv.snapshot())
    }
}

fn get_transfer_leader_cmd(msg: &RaftCmdRequest) -> Option<&TransferLeaderRequest> {
    if !msg.has_admin_request() {
        return None;
    }
    let req = msg.get_admin_request();
    if !req.has_transfer_leader() {
        return None;
    }

    Some(req.get_transfer_leader())
}

fn get_sync_log_from_request(msg: &RaftCmdRequest) -> bool {
    if msg.has_admin_request() {
        let req = msg.get_admin_request();
        return matches!(
            req.get_cmd_type(),
            AdminCmdType::ChangePeer
                | AdminCmdType::ChangePeerV2
                | AdminCmdType::Split
                | AdminCmdType::BatchSplit
                | AdminCmdType::PrepareMerge
                | AdminCmdType::CommitMerge
                | AdminCmdType::RollbackMerge
        );
    }

    msg.get_header().get_sync_log()
}

/// We enable follower lazy commit to get a better performance.
/// But it may not be appropriate for some requests. This function
/// checks whether the request should be committed on all followers
/// as soon as possible.
fn is_request_urgent(req: &RaftCmdRequest) -> bool {
    if !req.has_admin_request() {
        return false;
    }

    matches!(
        req.get_admin_request().get_cmd_type(),
        AdminCmdType::Split
            | AdminCmdType::BatchSplit
            | AdminCmdType::ChangePeer
            | AdminCmdType::ChangePeerV2
            | AdminCmdType::ComputeHash
            | AdminCmdType::VerifyHash
            | AdminCmdType::PrepareMerge
            | AdminCmdType::CommitMerge
            | AdminCmdType::RollbackMerge
    )
}

fn make_transfer_leader_response() -> RaftCmdResponse {
    let mut response = AdminResponse::default();
    response.set_cmd_type(AdminCmdType::TransferLeader);
    response.set_transfer_leader(TransferLeaderResponse::default());
    let mut resp = RaftCmdResponse::default();
    resp.set_admin_response(response);
    resp
}

/// A poor version of `Peer` to avoid port generic variables everywhere.
pub trait AbstractPeer {
    fn meta_peer(&self) -> &metapb::Peer;
    fn region(&self) -> &metapb::Region;
    fn apply_state(&self) -> &RaftApplyState;
    fn raft_status(&self) -> raft::Status;
    fn raft_commit_index(&self) -> u64;
    fn raft_request_snapshot(&mut self, index: u64);
    fn pending_merge_state(&self) -> Option<&MergeState>;
}

impl<EK: KvEngine, ER: RaftEngine> AbstractPeer for Peer<EK, ER> {
    fn meta_peer(&self) -> &metapb::Peer {
        &self.peer
    }
    fn region(&self) -> &metapb::Region {
        self.raft_group.store().region()
    }
    fn apply_state(&self) -> &RaftApplyState {
        self.raft_group.store().apply_state()
    }
    fn raft_status(&self) -> raft::Status {
        self.raft_group.status()
    }
    fn raft_commit_index(&self) -> u64 {
        self.raft_group.store().commit_index()
    }
    fn raft_request_snapshot(&mut self, index: u64) {
        self.raft_group.request_snapshot(index).unwrap();
    }
    fn pending_merge_state(&self) -> Option<&MergeState> {
        self.pending_merge_state.as_ref()
    }
}

#[cfg(test)]
mod tests {
    use super::*;
    use crate::store::msg::ExtCallback;
    use kvproto::raft_cmdpb;
    #[cfg(feature = "protobuf-codec")]
    use protobuf::ProtobufEnum;

    #[test]
    fn test_sync_log() {
        let white_list = [
            AdminCmdType::InvalidAdmin,
            AdminCmdType::CompactLog,
            AdminCmdType::TransferLeader,
            AdminCmdType::ComputeHash,
            AdminCmdType::VerifyHash,
        ];
        for tp in AdminCmdType::values() {
            let mut msg = RaftCmdRequest::default();
            msg.mut_admin_request().set_cmd_type(*tp);
            assert_eq!(
                get_sync_log_from_request(&msg),
                !white_list.contains(tp),
                "{:?}",
                tp
            );
        }
    }

    #[test]
    fn test_urgent() {
        let urgent_types = [
            AdminCmdType::Split,
            AdminCmdType::BatchSplit,
            AdminCmdType::ChangePeer,
            AdminCmdType::ChangePeerV2,
            AdminCmdType::ComputeHash,
            AdminCmdType::VerifyHash,
            AdminCmdType::PrepareMerge,
            AdminCmdType::CommitMerge,
            AdminCmdType::RollbackMerge,
        ];
        for tp in AdminCmdType::values() {
            let mut req = RaftCmdRequest::default();
            req.mut_admin_request().set_cmd_type(*tp);
            assert_eq!(
                is_request_urgent(&req),
                urgent_types.contains(tp),
                "{:?}",
                tp
            );
        }
        assert!(!is_request_urgent(&RaftCmdRequest::default()));
    }

    #[test]
    fn test_entry_context() {
        let tbl: Vec<&[ProposalContext]> = vec![
            &[ProposalContext::SPLIT],
            &[ProposalContext::SYNC_LOG],
            &[ProposalContext::PREPARE_MERGE],
            &[ProposalContext::SPLIT, ProposalContext::SYNC_LOG],
            &[ProposalContext::PREPARE_MERGE, ProposalContext::SYNC_LOG],
        ];

        for flags in tbl {
            let mut ctx = ProposalContext::empty();
            for f in flags {
                ctx.insert(*f);
            }

            let ser = ctx.to_vec();
            let de = ProposalContext::from_bytes(&ser);

            for f in flags {
                assert!(de.contains(*f), "{:?}", de);
            }
        }
    }

    #[test]
    fn test_request_inspector() {
        struct DummyInspector {
            applied_to_index_term: bool,
            lease_state: LeaseState,
        }
        impl RequestInspector for DummyInspector {
            fn has_applied_to_current_term(&mut self) -> bool {
                self.applied_to_index_term
            }
            fn inspect_lease(&mut self) -> LeaseState {
                self.lease_state
            }
        }

        let mut table = vec![];

        // Ok(_)
        let mut req = RaftCmdRequest::default();
        let mut admin_req = raft_cmdpb::AdminRequest::default();

        req.set_admin_request(admin_req.clone());
        table.push((req.clone(), RequestPolicy::ProposeNormal));

        admin_req.set_change_peer(raft_cmdpb::ChangePeerRequest::default());
        req.set_admin_request(admin_req.clone());
        table.push((req.clone(), RequestPolicy::ProposeConfChange));
        admin_req.clear_change_peer();

        admin_req.set_change_peer_v2(raft_cmdpb::ChangePeerV2Request::default());
        req.set_admin_request(admin_req.clone());
        table.push((req.clone(), RequestPolicy::ProposeConfChange));
        admin_req.clear_change_peer_v2();

        admin_req.set_transfer_leader(raft_cmdpb::TransferLeaderRequest::default());
        req.set_admin_request(admin_req.clone());
        table.push((req.clone(), RequestPolicy::ProposeTransferLeader));
        admin_req.clear_transfer_leader();
        req.clear_admin_request();

        for (op, policy) in vec![
            (CmdType::Get, RequestPolicy::ReadLocal),
            (CmdType::Snap, RequestPolicy::ReadLocal),
            (CmdType::Put, RequestPolicy::ProposeNormal),
            (CmdType::Delete, RequestPolicy::ProposeNormal),
            (CmdType::DeleteRange, RequestPolicy::ProposeNormal),
            (CmdType::IngestSst, RequestPolicy::ProposeNormal),
        ] {
            let mut request = raft_cmdpb::Request::default();
            request.set_cmd_type(op);
            req.set_requests(vec![request].into());
            table.push((req.clone(), policy));
        }

        for &applied_to_index_term in &[true, false] {
            for &lease_state in &[LeaseState::Expired, LeaseState::Suspect, LeaseState::Valid] {
                for (req, mut policy) in table.clone() {
                    let mut inspector = DummyInspector {
                        applied_to_index_term,
                        lease_state,
                    };
                    // Leader can not read local as long as
                    // it has not applied to its term or it does has a valid lease.
                    if policy == RequestPolicy::ReadLocal
                        && (!applied_to_index_term || LeaseState::Valid != inspector.lease_state)
                    {
                        policy = RequestPolicy::ReadIndex;
                    }
                    assert_eq!(inspector.inspect(&req).unwrap(), policy);
                }
            }
        }

        // Read quorum.
        let mut request = raft_cmdpb::Request::default();
        request.set_cmd_type(CmdType::Snap);
        req.set_requests(vec![request].into());
        req.mut_header().set_read_quorum(true);
        let mut inspector = DummyInspector {
            applied_to_index_term: true,
            lease_state: LeaseState::Valid,
        };
        assert_eq!(inspector.inspect(&req).unwrap(), RequestPolicy::ReadIndex);
        req.clear_header();

        // Err(_)
        let mut err_table = vec![];
        for &op in &[CmdType::Prewrite, CmdType::Invalid] {
            let mut request = raft_cmdpb::Request::default();
            request.set_cmd_type(op);
            req.set_requests(vec![request].into());
            err_table.push(req.clone());
        }
        let mut snap = raft_cmdpb::Request::default();
        snap.set_cmd_type(CmdType::Snap);
        let mut put = raft_cmdpb::Request::default();
        put.set_cmd_type(CmdType::Put);
        req.set_requests(vec![snap, put].into());
        err_table.push(req);

        for req in err_table {
            let mut inspector = DummyInspector {
                applied_to_index_term: true,
                lease_state: LeaseState::Valid,
            };
            assert!(inspector.inspect(&req).is_err());
        }
    }

    #[test]
    fn test_propose_queue_find_proposal() {
        let mut pq: ProposalQueue<engine_panic::PanicSnapshot> =
            ProposalQueue::new("tag".to_owned());
        let t = monotonic_raw_now();
        let gen_term = |index: u64| (index / 10) + 1;
        for index in 1..=100 {
            let renew_lease_time = if index % 3 == 1 { None } else { Some(t) };
            pq.push(Proposal {
                is_conf_change: false,
                index,
                term: gen_term(index),
                cb: Callback::write(Box::new(|_| {})),
                renew_lease_time,
                must_pass_epoch_check: false,
            });
        }
        let mut pre_remove = 0;
        for remove_i in &[0, 1, 65, 98, 100] {
            let remove_i = *remove_i;
            // Find a proposal and remove all previous proposals
            for i in 1..=remove_i {
                let p = pq.find_proposal(gen_term(i), i, 0);
                let must_found_proposal = p.is_some() && (i > pre_remove);
                let proposal_removed_previous = p.is_none() && (i <= pre_remove);
                assert!(must_found_proposal || proposal_removed_previous);
                // `find_proposal` will remove proposal so `pop` must return None
                assert!(pq.pop(gen_term(i), i).is_none());
            }
            for i in 1..=100 {
                let pt = pq.find_propose_time(gen_term(i), i);
                if i <= remove_i || i % 3 == 1 {
                    assert!(pt.is_none())
                } else {
                    assert!(pt.is_some())
                };
            }
            pre_remove = remove_i;
        }
    }

    #[test]
    fn test_uncommitted_proposals() {
        struct DropPanic(bool);
        impl Drop for DropPanic {
            fn drop(&mut self) {
                if self.0 {
                    unreachable!()
                }
            }
        }
        fn must_call() -> ExtCallback {
            let mut d = DropPanic(true);
            Box::new(move || {
                d.0 = false;
            })
        }
        fn must_not_call() -> ExtCallback {
            Box::new(move || unreachable!())
        }
        let mut pq: ProposalQueue<engine_panic::PanicSnapshot> =
            ProposalQueue::new("tag".to_owned());

        // (1, 4) and (1, 5) is not committed
        let entries = vec![(1, 1), (1, 2), (1, 3), (1, 4), (1, 5), (2, 6), (2, 7)];
        let committed = vec![(1, 1), (1, 2), (1, 3), (2, 6), (2, 7)];
        for (index, term) in entries.clone() {
            if term != 1 {
                continue;
            }
            let cb = if committed.contains(&(index, term)) {
                Callback::write_ext(Box::new(|_| {}), None, Some(must_call()))
            } else {
                Callback::write_ext(Box::new(|_| {}), None, Some(must_not_call()))
            };
            pq.push(Proposal {
                index,
                term,
                cb,
                is_conf_change: false,
                renew_lease_time: None,
                must_pass_epoch_check: false,
            });
        }
        for (index, term) in entries {
            if let Some(mut p) = pq.find_proposal(term, index, 0) {
                p.cb.invoke_committed();
            }
        }
    }

    #[test]
    fn test_cmd_epoch_checker() {
        use engine_test::kv::KvTestSnapshot;
        use std::sync::mpsc;
        fn new_admin_request(cmd_type: AdminCmdType) -> RaftCmdRequest {
            let mut request = RaftCmdRequest::default();
            request.mut_admin_request().set_cmd_type(cmd_type);
            request
        }
        fn new_cb() -> (Callback<KvTestSnapshot>, mpsc::Receiver<()>) {
            let (tx, rx) = mpsc::channel();
            (Callback::write(Box::new(move |_| tx.send(()).unwrap())), rx)
        }

        let region = metapb::Region::default();
        let normal_cmd = RaftCmdRequest::default();
        let split_admin = new_admin_request(AdminCmdType::BatchSplit);
        let prepare_merge_admin = new_admin_request(AdminCmdType::PrepareMerge);
        let change_peer_admin = new_admin_request(AdminCmdType::ChangePeer);

        let mut epoch_checker = CmdEpochChecker::<KvTestSnapshot>::default();

        assert_eq!(epoch_checker.propose_check_epoch(&split_admin, 10), None);
        assert_eq!(epoch_checker.term, 10);
        epoch_checker.post_propose(AdminCmdType::BatchSplit, 5, 10);
        assert_eq!(epoch_checker.proposed_admin_cmd.len(), 1);

        // Both conflict with the split admin cmd
        assert_eq!(epoch_checker.propose_check_epoch(&normal_cmd, 10), Some(5));
        assert_eq!(
            epoch_checker.propose_check_epoch(&prepare_merge_admin, 10),
            Some(5)
        );

        assert_eq!(
            epoch_checker.propose_check_epoch(&change_peer_admin, 10),
            None
        );
        epoch_checker.post_propose(AdminCmdType::ChangePeer, 6, 10);
        assert_eq!(epoch_checker.proposed_admin_cmd.len(), 2);

        assert_eq!(
            epoch_checker.last_cmd_index(AdminCmdType::BatchSplit),
            Some(5)
        );
        assert_eq!(
            epoch_checker.last_cmd_index(AdminCmdType::ChangePeer),
            Some(6)
        );
        assert_eq!(
            epoch_checker.last_cmd_index(AdminCmdType::PrepareMerge),
            None
        );

        // Conflict with the change peer admin cmd
        assert_eq!(
            epoch_checker.propose_check_epoch(&change_peer_admin, 10),
            Some(6)
        );
        // Conflict with the split admin cmd
        assert_eq!(epoch_checker.propose_check_epoch(&normal_cmd, 10), Some(5));
        // Conflict with the change peer admin cmd
        assert_eq!(
            epoch_checker.propose_check_epoch(&prepare_merge_admin, 10),
            Some(6)
        );

        epoch_checker.advance_apply(4, 10, &region);
        // Have no effect on `proposed_admin_cmd`
        assert_eq!(epoch_checker.proposed_admin_cmd.len(), 2);

        epoch_checker.advance_apply(5, 10, &region);
        // Left one change peer admin cmd
        assert_eq!(epoch_checker.proposed_admin_cmd.len(), 1);

        assert_eq!(epoch_checker.propose_check_epoch(&normal_cmd, 10), None);

        assert_eq!(epoch_checker.propose_check_epoch(&split_admin, 10), Some(6));
        // Change term to 11
        assert_eq!(epoch_checker.propose_check_epoch(&split_admin, 11), None);
        assert_eq!(epoch_checker.term, 11);
        // Should be empty
        assert_eq!(epoch_checker.proposed_admin_cmd.len(), 0);

        // Test attaching multiple callbacks.
        epoch_checker.post_propose(AdminCmdType::BatchSplit, 7, 12);
        let mut rxs = vec![];
        for _ in 0..3 {
            let conflict_idx = epoch_checker.propose_check_epoch(&normal_cmd, 12).unwrap();
            let (cb, rx) = new_cb();
            epoch_checker.attach_to_conflict_cmd(conflict_idx, cb);
            rxs.push(rx);
        }
        epoch_checker.advance_apply(7, 12, &region);
        for rx in rxs {
            rx.try_recv().unwrap();
        }

        // Should invoke callbacks when term is increased.
        epoch_checker.post_propose(AdminCmdType::BatchSplit, 8, 12);
        let (cb, rx) = new_cb();
        epoch_checker.attach_to_conflict_cmd(8, cb);
        assert_eq!(epoch_checker.propose_check_epoch(&normal_cmd, 13), None);
        rx.try_recv().unwrap();

        // Should invoke callbacks when it's dropped.
        epoch_checker.post_propose(AdminCmdType::BatchSplit, 9, 13);
        let (cb, rx) = new_cb();
        epoch_checker.attach_to_conflict_cmd(9, cb);
        drop(epoch_checker);
        rx.try_recv().unwrap();
    }
}<|MERGE_RESOLUTION|>--- conflicted
+++ resolved
@@ -146,13 +146,12 @@
         self.queue.push_back(p);
     }
 
-<<<<<<< HEAD
     fn back(&self) -> Option<&Proposal<S>> {
         self.queue.back()
-=======
+    }
+
     fn is_empty(&self) -> bool {
         self.queue.is_empty()
->>>>>>> 7757bd41
     }
 
     fn gc(&mut self) {
