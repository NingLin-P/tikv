// Copyright 2016 TiKV Project Authors. Licensed under Apache-2.0.

use std::cell::RefCell;
use std::collections::Bound::{Excluded, Unbounded};
use std::collections::VecDeque;
use std::sync::atomic::{AtomicUsize, Ordering};
use std::sync::{atomic, Arc};
use std::time::{Duration, Instant};
use std::{cmp, mem, u64, usize};

use engine_rocks::{RocksEngine, RocksSnapshot};
use engine_traits::{KvEngine, KvEngines, Peekable, Snapshot, WriteBatchExt, WriteOptions};
use kvproto::metapb;
use kvproto::pdpb::PeerStats;
use kvproto::raft_cmdpb::{
    self, AdminCmdType, AdminResponse, CmdType, CommitMergeRequest, RaftCmdRequest,
    RaftCmdResponse, ReadIndexResponse, Request, Response, TransferLeaderRequest,
    TransferLeaderResponse,
};
use kvproto::raft_serverpb::{
    ExtraMessage, ExtraMessageType, MergeState, PeerState, RaftApplyState, RaftMessage,
    RaftSnapshotData,
};
use protobuf::Message;
use raft::eraftpb::{self, ConfChangeType, EntryType, MessageType};
use raft::{
    self, Progress, ProgressState, RawNode, Ready, SnapshotStatus, StateRole, INVALID_INDEX,
    NO_LIMIT,
};
use time::Timespec;
use uuid::Uuid;

use crate::coprocessor::{CoprocessorHost, RegionChangeEvent};
use crate::store::fsm::apply::CatchUpLogs;
use crate::store::fsm::store::PollContext;
use crate::store::fsm::{apply, Apply, ApplyMetrics, ApplyTask, GroupState, Proposal};
use crate::store::worker::{ReadDelegate, ReadProgress, RegionTask};
use crate::store::{Callback, Config, PdTask, ReadResponse, RegionSnapshot};
use crate::{Error, Result};
use keys::{enc_end_key, enc_start_key};
use pd_client::INVALID_ID;
use tikv_util::collections::{HashMap, HashSet};
use tikv_util::time::Instant as UtilInstant;
use tikv_util::time::{duration_to_sec, monotonic_raw_now};
use tikv_util::worker::Scheduler;

use super::cmd_resp;
use super::local_metrics::{RaftMessageMetrics, RaftReadyMetrics};
use super::metrics::*;
use super::peer_storage::{
    write_peer_state, ApplySnapResult, CheckApplyingSnapStatus, InvokeContext, PeerStorage,
};
use super::read_queue::{ReadIndexQueue, ReadIndexRequest};
use super::transport::Transport;
use super::util::{self, check_region_epoch, is_initial_msg, Lease, LeaseState};
use super::DestroyPeerJob;

const SHRINK_CACHE_CAPACITY: usize = 64;
const MIN_BCAST_WAKE_UP_INTERVAL: u64 = 1_000; // 1s

/// The returned states of the peer after checking whether it is stale
#[derive(Debug, PartialEq, Eq)]
pub enum StaleState {
    Valid,
    ToValidate,
    LeaderMissing,
}

struct ProposalQueue<E>
where
    E: KvEngine,
{
    queue: VecDeque<Proposal<E>>,
}

impl<E: KvEngine> ProposalQueue<E> {
    fn new() -> ProposalQueue<E> {
        ProposalQueue {
            queue: VecDeque::new(),
        }
    }

    fn find_propose_time(&self, index: u64, term: u64) -> Option<Timespec> {
        for p in self.queue.iter() {
            if p.index == index && p.term == term {
                return Some(p.renew_lease_time.unwrap());
            }
        }
        None
    }

    // Return all proposals that before (and included) the proposal
    // at the given term and index
    fn take(&mut self, index: u64, term: u64) -> Vec<Proposal<E>> {
        let mut propos = Vec::new();
        while let Some(p) = self.queue.pop_front() {
            // Comparing the term first then the index, because the term is
            // increasing among all log entries and the index is increasing
            // inside a given term
            if (p.term, p.index) > (term, index) {
                self.queue.push_front(p);
                break;
            }
            if !p.cb.is_none() {
                propos.push(p);
            }
        }
        propos
    }

    fn push(&mut self, p: Proposal<E>) {
        self.queue.push_back(p);
    }

    fn gc(&mut self) {
        if self.queue.capacity() > SHRINK_CACHE_CAPACITY && self.queue.len() < SHRINK_CACHE_CAPACITY
        {
            self.queue.shrink_to_fit();
        }
    }
}

bitflags! {
    // TODO: maybe declare it as protobuf struct is better.
    /// A bitmap contains some useful flags when dealing with `eraftpb::Entry`.
    pub struct ProposalContext: u8 {
        const SYNC_LOG       = 0b0000_0001;
        const SPLIT          = 0b0000_0010;
        const PREPARE_MERGE  = 0b0000_0100;
    }
}

impl ProposalContext {
    /// Converts itself to a vector.
    pub fn to_vec(self) -> Vec<u8> {
        if self.is_empty() {
            return vec![];
        }
        let ctx = self.bits();
        vec![ctx]
    }

    /// Initializes a `ProposalContext` from a byte slice.
    pub fn from_bytes(ctx: &[u8]) -> ProposalContext {
        if ctx.is_empty() {
            ProposalContext::empty()
        } else if ctx.len() == 1 {
            ProposalContext::from_bits_truncate(ctx[0])
        } else {
            panic!("invalid ProposalContext {:?}", ctx);
        }
    }
}

/// `ConsistencyState` is used for consistency check.
pub struct ConsistencyState {
    pub last_check_time: Instant,
    // (computed_result_or_to_be_verified, index, hash)
    pub index: u64,
    pub hash: Vec<u8>,
}

/// Statistics about raft peer.
#[derive(Default, Clone)]
pub struct PeerStat {
    pub written_bytes: u64,
    pub written_keys: u64,
}

#[derive(Default, Debug, Clone, Copy)]
pub struct CheckTickResult {
    leader: bool,
    up_to_date: bool,
}

pub struct Peer {
    /// The ID of the Region which this Peer belongs to.
    region_id: u64,
    // TODO: remove it once panic!() support slog fields.
    /// Peer_tag, "[region <region_id>] <peer_id>"
    pub tag: String,
    /// The Peer meta information.
    pub peer: metapb::Peer,

    /// The Raft state machine of this Peer.
    pub raft_group: RawNode<PeerStorage<RocksEngine, RocksEngine>>,
    /// The cache of meta information for Region's other Peers.
    peer_cache: RefCell<HashMap<u64, metapb::Peer>>,
    /// Record the last instant of each peer's heartbeat response.
    pub peer_heartbeats: HashMap<u64, Instant>,

<<<<<<< HEAD
    proposals: ProposalQueue<RocksEngine>,
=======
    proposals: ProposalQueue,
    apply_proposals: Vec<Proposal<RocksSnapshot>>,

>>>>>>> cee0f390
    leader_missing_time: Option<Instant>,
    leader_lease: Lease,
    pending_reads: ReadIndexQueue,

    /// If it fails to send messages to leader.
    pub leader_unreachable: bool,
    /// Indicates whether the peer should be woken up.
    pub should_wake_up: bool,
    /// Whether this peer is destroyed asynchronously.
    /// If it's true when merging, its data in storeMeta will be removed early by the target peer
    pub pending_remove: bool,
    /// If a snapshot is being applied asynchronously, messages should not be sent.
    pending_messages: Vec<eraftpb::Message>,

    /// Record the instants of peers being added into the configuration.
    /// Remove them after they are not pending any more.
    pub peers_start_pending_time: Vec<(u64, Instant)>,
    /// A inaccurate cache about which peer is marked as down.
    down_peer_ids: Vec<u64>,

    /// An inaccurate difference in region size since last reset.
    /// It is used to decide whether split check is needed.
    pub size_diff_hint: u64,
    /// The count of deleted keys since last reset.
    delete_keys_hint: u64,
    /// An inaccurate difference in region size after compaction.
    /// It is used to trigger check split to update approximate size and keys after space reclamation
    /// of deleted entries.
    pub compaction_declined_bytes: u64,
    /// Approximate size of the region.
    pub approximate_size: Option<u64>,
    /// Approximate keys of the region.
    pub approximate_keys: Option<u64>,

    /// The state for consistency check.
    pub consistency_state: ConsistencyState,

    /// The counter records pending snapshot requests.
    pub pending_request_snapshot_count: Arc<AtomicUsize>,
    /// The index of last scheduled committed raft log.
    pub last_applying_idx: u64,
    /// The index of last compacted raft log. It is used for the next compact log task.
    pub last_compacted_idx: u64,
    /// The index of the latest urgent proposal index.
    last_urgent_proposal_idx: u64,
    /// The index of the latest committed split command.
    last_committed_split_idx: u64,
    /// Approximate size of logs that is applied but not compacted yet.
    pub raft_log_size_hint: u64,

    /// The index of the latest proposed prepare merge command.
    last_proposed_prepare_merge_idx: u64,
    /// The index of the latest committed prepare merge command.
    last_committed_prepare_merge_idx: u64,
    /// The merge related state. It indicates this Peer is in merging.
    pub pending_merge_state: Option<MergeState>,
    /// The rollback merge proposal can be proposed only when the number
    /// of peers is greater than the majority of all peers.
    /// There are more details in the annotation above
    /// `test_node_merge_write_data_to_source_region_after_merging`
    /// The peers who want to rollback merge
    pub want_rollback_merge_peers: HashSet<u64>,
    /// source region is catching up logs for merge
    pub catch_up_logs: Option<CatchUpLogs>,

    /// Write Statistics for PD to schedule hot spot.
    pub peer_stat: PeerStat,

    /// Time of the last attempt to wake up inactive leader.
    pub bcast_wake_up_time: Option<UtilInstant>,
    /// The known newest conf version and its corresponding peer list
    /// Send to these peers to check whether itself is stale.
    pub check_stale_conf_ver: u64,
    pub check_stale_peers: Vec<metapb::Peer>,
}

impl Peer {
    pub fn new(
        store_id: u64,
        cfg: &Config,
        sched: Scheduler<RegionTask<RocksSnapshot>>,
        engines: KvEngines<RocksEngine, RocksEngine>,
        region: &metapb::Region,
        peer: metapb::Peer,
    ) -> Result<Peer> {
        if peer.get_id() == raft::INVALID_ID {
            return Err(box_err!("invalid peer id"));
        }

        let tag = format!("[region {}] {}", region.get_id(), peer.get_id());

        let ps = PeerStorage::new(engines, region, sched, peer.get_id(), tag.clone())?;

        let applied_index = ps.applied_index();

        let raft_cfg = raft::Config {
            id: peer.get_id(),
            election_tick: cfg.raft_election_timeout_ticks,
            heartbeat_tick: cfg.raft_heartbeat_ticks,
            min_election_tick: cfg.raft_min_election_timeout_ticks,
            max_election_tick: cfg.raft_max_election_timeout_ticks,
            max_size_per_msg: cfg.raft_max_size_per_msg.0,
            max_inflight_msgs: cfg.raft_max_inflight_msgs,
            applied: applied_index,
            check_quorum: true,
            skip_bcast_commit: true,
            pre_vote: cfg.prevote,
            ..Default::default()
        };

        let logger = slog_global::get_global().new(slog::o!("region_id" => region.get_id()));
        let raft_group = RawNode::new(&raft_cfg, ps, &logger)?;
        let mut peer = Peer {
            peer,
            region_id: region.get_id(),
            raft_group,
            proposals: ProposalQueue::new(),
            pending_reads: Default::default(),
            peer_cache: RefCell::new(HashMap::default()),
            peer_heartbeats: HashMap::default(),
            peers_start_pending_time: vec![],
            down_peer_ids: vec![],
            size_diff_hint: 0,
            delete_keys_hint: 0,
            approximate_size: None,
            approximate_keys: None,
            compaction_declined_bytes: 0,
            leader_unreachable: false,
            pending_remove: false,
            should_wake_up: false,
            pending_merge_state: None,
            want_rollback_merge_peers: HashSet::default(),
            pending_request_snapshot_count: Arc::new(AtomicUsize::new(0)),
            last_proposed_prepare_merge_idx: 0,
            last_committed_prepare_merge_idx: 0,
            leader_missing_time: Some(Instant::now()),
            tag,
            last_applying_idx: applied_index,
            last_compacted_idx: 0,
            last_urgent_proposal_idx: u64::MAX,
            last_committed_split_idx: 0,
            consistency_state: ConsistencyState {
                last_check_time: Instant::now(),
                index: INVALID_INDEX,
                hash: vec![],
            },
            raft_log_size_hint: 0,
            leader_lease: Lease::new(cfg.raft_store_max_leader_lease()),
            pending_messages: vec![],
            peer_stat: PeerStat::default(),
            catch_up_logs: None,
            bcast_wake_up_time: None,
            check_stale_conf_ver: 0,
            check_stale_peers: vec![],
        };

        // If this region has only one peer and I am the one, campaign directly.
        if region.get_peers().len() == 1 && region.get_peers()[0].get_store_id() == store_id {
            peer.raft_group.campaign()?;
        }

        Ok(peer)
    }

    /// Register self to apply_scheduler so that the peer is then usable.
    /// Also trigger `RegionChangeEvent::Create` here.
    pub fn activate<T, C>(&self, ctx: &PollContext<T, C>) {
        ctx.apply_router
            .schedule_task(self.region_id, ApplyTask::register(self));

        ctx.coprocessor_host.on_region_changed(
            self.region(),
            RegionChangeEvent::Create,
            self.get_role(),
        );
    }

    #[inline]
    fn next_proposal_index(&self) -> u64 {
        self.raft_group.raft.raft_log.last_index() + 1
    }

    #[inline]
    pub fn get_index_term(&self, idx: u64) -> u64 {
        match self.raft_group.raft.raft_log.term(idx) {
            Ok(t) => t,
            Err(e) => panic!("{} fail to load term for {}: {:?}", self.tag, idx, e),
        }
    }

    #[inline]
    pub fn maybe_append_merge_entries(&mut self, merge: &CommitMergeRequest) -> Option<u64> {
        let mut entries = merge.get_entries();
        if entries.is_empty() {
            // Though the entries is empty, it is possible that one source peer has caught up the logs
            // but commit index is not updated. If Other source peers are already destroyed, so the raft
            // group will not make any progress, namely the source peer can not get the latest commit index anymore.
            // Here update the commit index to let source apply rest uncommitted entries.
            return if merge.get_commit() > self.raft_group.raft.raft_log.committed {
                self.raft_group.raft.raft_log.commit_to(merge.get_commit());
                Some(merge.get_commit())
            } else {
                None
            };
        }
        let first = entries.first().unwrap();
        // make sure message should be with index not smaller than committed
        let mut log_idx = first.get_index() - 1;
        debug!(
            "append merge entries";
            "log_index" => log_idx,
            "merge_commit" => merge.get_commit(),
            "commit_index" => self.raft_group.raft.raft_log.committed,
        );
        if log_idx < self.raft_group.raft.raft_log.committed {
            // There are maybe some logs not included in CommitMergeRequest's entries, like CompactLog,
            // so the commit index may exceed the last index of the entires from CommitMergeRequest.
            // If that, no need to append
            if self.raft_group.raft.raft_log.committed - log_idx > entries.len() as u64 {
                return None;
            }
            entries = &entries[(self.raft_group.raft.raft_log.committed - log_idx) as usize..];
            log_idx = self.raft_group.raft.raft_log.committed;
        }
        let log_term = self.get_index_term(log_idx);

        self.raft_group
            .raft
            .raft_log
            .maybe_append(log_idx, log_term, merge.get_commit(), entries)
            .map(|(_, last_index)| last_index)
    }

    /// Tries to destroy itself. Returns a job (if needed) to do more cleaning tasks.
    pub fn maybe_destroy(&mut self) -> Option<DestroyPeerJob> {
        if self.pending_remove {
            info!(
                "is being destroyed, skip";
                "region_id" => self.region_id,
                "peer_id" => self.peer.get_id(),
            );
            return None;
        }
        // If initialized is false, it implicitly means apply fsm does not exist now.
        let initialized = self.get_store().is_initialized();
        // If async_remove is true, it means peer fsm needs to be removed after its
        // corresponding apply fsm was removed.
        // If it is false, it means either apply fsm does not exist or there is no task
        // in apply fsm so it's ok to remove peer fsm immediately.
        let async_remove = if self.is_applying_snapshot() {
            if !self.mut_store().cancel_applying_snap() {
                info!(
                    "stale peer is applying snapshot, will destroy next time";
                    "region_id" => self.region_id,
                    "peer_id" => self.peer.get_id(),
                );
                return None;
            }
            // There is no tasks in apply/local read worker.
            false
        } else {
            initialized
        };
        self.pending_remove = true;

        Some(DestroyPeerJob {
            async_remove,
            initialized,
            region_id: self.region_id,
            peer: self.peer.clone(),
        })
    }

    /// Does the real destroy task which includes:
    /// 1. Set the region to tombstone;
    /// 2. Clear data;
    /// 3. Notify all pending requests.
    pub fn destroy<T, C>(&mut self, ctx: &PollContext<T, C>, keep_data: bool) -> Result<()> {
        fail_point!("raft_store_skip_destroy_peer", |_| Ok(()));
        let t = Instant::now();

        let region = self.region().clone();
        info!(
            "begin to destroy";
            "region_id" => self.region_id,
            "peer_id" => self.peer.get_id(),
        );

        // Set Tombstone state explicitly
        let mut kv_wb = ctx.engines.kv.write_batch();
        let mut raft_wb = ctx.engines.raft.write_batch();
        self.mut_store().clear_meta(&mut kv_wb, &mut raft_wb)?;
        write_peer_state(
            &mut kv_wb,
            &region,
            PeerState::Tombstone,
            self.pending_merge_state.clone(),
        )?;
        // write kv rocksdb first in case of restart happen between two write
        let mut write_opts = WriteOptions::new();
        write_opts.set_sync(ctx.cfg.sync_log);
        ctx.engines.kv.write_opt(&kv_wb, &write_opts)?;
        ctx.engines.raft.write_opt(&raft_wb, &write_opts)?;

        if self.get_store().is_initialized() && !keep_data {
            // If we meet panic when deleting data and raft log, the dirty data
            // will be cleared by a newer snapshot applying or restart.
            if let Err(e) = self.get_store().clear_data() {
                error!(
                    "failed to schedule clear data task";
                    "region_id" => self.region_id,
                    "peer_id" => self.peer.get_id(),
                    "err" => ?e,
                );
            }
        }

        self.pending_reads.clear_all(Some(region.get_id()));

        for Proposal { cb, .. } in self.proposals.queue.drain(..) {
            apply::notify_req_region_removed(region.get_id(), cb);
        }

        info!(
            "peer destroy itself";
            "region_id" => self.region_id,
            "peer_id" => self.peer.get_id(),
            "takes" => ?t.elapsed(),
        );

        Ok(())
    }

    #[inline]
    pub fn is_initialized(&self) -> bool {
        self.get_store().is_initialized()
    }

    #[inline]
    pub fn region(&self) -> &metapb::Region {
        self.get_store().region()
    }

    /// Check whether the peer can be hibernated.
    ///
    /// This should be used with `check_after_tick` to get a correct conclusion.
    pub fn check_before_tick(&self, cfg: &Config) -> CheckTickResult {
        let mut res = CheckTickResult::default();
        if !self.is_leader() {
            return res;
        }
        res.leader = true;
        if self.raft_group.raft.election_elapsed + 1 < cfg.raft_election_timeout_ticks {
            return res;
        }
        let status = self.raft_group.status();
        let last_index = self.raft_group.raft.raft_log.last_index();
        for (id, pr) in status.progress.unwrap().iter() {
            // Only recent active peer is considered, so that an isolated follower
            // won't cause a waste of leader's resource.
            if *id == self.peer.get_id() || !pr.recent_active {
                continue;
            }
            // Keep replicating data to active followers.
            if pr.matched != last_index {
                return res;
            }
        }
        if self.raft_group.raft.pending_read_count() > 0 {
            return res;
        }
        if self.raft_group.raft.lead_transferee.is_some() {
            return res;
        }
        // Unapplied entries can change the configuration of the group.
        res.up_to_date = self.get_store().applied_index() == last_index;
        res
    }

    pub fn check_after_tick(&self, state: GroupState, res: CheckTickResult) -> bool {
        if res.leader {
            res.up_to_date && self.is_leader()
        } else {
            // If follower keeps receiving data from leader, then it's safe to stop
            // ticking, as leader will make sure it has the latest logs.
            // Checking term to make sure campaign has finished and the leader starts
            // doing its job, it's not required but a safe options.
            state != GroupState::Chaos
                && self.raft_group.raft.leader_id != raft::INVALID_ID
                && self.raft_group.raft.raft_log.last_term() == self.raft_group.raft.term
                && !self.has_unresolved_reads()
                // If it becomes leader, the stats is not valid anymore.
                && !self.is_leader()
        }
    }

    /// Pings if followers are still connected.
    ///
    /// Leader needs to know exact progress of followers, and
    /// followers just need to know whether leader is still alive.
    pub fn ping(&mut self) {
        if self.is_leader() {
            self.raft_group.ping();
        }
    }

    /// Set the region of a peer.
    ///
    /// This will update the region of the peer, caller must ensure the region
    /// has been preserved in a durable device.
    pub fn set_region(
        &mut self,
        host: &CoprocessorHost<RocksEngine>,
        reader: &mut ReadDelegate,
        region: metapb::Region,
    ) {
        if self.region().get_region_epoch().get_version() < region.get_region_epoch().get_version()
        {
            // Epoch version changed, disable read on the localreader for this region.
            self.leader_lease.expire_remote_lease();
        }
        self.mut_store().set_region(region.clone());
        let progress = ReadProgress::region(region);
        // Always update read delegate's region to avoid stale region info after a follower
        // becoming a leader.
        self.maybe_update_read_progress(reader, progress);

        if !self.pending_remove {
            host.on_region_changed(self.region(), RegionChangeEvent::Update, self.get_role());
        }
    }

    #[inline]
    pub fn peer_id(&self) -> u64 {
        self.peer.get_id()
    }

    #[inline]
    pub fn leader_id(&self) -> u64 {
        self.raft_group.raft.leader_id
    }

    #[inline]
    pub fn is_leader(&self) -> bool {
        self.raft_group.raft.state == StateRole::Leader
    }

    #[inline]
    pub fn get_role(&self) -> StateRole {
        self.raft_group.raft.state
    }

    #[inline]
    pub fn get_store(&self) -> &PeerStorage<RocksEngine, RocksEngine> {
        self.raft_group.store()
    }

    #[inline]
    pub fn mut_store(&mut self) -> &mut PeerStorage<RocksEngine, RocksEngine> {
        self.raft_group.mut_store()
    }

    #[inline]
    pub fn is_applying_snapshot(&self) -> bool {
        self.get_store().is_applying_snapshot()
    }

    /// Returns `true` if the raft group has replicated a snapshot but not committed it yet.
    #[inline]
    pub fn has_pending_snapshot(&self) -> bool {
        self.get_pending_snapshot().is_some()
    }

    #[inline]
    pub fn get_pending_snapshot(&self) -> Option<&eraftpb::Snapshot> {
        self.raft_group.snap()
    }

    fn add_ready_metric(&self, ready: &Ready, metrics: &mut RaftReadyMetrics) {
        metrics.message += ready.messages.len() as u64;
        metrics.commit += ready
            .committed_entries
            .as_ref()
            .map_or(0, |v| v.len() as u64);
        metrics.append += ready.entries().len() as u64;

        if !raft::is_empty_snap(ready.snapshot()) {
            metrics.snapshot += 1;
        }
    }

    #[inline]
    fn send<T, I>(&mut self, trans: &mut T, msgs: I, metrics: &mut RaftMessageMetrics)
    where
        T: Transport,
        I: IntoIterator<Item = eraftpb::Message>,
    {
        for msg in msgs {
            let msg_type = msg.get_msg_type();
            match msg_type {
                MessageType::MsgAppend => metrics.append += 1,
                MessageType::MsgAppendResponse => {
                    if msg.get_request_snapshot() != raft::INVALID_INDEX {
                        metrics.request_snapshot += 1;
                    }
                    metrics.append_resp += 1;
                }
                MessageType::MsgRequestPreVote => metrics.prevote += 1,
                MessageType::MsgRequestPreVoteResponse => metrics.prevote_resp += 1,
                MessageType::MsgRequestVote => metrics.vote += 1,
                MessageType::MsgRequestVoteResponse => metrics.vote_resp += 1,
                MessageType::MsgSnapshot => metrics.snapshot += 1,
                MessageType::MsgHeartbeat => metrics.heartbeat += 1,
                MessageType::MsgHeartbeatResponse => metrics.heartbeat_resp += 1,
                MessageType::MsgTransferLeader => metrics.transfer_leader += 1,
                MessageType::MsgReadIndex => metrics.read_index += 1,
                MessageType::MsgReadIndexResp => metrics.read_index_resp += 1,
                MessageType::MsgTimeoutNow => {
                    // After a leader transfer procedure is triggered, the lease for
                    // the old leader may be expired earlier than usual, since a new leader
                    // may be elected and the old leader doesn't step down due to
                    // network partition from the new leader.
                    // For lease safety during leader transfer, transit `leader_lease`
                    // to suspect.
                    self.leader_lease.suspect(monotonic_raw_now());

                    metrics.timeout_now += 1;
                }
                // We do not care about these message types for metrics.
                // Explicitly declare them so when we add new message types we are forced to
                // decide.
                MessageType::MsgHup
                | MessageType::MsgBeat
                | MessageType::MsgPropose
                | MessageType::MsgUnreachable
                | MessageType::MsgSnapStatus
                | MessageType::MsgCheckQuorum => {}
            }
            self.send_raft_message(msg, trans);
        }
    }

    /// Steps the raft message.
    pub fn step<T, C>(
        &mut self,
        ctx: &mut PollContext<T, C>,
        mut m: eraftpb::Message,
    ) -> Result<()> {
        fail_point!(
            "step_message_3_1",
            self.peer.get_store_id() == 3 && self.region_id == 1,
            |_| Ok(())
        );
        if self.is_leader() && m.get_from() != INVALID_ID {
            self.peer_heartbeats.insert(m.get_from(), Instant::now());
            // As the leader we know we are not missing.
            self.leader_missing_time.take();
        } else if m.get_from() == self.leader_id() {
            // As another role know we're not missing.
            self.leader_missing_time.take();
        }
        // Here we hold up MsgReadIndex. If current peer has valid lease, then we could handle the
        // request directly, rather than send a heartbeat to check quorum.
        let msg_type = m.get_msg_type();
        let committed = self.raft_group.raft.raft_log.committed;
        let expected_term = self.raft_group.raft.raft_log.term(committed).unwrap_or(0);
        if msg_type == MessageType::MsgReadIndex && expected_term == self.raft_group.raft.term {
            // If the leader hasn't committed any entries in its term, it can't response read only
            // requests. Please also take a look at raft-rs.
            let state = self.inspect_lease();
            if let LeaseState::Valid = state {
                let mut resp = eraftpb::Message::default();
                resp.set_msg_type(MessageType::MsgReadIndexResp);
                resp.term = self.term();
                resp.to = m.from;
                resp.index = self.get_store().committed_index();
                resp.set_entries(m.take_entries());

                self.pending_messages.push(resp);
                return Ok(());
            }
            self.should_wake_up = state == LeaseState::Expired;
        }
        if msg_type == MessageType::MsgTransferLeader {
            self.execute_transfer_leader(ctx, &m);
            return Ok(());
        }

        self.raft_group.step(m)?;
        Ok(())
    }

    /// Checks and updates `peer_heartbeats` for the peer.
    pub fn check_peers(&mut self) {
        if !self.is_leader() {
            self.peer_heartbeats.clear();
            self.peers_start_pending_time.clear();
            return;
        }

        if self.peer_heartbeats.len() == self.region().get_peers().len() {
            return;
        }

        // Insert heartbeats in case that some peers never response heartbeats.
        let region = self.raft_group.store().region();
        for peer in region.get_peers() {
            self.peer_heartbeats
                .entry(peer.get_id())
                .or_insert_with(Instant::now);
        }
    }

    /// Collects all down peers.
    pub fn collect_down_peers(&mut self, max_duration: Duration) -> Vec<PeerStats> {
        let mut down_peers = Vec::new();
        let mut down_peer_ids = Vec::new();
        for p in self.region().get_peers() {
            if p.get_id() == self.peer.get_id() {
                continue;
            }
            if let Some(instant) = self.peer_heartbeats.get(&p.get_id()) {
                if instant.elapsed() >= max_duration {
                    let mut stats = PeerStats::default();
                    stats.set_peer(p.clone());
                    stats.set_down_seconds(instant.elapsed().as_secs());
                    down_peers.push(stats);
                    down_peer_ids.push(p.get_id());
                }
            }
        }
        self.down_peer_ids = down_peer_ids;
        down_peers
    }

    /// Collects all pending peers and update `peers_start_pending_time`.
    pub fn collect_pending_peers(&mut self) -> Vec<metapb::Peer> {
        let mut pending_peers = Vec::with_capacity(self.region().get_peers().len());
        let status = self.raft_group.status();
        let truncated_idx = self.get_store().truncated_index();

        if status.progress.is_none() {
            return pending_peers;
        }

        let progresses = status.progress.unwrap().iter();
        for (&id, progress) in progresses {
            if id == self.peer.get_id() {
                continue;
            }
            if progress.matched < truncated_idx {
                if let Some(p) = self.get_peer_from_cache(id) {
                    pending_peers.push(p);
                    if !self
                        .peers_start_pending_time
                        .iter()
                        .any(|&(pid, _)| pid == id)
                    {
                        let now = Instant::now();
                        self.peers_start_pending_time.push((id, now));
                        debug!(
                            "peer start pending";
                            "region_id" => self.region_id,
                            "peer_id" => self.peer.get_id(),
                            "time" => ?now,
                        );
                    }
                }
            }
        }
        pending_peers
    }

    /// Returns `true` if any peer recover from connectivity problem.
    ///
    /// A peer can become pending or down if it has not responded for a
    /// long time. If it becomes normal again, PD need to be notified.
    pub fn any_new_peer_catch_up(&mut self, peer_id: u64) -> bool {
        if self.peers_start_pending_time.is_empty() && self.down_peer_ids.is_empty() {
            return false;
        }
        if !self.is_leader() {
            self.down_peer_ids = vec![];
            self.peers_start_pending_time = vec![];
            return false;
        }
        for i in 0..self.peers_start_pending_time.len() {
            if self.peers_start_pending_time[i].0 != peer_id {
                continue;
            }
            let truncated_idx = self.raft_group.store().truncated_index();
            if let Some(progress) = self.raft_group.raft.prs().get(peer_id) {
                if progress.matched >= truncated_idx {
                    let (_, pending_after) = self.peers_start_pending_time.swap_remove(i);
                    let elapsed = duration_to_sec(pending_after.elapsed());
                    debug!(
                        "peer has caught up logs";
                        "region_id" => self.region_id,
                        "peer_id" => self.peer.get_id(),
                        "takes" => elapsed,
                    );
                    return true;
                }
            }
        }
        if self.down_peer_ids.contains(&peer_id) {
            return true;
        }
        false
    }

    pub fn check_stale_state<T, C>(&mut self, ctx: &mut PollContext<T, C>) -> StaleState {
        if self.is_leader() {
            // Leaders always have valid state.
            //
            // We update the leader_missing_time in the `fn step`. However one peer region
            // does not send any raft messages, so we have to check and update it before
            // reporting stale states.
            self.leader_missing_time = None;
            return StaleState::Valid;
        }
        let naive_peer = !self.is_initialized() || !self.raft_group.raft.promotable();
        // Updates the `leader_missing_time` according to the current state.
        //
        // If we are checking this it means we suspect the leader might be missing.
        // Mark down the time when we are called, so we can check later if it's been longer than it
        // should be.
        match self.leader_missing_time {
            None => {
                self.leader_missing_time = Instant::now().into();
                StaleState::Valid
            }
            Some(instant) if instant.elapsed() >= ctx.cfg.max_leader_missing_duration.0 => {
                // Resets the `leader_missing_time` to avoid sending the same tasks to
                // PD worker continuously during the leader missing timeout.
                self.leader_missing_time = Instant::now().into();
                StaleState::ToValidate
            }
            Some(instant)
                if instant.elapsed() >= ctx.cfg.abnormal_leader_missing_duration.0
                    && !naive_peer =>
            {
                // A peer is considered as in the leader missing state
                // if it's initialized but is isolated from its leader or
                // something bad happens that the raft group can not elect a leader.
                StaleState::LeaderMissing
            }
            _ => StaleState::Valid,
        }
    }

    fn on_role_changed<T, C>(&mut self, ctx: &mut PollContext<T, C>, ready: &Ready) {
        // Update leader lease when the Raft state changes.
        if let Some(ss) = ready.ss() {
            match ss.raft_state {
                StateRole::Leader => {
                    // The local read can only be performed after a new leader has applied
                    // the first empty entry on its term. After that the lease expiring time
                    // should be updated to
                    //   send_to_quorum_ts + max_lease
                    // as the comments in `Lease` explain.
                    // It is recommended to update the lease expiring time right after
                    // this peer becomes leader because it's more convenient to do it here and
                    // it has no impact on the correctness.
                    let progress_term = ReadProgress::term(self.term());
                    self.maybe_renew_leader_lease(monotonic_raw_now(), ctx, Some(progress_term));
                    debug!(
                        "becomes leader with lease";
                        "region_id" => self.region_id,
                        "peer_id" => self.peer.get_id(),
                        "lease" => ?self.leader_lease,
                    );
                    // If the predecessor reads index during transferring leader and receives
                    // quorum's heartbeat response after that, it may wait for applying to
                    // current term to apply the read. So broadcast eagerly to avoid unexpected
                    // latency.
                    //
                    // TODO: Maybe the predecessor should just drop all the read requests directly?
                    // All the requests need to be redirected in the end anyway and executing
                    // prewrites or commits will be just a waste.
                    self.last_urgent_proposal_idx = self.raft_group.raft.raft_log.last_index();
                    self.raft_group.skip_bcast_commit(false);
                }
                StateRole::Follower => {
                    self.leader_lease.expire();
                }
                _ => {}
            }
            ctx.coprocessor_host
                .on_role_change(self.region(), ss.raft_state);
        }
    }

    #[inline]
    pub fn ready_to_handle_pending_snap(&self) -> bool {
        // If apply worker is still working, written apply state may be overwritten
        // by apply worker. So we have to wait here.
        // Please note that committed_index can't be used here. When applying a snapshot,
        // a stale heartbeat can make the leader think follower has already applied
        // the snapshot, and send remaining log entries, which may increase committed_index.
        // TODO: add more test
        self.last_applying_idx == self.get_store().applied_index()
        // Requesting snapshots also triggers apply workers to write
        // apply states even if there is no pending committed entry.
        // TODO: Instead of sharing the counter, we should apply snapshots
        //       in apply workers.
        && self.pending_request_snapshot_count.load(Ordering::SeqCst) == 0
    }

    #[inline]
    fn ready_to_handle_read(&self) -> bool {
        // TODO: It may cause read index to wait a long time.

        // There may be some values that are not applied by this leader yet but the old leader,
        // if applied_index_term isn't equal to current term.
        self.get_store().applied_index_term() == self.term()
            // There may be stale read if the old leader splits really slow,
            // the new region may already elected a new leader while
            // the old leader still think it owns the split range.
            && !self.is_splitting()
            // There may be stale read if a target leader is in another store and
            // applied commit merge, written new values, but the sibling peer in
            // this store does not apply commit merge, so the leader is not ready
            // to read, until the merge is rollbacked.
            && !self.is_merging()
    }

    fn ready_to_handle_unsafe_replica_read(&self, read_index: u64) -> bool {
        // Wait until the follower applies all values before the read. There is still a
        // problem if the leader applies fewer values than the follower, the follower read
        // could get a newer value, and after that, the leader may read a stale value,
        // which violates linearizability.
        self.get_store().applied_index() >= read_index
            && !self.is_splitting()
            && !self.is_merging()
            // a peer which is applying snapshot will clean up its data and ingest a snapshot file,
            // during between the two operations a replica read could read empty data.
            && !self.is_applying_snapshot()
    }

    #[inline]
    fn is_splitting(&self) -> bool {
        self.last_committed_split_idx > self.get_store().applied_index()
    }

    #[inline]
    fn is_merging(&self) -> bool {
        self.last_committed_prepare_merge_idx > self.get_store().applied_index()
            || self.pending_merge_state.is_some()
    }

    // Checks merge strictly, it checks whether there is any ongoing merge by
    // tracking last proposed prepare merge.
    // TODO: There is a false positives, proposed prepare merge may never be
    //       committed.
    fn is_merging_strict(&self) -> bool {
        self.last_proposed_prepare_merge_idx > self.get_store().applied_index() || self.is_merging()
    }

    // Check if this peer can handle request_snapshot.
    pub fn ready_to_handle_request_snapshot(&mut self, request_index: u64) -> bool {
        let reject_reason = if !self.is_leader() {
            // Only leader can handle request snapshot.
            "not_leader"
        } else if self.get_store().applied_index_term() != self.term()
            || self.get_store().applied_index() < request_index
        {
            // Reject if there are any unapplied raft log.
            // We don't want to handle request snapshot if there is any ongoing
            // merge, because it is going to be destroyed. This check prevents
            // handling request snapshot after leadership being transferred.
            "stale_apply"
        } else if self.is_merging_strict() || self.is_splitting() {
            // Reject if it is merging or splitting.
            // `is_merging_strict` also checks last proposed prepare merge, it
            // prevents handling request snapshot while a prepare merge going
            // to be committed.
            "split_merge"
        } else {
            return true;
        };

        info!("can not handle request snapshot";
            "reason" => reject_reason,
            "region_id" => self.region().get_id(),
            "peer_id" => self.peer_id(),
            "request_index" => request_index);
        false
    }

    /// Whether a log can be applied before writing raft batch.
    ///
    /// If TiKV crashes, it's possible apply index > commit index. If logs are still
    /// available in other nodes, it's possible to be recovered. But for singleton, logs are
    /// only available on single node, logs are gone forever.
    ///
    /// Note we can't just check singleton. Because conf change takes effect on apply, so even
    /// there are two nodes, previous logs can still be committed by leader alone. Those logs
    /// can't be applied early. After introducing joint consensus, the node number can be
    /// undetermined. So here check whether log is persisted on disk instead.
    ///
    /// Only apply existing logs has another benefit that we don't need to deal with snapshots
    /// that are older than apply index as apply index <= last index <= index of snapshot.
    pub fn can_early_apply(&self, term: u64, index: u64) -> bool {
        self.get_store().last_index() >= index && self.get_store().last_term() >= term
    }

<<<<<<< HEAD
=======
    pub fn take_apply_proposals(&mut self) -> Option<RegionProposal<RocksSnapshot>> {
        if self.apply_proposals.is_empty() {
            return None;
        }

        let proposals = mem::replace(&mut self.apply_proposals, vec![]);
        let region_proposal = RegionProposal::new(self.peer_id(), self.region_id, proposals);
        Some(region_proposal)
    }

>>>>>>> cee0f390
    pub fn handle_raft_ready_append<T: Transport, C>(
        &mut self,
        ctx: &mut PollContext<T, C>,
    ) -> Option<(Ready, InvokeContext)> {
        if self.pending_remove {
            return None;
        }
        match self.mut_store().check_applying_snap() {
            CheckApplyingSnapStatus::Applying => {
                // If we continue to handle all the messages, it may cause too many messages because
                // leader will send all the remaining messages to this follower, which can lead
                // to full message queue under high load.
                debug!(
                    "still applying snapshot, skip further handling";
                    "region_id" => self.region_id,
                    "peer_id" => self.peer.get_id(),
                );
                return None;
            }
            CheckApplyingSnapStatus::Success => {
                self.post_pending_read_index_on_replica(ctx);
            }
            CheckApplyingSnapStatus::Idle => {}
        }

        if !self.pending_messages.is_empty() {
            fail_point!("raft_before_follower_send");
            let messages = mem::replace(&mut self.pending_messages, vec![]);
            ctx.need_flush_trans = true;
            self.send(&mut ctx.trans, messages, &mut ctx.raft_metrics.message);
        }

        if let Some(snap) = self.get_pending_snapshot() {
            if !self.ready_to_handle_pending_snap() {
                let count = self.pending_request_snapshot_count.load(Ordering::SeqCst);
                debug!(
                    "not ready to apply snapshot";
                    "region_id" => self.region_id,
                    "peer_id" => self.peer.get_id(),
                    "apply_index" => self.get_store().applied_index(),
                    "last_applying_index" => self.last_applying_idx,
                    "pending_request_snapshot_count" => count,
                );
                return None;
            }

            let mut snap_data = RaftSnapshotData::default();
            snap_data
                .merge_from_bytes(snap.get_data())
                .unwrap_or_else(|e| {
                    warn!(
                        "failed to parse snap data";
                        "region_id" => self.region_id,
                        "peer_id" => self.peer.get_id(),
                        "err" => ?e,
                    );
                });
            let region = snap_data.take_region();

            let meta = ctx.store_meta.lock().unwrap();
            // Region's range changes if and only if epoch version change. So if the snapshot's
            // version is not larger than now, we can make sure there is no overlap.
            if region.get_region_epoch().get_version()
                > meta.regions[&region.get_id()]
                    .get_region_epoch()
                    .get_version()
            {
                // For merge process, when applying snapshot or create new peer the stale source
                // peer is destroyed asynchronously. So here checks whether there is any overlap, if
                // so, wait and do not handle raft ready.
                if let Some(r) = meta
                    .region_ranges
                    .range((Excluded(enc_start_key(&region)), Unbounded::<Vec<u8>>))
                    .map(|(_, &region_id)| &meta.regions[&region_id])
                    .take_while(|r| enc_start_key(r) < enc_end_key(&region))
                    .find(|r| r.get_id() != region.get_id())
                {
                    info!(
                        "snapshot range overlaps, wait source destroy finish";
                        "region_id" => self.region_id,
                        "peer_id" => self.peer.get_id(),
                        "apply_index" => self.get_store().applied_index(),
                        "last_applying_index" => self.last_applying_idx,
                        "overlap_region" => ?r,
                    );
                    return None;
                }
            }
        }

        if !self
            .raft_group
            .has_ready_since(Some(self.last_applying_idx))
        {
            // Generating snapshot task won't set ready for raft group.
            if let Some(gen_task) = self.mut_store().take_gen_snap_task() {
                self.pending_request_snapshot_count
                    .fetch_add(1, Ordering::SeqCst);
                ctx.apply_router
                    .schedule_task(self.region_id, ApplyTask::Snapshot(gen_task));
            }
            return None;
        }

        debug!(
            "handle raft ready";
            "region_id" => self.region_id,
            "peer_id" => self.peer.get_id(),
        );

        let before_handle_raft_ready_1003 = || {
            fail_point!(
                "before_handle_raft_ready_1003",
                self.peer.get_id() == 1003 && self.is_leader(),
                |_| {}
            );
        };
        before_handle_raft_ready_1003();

        let mut ready = self.raft_group.ready_since(self.last_applying_idx);

        self.on_role_changed(ctx, &ready);

        self.add_ready_metric(&ready, &mut ctx.raft_metrics.ready);

        if !ready.committed_entries.as_ref().map_or(true, Vec::is_empty) {
            // We must renew current_time because this value may be created a long time ago.
            // If we do not renew it, this time may be smaller than propose_time of a command,
            // which was proposed in another thread while this thread receives its AppendEntriesResponse
            //  and is ready to calculate its commit-log-duration.
            ctx.current_time.replace(monotonic_raw_now());
        }

        // The leader can write to disk and replicate to the followers concurrently
        // For more details, check raft thesis 10.2.1.
        if self.is_leader() {
            fail_point!("raft_before_leader_send");
            let msgs = ready.messages.drain(..);
            ctx.need_flush_trans = true;
            self.send(&mut ctx.trans, msgs, &mut ctx.raft_metrics.message);
        }

        let invoke_ctx = match self.mut_store().handle_raft_ready(ctx, &ready) {
            Ok(r) => r,
            Err(e) => {
                // We may have written something to writebatch and it can't be reverted, so has
                // to panic here.
                panic!("{} failed to handle raft ready: {:?}", self.tag, e)
            }
        };

        Some((ready, invoke_ctx))
    }

    pub fn post_raft_ready_append<T: Transport, C>(
        &mut self,
        ctx: &mut PollContext<T, C>,
        ready: &mut Ready,
        invoke_ctx: InvokeContext,
    ) -> Option<ApplySnapResult> {
        if invoke_ctx.has_snapshot() {
            // When apply snapshot, there is no log applied and not compacted yet.
            self.raft_log_size_hint = 0;
        }

        let apply_snap_result = self.mut_store().post_ready(invoke_ctx);
        if apply_snap_result.is_some() && self.peer.get_is_learner() {
            // The peer may change from learner to voter after snapshot applied.
            let peer = self
                .region()
                .get_peers()
                .iter()
                .find(|p| p.get_id() == self.peer.get_id())
                .unwrap()
                .clone();
            if peer != self.peer {
                info!(
                    "meta changed in applying snapshot";
                    "region_id" => self.region_id,
                    "peer_id" => self.peer.get_id(),
                    "before" => ?self.peer,
                    "after" => ?peer,
                );
                self.peer = peer;
            };
        }

        if !self.is_leader() {
            fail_point!("raft_before_follower_send");
            if self.is_applying_snapshot() {
                self.pending_messages = mem::replace(&mut ready.messages, vec![]);
            } else {
                self.send(
                    &mut ctx.trans,
                    ready.messages.drain(..),
                    &mut ctx.raft_metrics.message,
                );
                ctx.need_flush_trans = true;
            }
        }

        if apply_snap_result.is_some() {
            self.activate(ctx);
            let mut meta = ctx.store_meta.lock().unwrap();
            meta.readers
                .insert(self.region_id, ReadDelegate::from_peer(self));
        }

        apply_snap_result
    }

    pub fn handle_raft_ready_apply<T, C>(
        &mut self,
        ctx: &mut PollContext<T, C>,
        ready: &mut Ready,
        invoke_ctx: &InvokeContext,
    ) {
        // Call `handle_raft_committed_entries` directly here may lead to inconsistency.
        // In some cases, there will be some pending committed entries when applying a
        // snapshot. If we call `handle_raft_committed_entries` directly, these updates
        // will be written to disk. Because we apply snapshot asynchronously, so these
        // updates will soon be removed. But the soft state of raft is still be updated
        // in memory. Hence when handle ready next time, these updates won't be included
        // in `ready.committed_entries` again, which will lead to inconsistency.
        if raft::is_empty_snap(ready.snapshot()) {
            debug_assert!(!invoke_ctx.has_snapshot() && !self.get_store().is_applying_snapshot());
            let committed_entries = ready.committed_entries.take().unwrap();
            // leader needs to update lease and last committed split index.
            let mut lease_to_be_updated = self.is_leader();
            let mut split_to_be_updated = self.is_leader();
            let mut merge_to_be_update = self.is_leader();
            for entry in committed_entries.iter().rev() {
                // raft meta is very small, can be ignored.
                self.raft_log_size_hint += entry.get_data().len() as u64;
                if lease_to_be_updated {
                    let propose_time = self
                        .proposals
                        .find_propose_time(entry.get_index(), entry.get_term());
                    if let Some(propose_time) = propose_time {
                        ctx.raft_metrics.commit_log.observe(duration_to_sec(
                            (ctx.current_time.unwrap() - propose_time).to_std().unwrap(),
                        ));
                        self.maybe_renew_leader_lease(propose_time, ctx, None);
                        lease_to_be_updated = false;
                    }
                }

                // We care about split/merge commands that are committed in the current term.
                if entry.term == self.term() && (split_to_be_updated || merge_to_be_update) {
                    let ctx = ProposalContext::from_bytes(&entry.context);
                    if split_to_be_updated && ctx.contains(ProposalContext::SPLIT) {
                        // We don't need to suspect its lease because peers of new region that
                        // in other store do not start election before theirs election timeout
                        // which is longer than the max leader lease.
                        // It's safe to read local within its current lease, however, it's not
                        // safe to renew its lease.
                        self.last_committed_split_idx = entry.index;
                        split_to_be_updated = false;
                    }
                    if merge_to_be_update && ctx.contains(ProposalContext::PREPARE_MERGE) {
                        // We committed prepare merge, to prevent unsafe read index,
                        // we must record its index.
                        self.last_committed_prepare_merge_idx = entry.get_index();
                        // After prepare_merge is committed, the leader can not know
                        // when the target region merges majority of this region, also
                        // it can not know when the target region writes new values.
                        // To prevent unsafe local read, we suspect its leader lease.
                        self.leader_lease.suspect(monotonic_raw_now());
                        merge_to_be_update = false;
                    }
                }

                fail_point!(
                    "before_send_rollback_merge_1003",
                    if self.peer_id() != 1003 {
                        false
                    } else {
                        let index = entry.get_index();
                        let data = entry.get_data();
                        if data.is_empty() || entry.get_entry_type() != EntryType::EntryNormal {
                            false
                        } else {
                            let cmd: RaftCmdRequest = util::parse_data_at(data, index, &self.tag);
                            cmd.has_admin_request()
                                && cmd.get_admin_request().get_cmd_type()
                                    == AdminCmdType::RollbackMerge
                        }
                    },
                    |_| {}
                );
            }
            if !committed_entries.is_empty() {
                self.last_applying_idx = committed_entries.last().unwrap().get_index();
                if self.last_applying_idx >= self.last_urgent_proposal_idx {
                    // Urgent requests are flushed, make it lazy again.
                    self.raft_group.skip_bcast_commit(true);
                    self.last_urgent_proposal_idx = u64::MAX;
                }
                let committed_index = self.raft_group.raft.raft_log.committed;
                let term = self.raft_group.raft.raft_log.term(committed_index).unwrap();
                let cbs = self.proposals.take(committed_index, term);
                let apply = Apply {
                    peer_id: self.peer_id(),
                    region_id: self.region_id,
                    term: self.term(),
                    entries: committed_entries,
                    last_committed_index: self.get_store().committed_index(),
                    committed_term: term,
                    committed_index: committed_index,
                    cbs,
                };
                ctx.apply_router
                    .schedule_task(self.region_id, ApplyTask::apply(apply));
            }
            fail_point!("after_send_to_apply_1003", self.peer_id() == 1003, |_| {});
            // Check whether there is a pending generate snapshot task, the task
            // needs to be sent to the apply system.
            // Always sending snapshot task behind apply task, so it gets latest
            // snapshot.
            if let Some(gen_task) = self.mut_store().take_gen_snap_task() {
                self.pending_request_snapshot_count
                    .fetch_add(1, Ordering::SeqCst);
                ctx.apply_router
                    .schedule_task(self.region_id, ApplyTask::Snapshot(gen_task));
            }
        }

        self.apply_reads(ctx, ready);
    }

    pub fn handle_raft_ready_advance(&mut self, ready: Ready) {
        if !raft::is_empty_snap(ready.snapshot()) {
            debug_assert!(self.get_store().is_applying_snapshot());
            // Snapshot's metadata has been applied.
            self.last_applying_idx = self.get_store().truncated_index();
            self.raft_group.advance_append(ready);
            // Because we only handle raft ready when not applying snapshot, so following
            // line won't be called twice for the same snapshot.
            self.raft_group.advance_apply(self.last_applying_idx);
        } else {
            self.raft_group.advance_append(ready);
        }
        self.proposals.gc();
    }

    fn response_read<T, C>(
        &self,
        read: &mut ReadIndexRequest,
        ctx: &mut PollContext<T, C>,
        replica_read: bool,
    ) {
        debug!(
            "handle reads with a read index";
            "request_id" => ?read.binary_id(),
            "region_id" => self.region_id,
            "peer_id" => self.peer.get_id(),
        );
        RAFT_READ_INDEX_PENDING_COUNT.sub(read.cmds.len() as i64);
        for (req, cb) in read.cmds.drain(..) {
            if !replica_read {
                cb.invoke_read(self.handle_read(ctx, req, true, read.read_index));
                continue;
            }
            if req.get_header().get_replica_read() {
                // We should check epoch since the range could be changed.
                cb.invoke_read(self.handle_read(ctx, req, true, read.read_index));
            } else {
                // The request could be proposed when the peer was leader.
                // TODO: figure out that it's necessary to notify stale or not.
                let term = self.term();
                apply::notify_stale_req(term, cb);
            }
        }
    }

    /// Responses to the ready read index request on the replica, the replica is not a leader.
    fn post_pending_read_index_on_replica<T, C>(&mut self, ctx: &mut PollContext<T, C>) {
        while let Some(mut read) = self.pending_reads.pop_front() {
            assert!(read.read_index.is_some());
            let is_read_index_request = read.cmds.len() == 1
                && read.cmds[0].0.get_requests().len() == 1
                && read.cmds[0].0.get_requests()[0].get_cmd_type() == CmdType::ReadIndex;

            if is_read_index_request {
                self.response_read(&mut read, ctx, false);
            } else if self.ready_to_handle_unsafe_replica_read(read.read_index.unwrap()) {
                self.response_read(&mut read, ctx, true);
            } else {
                // TODO: `ReadIndex` requests could be blocked.
                self.pending_reads.push_front(read);
                break;
            }
        }
    }

    fn apply_reads<T, C>(&mut self, ctx: &mut PollContext<T, C>, ready: &Ready) {
        let mut propose_time = None;
        let states = ready.read_states().iter().map(|state| {
            let uuid = Uuid::from_slice(state.request_ctx.as_slice()).unwrap();
            (uuid, state.index)
        });
        // The follower may lost `ReadIndexResp`, so the pending_reads does not
        // guarantee the orders are consistent with read_states. `advance` will
        // update the `read_index` of read request that before this successful
        // `ready`.
        if !self.is_leader() {
            // NOTE: there could still be some pending reads proposed by the peer when it was
            // leader. They will be cleared in `clear_uncommitted_on_role_change` later in
            // the function.
            self.pending_reads.advance_replica_reads(states);
            self.post_pending_read_index_on_replica(ctx);
        } else {
            self.pending_reads.advance_leader_reads(states);
            propose_time = self.pending_reads.last_ready().map(|r| r.renew_lease_time);
            if self.ready_to_handle_read() {
                while let Some(mut read) = self.pending_reads.pop_front() {
                    self.response_read(&mut read, ctx, false);
                }
            }
        }

        // Note that only after handle read_states can we identify what requests are
        // actually stale.
        if ready.ss().is_some() {
            let term = self.term();
            // all uncommitted reads will be dropped silently in raft.
            self.pending_reads.clear_uncommitted_on_role_change(term);
        }

        if let Some(propose_time) = propose_time {
            // `propose_time` is a placeholder, here cares about `Suspect` only,
            // and if it is in `Suspect` phase, the actual timestamp is useless.
            if self.leader_lease.inspect(Some(propose_time)) == LeaseState::Suspect {
                return;
            }
            self.maybe_renew_leader_lease(propose_time, ctx, None);
        }
    }

    pub fn post_apply<T, C>(
        &mut self,
        ctx: &mut PollContext<T, C>,
        apply_state: RaftApplyState,
        applied_index_term: u64,
        apply_metrics: &ApplyMetrics,
    ) -> bool {
        let mut has_ready = false;

        if self.is_applying_snapshot() {
            panic!("{} should not applying snapshot.", self.tag);
        }

        self.raft_group
            .advance_apply(apply_state.get_applied_index());

        let progress_to_be_updated = self.mut_store().applied_index_term() != applied_index_term;
        self.mut_store().set_applied_state(apply_state);
        self.mut_store().set_applied_term(applied_index_term);

        self.peer_stat.written_keys += apply_metrics.written_keys;
        self.peer_stat.written_bytes += apply_metrics.written_bytes;
        self.delete_keys_hint += apply_metrics.delete_keys_hint;
        let diff = self.size_diff_hint as i64 + apply_metrics.size_diff_hint;
        self.size_diff_hint = cmp::max(diff, 0) as u64;

        if self.has_pending_snapshot() && self.ready_to_handle_pending_snap() {
            has_ready = true;
        }
        if !self.is_leader() {
            self.post_pending_read_index_on_replica(ctx)
        } else if self.ready_to_handle_read() {
            while let Some(mut read) = self.pending_reads.pop_front() {
                self.response_read(&mut read, ctx, false);
            }
        }
        self.pending_reads.gc();

        // Only leaders need to update applied_index_term.
        if progress_to_be_updated && self.is_leader() {
            let progress = ReadProgress::applied_index_term(applied_index_term);
            let mut meta = ctx.store_meta.lock().unwrap();
            let reader = meta.readers.get_mut(&self.region_id).unwrap();
            self.maybe_update_read_progress(reader, progress);
        }
        has_ready
    }

    pub fn post_split(&mut self) {
        // Reset delete_keys_hint and size_diff_hint.
        self.delete_keys_hint = 0;
        self.size_diff_hint = 0;
    }

    /// Try to renew leader lease.
    fn maybe_renew_leader_lease<T, C>(
        &mut self,
        ts: Timespec,
        ctx: &mut PollContext<T, C>,
        progress: Option<ReadProgress>,
    ) {
        // A nonleader peer should never has leader lease.
        let read_progress = if !self.is_leader() {
            None
        } else if self.is_splitting() {
            // A splitting leader should not renew its lease.
            // Because we split regions asynchronous, the leader may read stale results
            // if splitting runs slow on the leader.
            debug!(
                "prevents renew lease while splitting";
                "region_id" => self.region_id,
                "peer_id" => self.peer.get_id(),
            );
            None
        } else if self.is_merging() {
            // A merging leader should not renew its lease.
            // Because we merge regions asynchronous, the leader may read stale results
            // if commit merge runs slow on sibling peers.
            debug!(
                "prevents renew lease while merging";
                "region_id" => self.region_id,
                "peer_id" => self.peer.get_id(),
            );
            None
        } else {
            self.leader_lease.renew(ts);
            let term = self.term();
            if let Some(remote_lease) = self.leader_lease.maybe_new_remote_lease(term) {
                Some(ReadProgress::leader_lease(remote_lease))
            } else {
                None
            }
        };
        if let Some(progress) = progress {
            let mut meta = ctx.store_meta.lock().unwrap();
            let reader = meta.readers.get_mut(&self.region_id).unwrap();
            self.maybe_update_read_progress(reader, progress);
        }
        if let Some(progress) = read_progress {
            let mut meta = ctx.store_meta.lock().unwrap();
            let reader = meta.readers.get_mut(&self.region_id).unwrap();
            self.maybe_update_read_progress(reader, progress);
        }
    }

    fn maybe_update_read_progress(&self, reader: &mut ReadDelegate, progress: ReadProgress) {
        if self.pending_remove {
            return;
        }
        debug!(
            "update read progress";
            "region_id" => self.region_id,
            "peer_id" => self.peer.get_id(),
            "progress" => ?progress,
        );
        reader.update(progress);
    }

    pub fn maybe_campaign(&mut self, parent_is_leader: bool) -> bool {
        if self.region().get_peers().len() <= 1 {
            // The peer campaigned when it was created, no need to do it again.
            return false;
        }

        if !parent_is_leader {
            return false;
        }

        // If last peer is the leader of the region before split, it's intuitional for
        // it to become the leader of new split region.
        let _ = self.raft_group.campaign();
        true
    }

    /// Propose a request.
    ///
    /// Return true means the request has been proposed successfully.
    pub fn propose<T: Transport, C>(
        &mut self,
        ctx: &mut PollContext<T, C>,
        cb: Callback<RocksSnapshot>,
        req: RaftCmdRequest,
        mut err_resp: RaftCmdResponse,
    ) -> bool {
        if self.pending_remove {
            return false;
        }

        ctx.raft_metrics.propose.all += 1;

        let mut is_conf_change = false;
        let is_urgent = is_request_urgent(&req);

        let policy = self.inspect(&req);
        let res = match policy {
            Ok(RequestPolicy::ReadLocal) => {
                self.read_local(ctx, req, cb);
                return false;
            }
            Ok(RequestPolicy::ReadIndex) => return self.read_index(ctx, req, err_resp, cb),
            Ok(RequestPolicy::ProposeNormal) => self.propose_normal(ctx, req),
            Ok(RequestPolicy::ProposeTransferLeader) => {
                return self.propose_transfer_leader(ctx, req, cb);
            }
            Ok(RequestPolicy::ProposeConfChange) => {
                is_conf_change = true;
                self.propose_conf_change(ctx, &req)
            }
            Err(e) => Err(e),
        };

        match res {
            Err(e) => {
                cmd_resp::bind_error(&mut err_resp, e);
                cb.invoke_with_response(err_resp);
                false
            }
            Ok(idx) => {
                if is_urgent {
                    self.last_urgent_proposal_idx = idx;
                    // Eager flush to make urgent proposal be applied on all nodes as soon as
                    // possible.
                    self.raft_group.skip_bcast_commit(false);
                }
                self.should_wake_up = true;
                let p = Proposal {
                    is_conf_change,
                    index: idx,
                    term: self.term(),
                    cb,
                    renew_lease_time: None,
                };
                self.post_propose(ctx, p);
                true
            }
        }
    }

    fn post_propose<T, C>(
        &mut self,
        poll_ctx: &mut PollContext<T, C>,
<<<<<<< HEAD
        mut p: Proposal<RocksEngine>,
=======
        mut meta: ProposalMeta,
        is_conf_change: bool,
        cb: Callback<RocksSnapshot>,
>>>>>>> cee0f390
    ) {
        // Try to renew leader lease on every consistent read/write request.
        if poll_ctx.current_time.is_none() {
            poll_ctx.current_time = Some(monotonic_raw_now());
        }
        p.renew_lease_time = poll_ctx.current_time;

        self.proposals.push(p);
    }

    /// Validate the `ConfChange` request and check whether it's safe to
    /// propose the specified conf change request.
    /// It's safe iff at least the quorum of the Raft group is still healthy
    /// right after that conf change is applied.
    /// Define the total number of nodes in current Raft cluster to be `total`.
    /// To ensure the above safety, if the cmd is
    /// 1. A `AddNode` request
    ///    Then at least '(total + 1)/2 + 1' nodes need to be up to date for now.
    /// 2. A `RemoveNode` request
    ///    Then at least '(total - 1)/2 + 1' other nodes (the node about to be removed is excluded)
    ///    need to be up to date for now. If 'allow_remove_leader' is false then
    ///    the peer to be removed should not be the leader.
    fn check_conf_change<T, C>(
        &mut self,
        ctx: &mut PollContext<T, C>,
        cmd: &RaftCmdRequest,
    ) -> Result<()> {
        let change_peer = apply::get_change_peer_cmd(cmd).unwrap();
        let change_type = change_peer.get_change_type();
        let peer = change_peer.get_peer();

        // Check the request itself is valid or not.
        match (change_type, peer.get_is_learner()) {
            (ConfChangeType::AddNode, true) | (ConfChangeType::AddLearnerNode, false) => {
                warn!(
                    "invalid conf change request";
                    "region_id" => self.region_id,
                    "peer_id" => self.peer.get_id(),
                    "request" => ?change_peer,
                );
                return Err(box_err!("{} invalid conf change request", self.tag));
            }
            _ => {}
        }

        if change_type == ConfChangeType::RemoveNode
            && !ctx.cfg.allow_remove_leader
            && peer.get_id() == self.peer_id()
        {
            warn!(
                "rejects remove leader request";
                "region_id" => self.region_id,
                "peer_id" => self.peer.get_id(),
                "request" => ?change_peer,
            );
            return Err(box_err!("{} ignore remove leader", self.tag));
        }

        let (total, mut progress) = {
            let status = self.raft_group.status();
            let total = status.progress.unwrap().voter_ids().len();
            if total == 1 {
                // It's always safe if there is only one node in the cluster.
                return Ok(());
            }
            (total, status.progress.unwrap().clone())
        };

        match change_type {
            ConfChangeType::AddNode => {
                if let Err(raft::Error::NotExists(_, _)) = progress.promote_learner(peer.get_id()) {
                    let _ = progress.insert_voter(peer.get_id(), Progress::new(0, 0));
                }
            }
            ConfChangeType::RemoveNode => {
                progress.remove(peer.get_id())?;
            }
            ConfChangeType::AddLearnerNode => {
                return Ok(());
            }
        }
        let promoted_commit_index =
            progress.maximal_committed_index(self.raft_group.raft.quorum_fn());
        if promoted_commit_index >= self.get_store().truncated_index() {
            return Ok(());
        }

        PEER_ADMIN_CMD_COUNTER_VEC
            .with_label_values(&["conf_change", "reject_unsafe"])
            .inc();

        info!(
            "rejects unsafe conf change request";
            "region_id" => self.region_id,
            "peer_id" => self.peer.get_id(),
            "request" => ?change_peer,
            "total" => total,
            "after" => progress.voter_ids().len(),
            "truncated_index" => self.get_store().truncated_index(),
            "promoted_commit_index" => promoted_commit_index,
        );
        // Waking it up to replicate logs to candidate.
        self.should_wake_up = true;
        Err(box_err!(
            "unsafe to perform conf change {:?}, total {}, truncated index {}, promoted commit index {}",
            change_peer,
            total,
            self.get_store().truncated_index(),
            promoted_commit_index
        ))
    }

    fn transfer_leader(&mut self, peer: &metapb::Peer) {
        info!(
            "transfer leader";
            "region_id" => self.region_id,
            "peer_id" => self.peer.get_id(),
            "peer" => ?peer,
        );

        self.raft_group.transfer_leader(peer.get_id());
    }

    fn pre_transfer_leader(&mut self, peer: &metapb::Peer) -> bool {
        // Checks if safe to transfer leader.
        if self.raft_group.raft.has_pending_conf() {
            info!(
                "reject transfer leader due to pending conf change";
                "region_id" => self.region_id,
                "peer_id" => self.peer.get_id(),
                "peer" => ?peer,
            );
            return false;
        }

        // Broadcast heartbeat to make sure followers commit the entries immediately.
        // It's only necessary to ping the target peer, but ping all for simplicity.
        self.raft_group.ping();
        let mut msg = eraftpb::Message::new();
        msg.set_to(peer.get_id());
        msg.set_msg_type(eraftpb::MessageType::MsgTransferLeader);
        msg.set_from(self.peer_id());
        // log term here represents the term of last log. For leader, the term of last
        // log is always its current term. Not just set term because raft library forbids
        // setting it for MsgTransferLeader messages.
        msg.set_log_term(self.term());
        self.raft_group.raft.msgs.push(msg);
        true
    }

    fn ready_to_transfer_leader<T, C>(
        &self,
        ctx: &mut PollContext<T, C>,
        mut index: u64,
        peer: &metapb::Peer,
    ) -> Option<&'static str> {
        let peer_id = peer.get_id();
        let status = self.raft_group.status();
        let progress = status.progress.unwrap();

        if !progress.voter_ids().contains(&peer_id) {
            return Some("non voter");
        }

        for (id, progress) in progress.voters() {
            if progress.state == ProgressState::Snapshot {
                return Some("pending snapshot");
            }
            if *id == peer_id && index == 0 {
                // index will be zero if it's sent from an instance without
                // pre-transfer-leader feature. Set it to matched to make it
                // possible to transfer leader to an older version. It may be
                // useful during rolling restart.
                index = progress.matched;
            }
        }

        if self.raft_group.raft.has_pending_conf()
            || self.raft_group.raft.pending_conf_index > index
        {
            return Some("pending conf change");
        }

        let last_index = self.get_store().last_index();
        if last_index >= index + ctx.cfg.leader_transfer_max_log_lag {
            return Some("log gap");
        }
        None
    }

    fn read_local<T, C>(
        &mut self,
        ctx: &mut PollContext<T, C>,
        req: RaftCmdRequest,
        cb: Callback<RocksSnapshot>,
    ) {
        ctx.raft_metrics.propose.local_read += 1;
        cb.invoke_read(self.handle_read(ctx, req, false, Some(self.get_store().committed_index())))
    }

    fn pre_read_index(&self) -> Result<()> {
        fail_point!(
            "before_propose_readindex",
            |s| if s.map_or(true, |s| s.parse().unwrap_or(true)) {
                Ok(())
            } else {
                Err(box_err!(
                    "{} can not read due to injected failure",
                    self.tag
                ))
            }
        );

        // See more in ready_to_handle_read().
        if self.is_splitting() {
            return Err(box_err!("{} can not read index due to split", self.tag));
        }
        if self.is_merging() {
            return Err(box_err!("{} can not read index due to merge", self.tag));
        }
        Ok(())
    }

    pub fn has_unresolved_reads(&self) -> bool {
        self.pending_reads.has_unresolved()
    }

    /// `ReadIndex` requests could be lost in network, so on followers commands could queue in
    /// `pending_reads` forever. Sending a new `ReadIndex` periodically can resolve this.
    pub fn retry_pending_reads(&mut self, cfg: &Config) {
        if self.is_leader()
            || !self.pending_reads.check_needs_retry(cfg)
            || self.pre_read_index().is_err()
        {
            return;
        }

        let read = self.pending_reads.back_mut().unwrap();
        debug_assert!(read.read_index.is_none());
        self.raft_group.read_index(read.id.as_bytes().to_vec());
        debug!(
            "request to get a read index";
            "request_id" => ?read.id,
            "region_id" => self.region_id,
            "peer_id" => self.peer.get_id(),
        );
    }

    // Returns a boolean to indicate whether the `read` is proposed or not.
    // For these cases it won't be proposed:
    // 1. The region is in merging or splitting;
    // 2. The message is stale and dropped by the Raft group internally;
    // 3. There is already a read request proposed in the current lease;
    fn read_index<T: Transport, C>(
        &mut self,
        poll_ctx: &mut PollContext<T, C>,
        req: RaftCmdRequest,
        mut err_resp: RaftCmdResponse,
        cb: Callback<RocksSnapshot>,
    ) -> bool {
        if let Err(e) = self.pre_read_index() {
            debug!(
                "prevents unsafe read index";
                "region_id" => self.region_id,
                "peer_id" => self.peer.get_id(),
                "err" => ?e,
            );
            poll_ctx.raft_metrics.propose.unsafe_read_index += 1;
            cmd_resp::bind_error(&mut err_resp, e);
            cb.invoke_with_response(err_resp);
            self.should_wake_up = true;
            return false;
        }

        let renew_lease_time = monotonic_raw_now();
        if self.is_leader() {
            match self.inspect_lease() {
                // Here combine the new read request with the previous one even if the lease expired is
                // ok because in this case, the previous read index must be sent out with a valid
                // lease instead of a suspect lease. So there must no pending transfer-leader proposals
                // before or after the previous read index, and the lease can be renewed when get
                // heartbeat responses.
                LeaseState::Valid | LeaseState::Expired => {
                    if let Some(read) = self.pending_reads.back_mut() {
                        let max_lease = poll_ctx.cfg.raft_store_max_leader_lease();
                        if read.renew_lease_time + max_lease > renew_lease_time {
                            read.push_command(req, cb);
                            return false;
                        }
                    }
                }
                // If the current lease is suspect, new read requests can't be appended into
                // `pending_reads` because if the leader is transferred, the latest read could
                // be dirty.
                _ => {}
            }
        }

        // When a replica cannot detect any leader, `MsgReadIndex` will be dropped, which would
        // cause a long time waiting for a read response. Then we should return an error directly
        // in this situation.
        if !self.is_leader() && self.leader_id() == INVALID_ID {
            cmd_resp::bind_error(
                &mut err_resp,
                box_err!("{} can not read index due to no leader", self.tag),
            );
            poll_ctx.raft_metrics.invalid_proposal.read_index_no_leader += 1;
            // The leader may be hibernated, send a message for trying to awaken the leader.
            if poll_ctx.cfg.hibernate_regions
                && (self.bcast_wake_up_time.is_none()
                    || self.bcast_wake_up_time.as_ref().unwrap().elapsed()
                        >= Duration::from_millis(MIN_BCAST_WAKE_UP_INTERVAL))
            {
                self.bcast_wake_up_message(poll_ctx);
                self.bcast_wake_up_time = Some(UtilInstant::now_coarse());
            }
            self.should_wake_up = true;
            cb.invoke_with_response(err_resp);
            return false;
        }

        // Should we call pre_propose here?
        let last_pending_read_count = self.raft_group.raft.pending_read_count();
        let last_ready_read_count = self.raft_group.raft.ready_read_count();

        poll_ctx.raft_metrics.propose.read_index += 1;

        self.bcast_wake_up_time = None;
        let id = Uuid::new_v4();
        self.raft_group.read_index(id.as_bytes().to_vec());

        let pending_read_count = self.raft_group.raft.pending_read_count();
        let ready_read_count = self.raft_group.raft.ready_read_count();

        if pending_read_count == last_pending_read_count
            && ready_read_count == last_ready_read_count
            && self.is_leader()
        {
            // The message gets dropped silently, can't be handled anymore.
            apply::notify_stale_req(self.term(), cb);
            return false;
        }

        let read = ReadIndexRequest::with_command(id, req, cb, renew_lease_time);
        self.pending_reads.push_back(read, self.is_leader());
        self.should_wake_up = true;

        debug!(
            "request to get a read index";
            "request_id" => ?id,
            "region_id" => self.region_id,
            "peer_id" => self.peer.get_id(),
            "is_leader" => self.is_leader(),
        );

        // TimeoutNow has been sent out, so we need to propose explicitly to
        // update leader lease.
        if self.leader_lease.inspect(Some(renew_lease_time)) == LeaseState::Suspect {
            let req = RaftCmdRequest::default();
            if let Ok(index) = self.propose_normal(poll_ctx, req) {
                let p = Proposal {
                    is_conf_change: false,
                    index,
                    term: self.term(),
                    cb: Callback::None,
                    renew_lease_time: Some(renew_lease_time),
                };
                self.post_propose(poll_ctx, p);
            }
        }

        true
    }

    // For now, it is only used in merge.
    pub fn get_min_progress(&self) -> Result<u64> {
        let mut min = None;
        if let Some(progress) = self.raft_group.status().progress {
            for (id, pr) in progress.iter() {
                // Reject merge if there is any pending request snapshot,
                // because a target region may merge a source region which is in
                // an invalid state.
                if pr.state == ProgressState::Snapshot
                    || pr.pending_request_snapshot != INVALID_INDEX
                {
                    return Err(box_err!(
                        "there is a pending snapshot peer {} [{:?}], skip merge",
                        id,
                        pr
                    ));
                }
                if min.is_none() {
                    min = Some(pr.matched);
                }
                if min.unwrap() > pr.matched {
                    min = Some(pr.matched);
                }
            }
        }
        Ok(min.unwrap_or(0))
    }

    fn pre_propose_prepare_merge<T, C>(
        &self,
        ctx: &mut PollContext<T, C>,
        req: &mut RaftCmdRequest,
    ) -> Result<()> {
        let last_index = self.raft_group.raft.raft_log.last_index();
        let min_progress = self.get_min_progress()?;
        let min_index = min_progress + 1;
        if min_progress == 0 || last_index - min_progress > ctx.cfg.merge_max_log_gap {
            return Err(box_err!(
                "log gap ({}, {}] is too large, skip merge",
                min_progress,
                last_index
            ));
        }
        let mut entry_size = 0;
        for entry in self.raft_group.raft.raft_log.entries(min_index, NO_LIMIT)? {
            entry_size += entry.get_data().len();
            if entry.get_entry_type() == EntryType::EntryConfChange {
                return Err(box_err!(
                    "{} log gap contains conf change, skip merging.",
                    self.tag
                ));
            }
            if entry.get_data().is_empty() {
                continue;
            }
            let cmd: RaftCmdRequest =
                util::parse_data_at(entry.get_data(), entry.get_index(), &self.tag);
            if !cmd.has_admin_request() {
                continue;
            }
            let cmd_type = cmd.get_admin_request().get_cmd_type();
            match cmd_type {
                AdminCmdType::TransferLeader
                | AdminCmdType::ComputeHash
                | AdminCmdType::VerifyHash
                | AdminCmdType::InvalidAdmin => continue,
                _ => {}
            }
            // Any command that can change epoch or log gap should be rejected.
            return Err(box_err!(
                "log gap contains admin request {:?}, skip merging.",
                cmd_type
            ));
        }
        if entry_size as f64 > ctx.cfg.raft_entry_max_size.0 as f64 * 0.9 {
            return Err(box_err!(
                "log gap size exceed entry size limit, skip merging."
            ));
        }
        req.mut_admin_request()
            .mut_prepare_merge()
            .set_min_index(min_index);
        Ok(())
    }

    fn pre_propose<T, C>(
        &self,
        poll_ctx: &mut PollContext<T, C>,
        req: &mut RaftCmdRequest,
    ) -> Result<ProposalContext> {
        poll_ctx.coprocessor_host.pre_propose(self.region(), req)?;
        let mut ctx = ProposalContext::empty();

        if get_sync_log_from_request(req) {
            ctx.insert(ProposalContext::SYNC_LOG);
        }

        if !req.has_admin_request() {
            return Ok(ctx);
        }

        match req.get_admin_request().get_cmd_type() {
            AdminCmdType::Split | AdminCmdType::BatchSplit => ctx.insert(ProposalContext::SPLIT),
            _ => {}
        }

        if req.get_admin_request().has_prepare_merge() {
            self.pre_propose_prepare_merge(poll_ctx, req)?;
            ctx.insert(ProposalContext::PREPARE_MERGE);
        }

        Ok(ctx)
    }

    fn propose_normal<T, C>(
        &mut self,
        poll_ctx: &mut PollContext<T, C>,
        mut req: RaftCmdRequest,
    ) -> Result<u64> {
        if self.pending_merge_state.is_some()
            && req.get_admin_request().get_cmd_type() != AdminCmdType::RollbackMerge
        {
            return Err(box_err!(
                "{} peer in merging mode, can't do proposal.",
                self.tag
            ));
        }

        poll_ctx.raft_metrics.propose.normal += 1;

        // TODO: validate request for unexpected changes.
        let ctx = match self.pre_propose(poll_ctx, &mut req) {
            Ok(ctx) => ctx,
            Err(e) => {
                warn!(
                    "skip proposal";
                    "region_id" => self.region_id,
                    "peer_id" => self.peer.get_id(),
                    "err" => ?e,
                );
                return Err(e);
            }
        };
        let data = req.write_to_bytes()?;

        // TODO: use local histogram metrics
        PEER_PROPOSE_LOG_SIZE_HISTOGRAM.observe(data.len() as f64);

        if data.len() as u64 > poll_ctx.cfg.raft_entry_max_size.0 {
            error!(
                "entry is too large";
                "region_id" => self.region_id,
                "peer_id" => self.peer.get_id(),
                "size" => data.len(),
            );
            return Err(Error::RaftEntryTooLarge(self.region_id, data.len() as u64));
        }

        let propose_index = self.next_proposal_index();
        self.raft_group.propose(ctx.to_vec(), data)?;
        if self.next_proposal_index() == propose_index {
            // The message is dropped silently, this usually due to leader absence
            // or transferring leader. Both cases can be considered as NotLeader error.
            return Err(Error::NotLeader(self.region_id, None));
        }

        if ctx.contains(ProposalContext::PREPARE_MERGE) {
            self.last_proposed_prepare_merge_idx = propose_index;
        }

        Ok(propose_index)
    }

    fn execute_transfer_leader<T, C>(
        &mut self,
        ctx: &mut PollContext<T, C>,
        msg: &eraftpb::Message,
    ) {
        // log_term is set by original leader, represents the term last log is written
        // in, which should be equal to the original leader's term.
        if msg.get_log_term() != self.term() {
            return;
        }

        if self.is_leader() {
            let from = match self.get_peer_from_cache(msg.get_from()) {
                Some(p) => p,
                None => return,
            };
            match self.ready_to_transfer_leader(ctx, msg.get_index(), &from) {
                Some(reason) => {
                    info!(
                        "reject to transfer leader";
                        "region_id" => self.region_id,
                        "peer_id" => self.peer.get_id(),
                        "to" => ?from,
                        "reason" => reason,
                        "index" => msg.get_index(),
                        "last_index" => self.get_store().last_index(),
                    );
                }
                None => {
                    self.transfer_leader(&from);
                    self.should_wake_up = true;
                }
            }
            return;
        }

        if self.is_applying_snapshot()
            || self.has_pending_snapshot()
            || msg.get_from() != self.leader_id()
        {
            info!(
                "reject transferring leader";
                "region_id" =>self.region_id,
                "peer_id" => self.peer.get_id(),
                "from" => msg.get_from(),
            );
            return;
        }

        let mut msg = eraftpb::Message::new();
        msg.set_from(self.peer_id());
        msg.set_to(self.leader_id());
        msg.set_msg_type(eraftpb::MessageType::MsgTransferLeader);
        msg.set_index(self.get_store().applied_index());
        msg.set_log_term(self.term());
        self.raft_group.raft.msgs.push(msg);
    }

    /// Return true to if the transfer leader request is accepted.
    ///
    /// When transferring leadership begins, leader sends a pre-transfer
    /// to target follower first to ensures it's ready to become leader.
    /// After that the real transfer leader process begin.
    ///
    /// 1. pre_transfer_leader on leader:
    ///     Leader will send a MsgTransferLeader to follower.
    /// 2. execute_transfer_leader on follower
    ///     If follower passes all necessary checks, it will reply an
    ///     ACK with type MsgTransferLeader and its promised persistent index.
    /// 3. execute_transfer_leader on leader:
    ///     Leader checks if it's appropriate to transfer leadership. If it
    ///     does, it calls raft transfer_leader API to do the remaining work.
    ///
    /// See also: tikv/rfcs#37.
    fn propose_transfer_leader<T, C>(
        &mut self,
        ctx: &mut PollContext<T, C>,
        req: RaftCmdRequest,
        cb: Callback<RocksSnapshot>,
    ) -> bool {
        ctx.raft_metrics.propose.transfer_leader += 1;

        let transfer_leader = get_transfer_leader_cmd(&req).unwrap();
        let peer = transfer_leader.get_peer();

        let transferred = self.pre_transfer_leader(peer);

        // transfer leader command doesn't need to replicate log and apply, so we
        // return immediately. Note that this command may fail, we can view it just as an advice
        cb.invoke_with_response(make_transfer_leader_response());

        transferred
    }

    // Fails in such cases:
    // 1. A pending conf change has not been applied yet;
    // 2. Removing the leader is not allowed in the configuration;
    // 3. The conf change makes the raft group not healthy;
    // 4. The conf change is dropped by raft group internally.
    fn propose_conf_change<T, C>(
        &mut self,
        ctx: &mut PollContext<T, C>,
        req: &RaftCmdRequest,
    ) -> Result<u64> {
        if self.pending_merge_state.is_some() {
            return Err(box_err!(
                "{} peer in merging mode, can't do proposal.",
                self.tag
            ));
        }
        if self.raft_group.raft.pending_conf_index > self.get_store().applied_index() {
            info!(
                "there is a pending conf change, try later";
                "region_id" => self.region_id,
                "peer_id" => self.peer.get_id(),
            );
            return Err(box_err!(
                "{} there is a pending conf change, try later",
                self.tag
            ));
        }

        self.check_conf_change(ctx, req)?;

        ctx.raft_metrics.propose.conf_change += 1;

        let data = req.write_to_bytes()?;

        // TODO: use local histogram metrics
        PEER_PROPOSE_LOG_SIZE_HISTOGRAM.observe(data.len() as f64);

        let change_peer = apply::get_change_peer_cmd(req).unwrap();
        let mut cc = eraftpb::ConfChange::default();
        cc.set_change_type(change_peer.get_change_type());
        cc.set_node_id(change_peer.get_peer().get_id());
        cc.set_context(data);

        info!(
            "propose conf change peer";
            "region_id" => self.region_id,
            "peer_id" => self.peer.get_id(),
            "change_type" => ?cc.get_change_type(),
            "change_peer" => cc.get_node_id(),
        );

        let propose_index = self.next_proposal_index();
        self.raft_group
            .propose_conf_change(ProposalContext::SYNC_LOG.to_vec(), cc)?;
        if self.next_proposal_index() == propose_index {
            // The message is dropped silently, this usually due to leader absence
            // or transferring leader. Both cases can be considered as NotLeader error.
            return Err(Error::NotLeader(self.region_id, None));
        }

        Ok(propose_index)
    }

    fn handle_read<T, C>(
        &self,
        ctx: &mut PollContext<T, C>,
        req: RaftCmdRequest,
        check_epoch: bool,
        read_index: Option<u64>,
    ) -> ReadResponse<RocksSnapshot> {
        let mut resp = ReadExecutor::new(
            ctx.engines.kv.clone(),
            check_epoch,
            false, /* we don't need snapshot time */
        )
        .execute(&req, self.region(), read_index);

        cmd_resp::bind_term(&mut resp.response, self.term());
        resp
    }

    pub fn term(&self) -> u64 {
        self.raft_group.raft.term
    }

    pub fn stop(&mut self) {
        self.mut_store().cancel_applying_snap();
        self.pending_reads.clear_all(None);
    }

    pub fn maybe_add_want_rollback_merge_peer(&mut self, peer_id: u64, extra_msg: &ExtraMessage) {
        if !self.is_leader() {
            return;
        }
        if let Some(ref state) = self.pending_merge_state {
            if state.get_commit() == extra_msg.get_premerge_commit() {
                self.add_want_rollback_merge_peer(peer_id);
            }
        }
    }

    pub fn add_want_rollback_merge_peer(&mut self, peer_id: u64) {
        assert!(self.pending_merge_state.is_some());
        self.want_rollback_merge_peers.insert(peer_id);
    }
}

impl Peer {
    pub fn insert_peer_cache(&mut self, peer: metapb::Peer) {
        self.peer_cache.borrow_mut().insert(peer.get_id(), peer);
    }

    pub fn remove_peer_from_cache(&mut self, peer_id: u64) {
        self.peer_cache.borrow_mut().remove(&peer_id);
    }

    pub fn get_peer_from_cache(&self, peer_id: u64) -> Option<metapb::Peer> {
        if peer_id == 0 {
            return None;
        }
        fail_point!("stale_peer_cache_2", peer_id == 2, |_| None);
        if let Some(peer) = self.peer_cache.borrow().get(&peer_id) {
            return Some(peer.clone());
        }

        // Try to find in region, if found, set in cache.
        for peer in self.region().get_peers() {
            if peer.get_id() == peer_id {
                self.peer_cache.borrow_mut().insert(peer_id, peer.clone());
                return Some(peer.clone());
            }
        }

        None
    }

    pub fn heartbeat_pd<T, C>(&mut self, ctx: &PollContext<T, C>) {
        let task = PdTask::Heartbeat {
            term: self.term(),
            region: self.region().clone(),
            peer: self.peer.clone(),
            down_peers: self.collect_down_peers(ctx.cfg.max_peer_down_duration.0),
            pending_peers: self.collect_pending_peers(),
            written_bytes: self.peer_stat.written_bytes,
            written_keys: self.peer_stat.written_keys,
            approximate_size: self.approximate_size,
            approximate_keys: self.approximate_keys,
        };
        if let Err(e) = ctx.pd_scheduler.schedule(task) {
            error!(
                "failed to notify pd";
                "region_id" => self.region_id,
                "peer_id" => self.peer.get_id(),
                "err" => ?e,
            );
        }
    }

    fn send_raft_message<T: Transport>(&mut self, msg: eraftpb::Message, trans: &mut T) {
        let mut send_msg = RaftMessage::default();
        send_msg.set_region_id(self.region_id);
        // set current epoch
        send_msg.set_region_epoch(self.region().get_region_epoch().clone());

        let from_peer = self.peer.clone();
        let to_peer = match self.get_peer_from_cache(msg.get_to()) {
            Some(p) => p,
            None => {
                warn!(
                    "failed to look up recipient peer";
                    "region_id" => self.region_id,
                    "peer_id" => self.peer.get_id(),
                    "to_peer" => msg.get_to(),
                );
                return;
            }
        };

        let to_peer_id = to_peer.get_id();
        let to_store_id = to_peer.get_store_id();
        let msg_type = msg.get_msg_type();
        debug!(
            "send raft msg";
            "region_id" => self.region_id,
            "peer_id" => self.peer.get_id(),
            "msg_type" => ?msg_type,
            "msg_size" => msg.compute_size(),
            "from" => from_peer.get_id(),
            "to" => to_peer_id,
        );

        send_msg.set_from_peer(from_peer);
        send_msg.set_to_peer(to_peer);

        // There could be two cases:
        // 1. Target peer already exists but has not established communication with leader yet
        // 2. Target peer is added newly due to member change or region split, but it's not
        //    created yet
        // For both cases the region start key and end key are attached in RequestVote and
        // Heartbeat message for the store of that peer to check whether to create a new peer
        // when receiving these messages, or just to wait for a pending region split to perform
        // later.
        if self.get_store().is_initialized() && is_initial_msg(&msg) {
            let region = self.region();
            send_msg.set_start_key(region.get_start_key().to_vec());
            send_msg.set_end_key(region.get_end_key().to_vec());
        }
        send_msg.set_message(msg);

        if let Err(e) = trans.send(send_msg) {
            warn!(
                "failed to send msg to other peer";
                "region_id" => self.region_id,
                "peer_id" => self.peer.get_id(),
                "target_peer_id" => to_peer_id,
                "target_store_id" => to_store_id,
                "err" => ?e,
            );
            if to_peer_id == self.leader_id() {
                self.leader_unreachable = true;
            }
            // unreachable store
            self.raft_group.report_unreachable(to_peer_id);
            if msg_type == eraftpb::MessageType::MsgSnapshot {
                self.raft_group
                    .report_snapshot(to_peer_id, SnapshotStatus::Failure);
            }
        }
    }

    pub fn bcast_wake_up_message<T: Transport, C>(&self, ctx: &mut PollContext<T, C>) {
        for peer in self.region().get_peers() {
            if peer.get_id() == self.peer_id() {
                continue;
            }
            let mut send_msg = RaftMessage::default();
            send_msg.set_region_id(self.region_id);
            send_msg.set_from_peer(self.peer.clone());
            send_msg.set_region_epoch(self.region().get_region_epoch().clone());
            send_msg.set_to_peer(peer.clone());
            let extra_msg = send_msg.mut_extra_msg();
            extra_msg.set_type(ExtraMessageType::MsgRegionWakeUp);
            if let Err(e) = ctx.trans.send(send_msg) {
                error!(
                    "failed to send wake up message";
                    "region_id" => self.region_id,
                    "peer_id" => self.peer.get_id(),
                    "target_peer_id" => peer.get_id(),
                    "target_store_id" => peer.get_store_id(),
                    "err" => ?e,
                );
            } else {
                ctx.need_flush_trans = true;
            }
        }
    }

    pub fn bcast_check_stale_peer_message<T: Transport, C>(&mut self, ctx: &mut PollContext<T, C>) {
        if self.check_stale_conf_ver < self.region().get_region_epoch().get_conf_ver() {
            self.check_stale_conf_ver = self.region().get_region_epoch().get_conf_ver();
            self.check_stale_peers = self.region().get_peers().to_vec();
        }
        for peer in &self.check_stale_peers {
            if peer.get_id() == self.peer_id() {
                continue;
            }
            let mut send_msg = RaftMessage::default();
            send_msg.set_region_id(self.region_id);
            send_msg.set_from_peer(self.peer.clone());
            send_msg.set_region_epoch(self.region().get_region_epoch().clone());
            send_msg.set_to_peer(peer.clone());
            let extra_msg = send_msg.mut_extra_msg();
            extra_msg.set_type(ExtraMessageType::MsgCheckStalePeer);
            if let Err(e) = ctx.trans.send(send_msg) {
                error!(
                    "failed to send check stale peer message";
                    "region_id" => self.region_id,
                    "peer_id" => self.peer.get_id(),
                    "target_peer_id" => peer.get_id(),
                    "target_store_id" => peer.get_store_id(),
                    "err" => ?e,
                );
            } else {
                ctx.need_flush_trans = true;
            }
        }
    }

    pub fn on_check_stale_peer_response(
        &mut self,
        check_conf_ver: u64,
        check_peers: Vec<metapb::Peer>,
    ) {
        if self.check_stale_conf_ver < check_conf_ver {
            self.check_stale_conf_ver = check_conf_ver;
            self.check_stale_peers = check_peers;
        }
    }

    pub fn send_want_rollback_merge<T: Transport>(&self, premerge_commit: u64, trans: &mut T) {
        let mut send_msg = RaftMessage::default();
        send_msg.set_region_id(self.region_id);
        send_msg.set_from_peer(self.peer.clone());
        send_msg.set_region_epoch(self.region().get_region_epoch().clone());
        let to_peer = match self.get_peer_from_cache(self.leader_id()) {
            Some(p) => p,
            None => {
                warn!(
                    "failed to look up recipient peer";
                    "region_id" => self.region_id,
                    "peer_id" => self.peer.get_id(),
                    "to_peer" => self.leader_id(),
                );
                return;
            }
        };
        send_msg.set_to_peer(to_peer.clone());
        let extra_msg = send_msg.mut_extra_msg();
        extra_msg.set_type(ExtraMessageType::MsgWantRollbackMerge);
        extra_msg.set_premerge_commit(premerge_commit);
        if let Err(e) = trans.send(send_msg) {
            error!(
                "failed to send want rollback merge message";
                "region_id" => self.region_id,
                "peer_id" => self.peer.get_id(),
                "target_peer_id" => to_peer.get_id(),
                "target_store_id" => to_peer.get_store_id(),
                "err" => ?e
            );
        }
    }
}

/// `RequestPolicy` decides how we handle a request.
#[derive(Clone, PartialEq, Debug)]
pub enum RequestPolicy {
    // Handle the read request directly without dispatch.
    ReadLocal,
    // Handle the read request via raft's SafeReadIndex mechanism.
    ReadIndex,
    ProposeNormal,
    ProposeTransferLeader,
    ProposeConfChange,
}

/// `RequestInspector` makes `RequestPolicy` for requests.
pub trait RequestInspector {
    /// Has the current term been applied?
    fn has_applied_to_current_term(&mut self) -> bool;
    /// Inspects its lease.
    fn inspect_lease(&mut self) -> LeaseState;

    /// Inspect a request, return a policy that tells us how to
    /// handle the request.
    fn inspect(&mut self, req: &RaftCmdRequest) -> Result<RequestPolicy> {
        if req.has_admin_request() {
            if apply::get_change_peer_cmd(req).is_some() {
                return Ok(RequestPolicy::ProposeConfChange);
            }
            if get_transfer_leader_cmd(req).is_some() {
                return Ok(RequestPolicy::ProposeTransferLeader);
            }
            return Ok(RequestPolicy::ProposeNormal);
        }

        let mut has_read = false;
        let mut has_write = false;
        for r in req.get_requests() {
            match r.get_cmd_type() {
                CmdType::Get | CmdType::Snap | CmdType::ReadIndex => has_read = true,
                CmdType::Delete | CmdType::Put | CmdType::DeleteRange | CmdType::IngestSst => {
                    has_write = true
                }
                CmdType::Prewrite | CmdType::Invalid => {
                    return Err(box_err!(
                        "invalid cmd type {:?}, message maybe corrupted",
                        r.get_cmd_type()
                    ));
                }
            }

            if has_read && has_write {
                return Err(box_err!("read and write can't be mixed in one batch"));
            }
        }

        if has_write {
            return Ok(RequestPolicy::ProposeNormal);
        }

        if req.get_header().get_read_quorum() {
            return Ok(RequestPolicy::ReadIndex);
        }

        // If applied index's term is differ from current raft's term, leader transfer
        // must happened, if read locally, we may read old value.
        if !self.has_applied_to_current_term() {
            return Ok(RequestPolicy::ReadIndex);
        }

        // Local read should be performed, if and only if leader is in lease.
        // None for now.
        match self.inspect_lease() {
            LeaseState::Valid => Ok(RequestPolicy::ReadLocal),
            LeaseState::Expired | LeaseState::Suspect => {
                // Perform a consistent read to Raft quorum and try to renew the leader lease.
                Ok(RequestPolicy::ReadIndex)
            }
        }
    }
}

impl RequestInspector for Peer {
    fn has_applied_to_current_term(&mut self) -> bool {
        self.get_store().applied_index_term() == self.term()
    }

    fn inspect_lease(&mut self) -> LeaseState {
        if !self.raft_group.raft.in_lease() {
            return LeaseState::Suspect;
        }
        // None means now.
        let state = self.leader_lease.inspect(None);
        if LeaseState::Expired == state {
            debug!(
                "leader lease is expired";
                "region_id" => self.region_id,
                "peer_id" => self.peer.get_id(),
                "lease" => ?self.leader_lease,
            );
            // The lease is expired, call `expire` explicitly.
            self.leader_lease.expire();
        }
        state
    }
}

#[derive(Debug)]
pub struct ReadExecutor<E: KvEngine> {
    check_epoch: bool,
    engine: E,
    snapshot: Option<<E::Snapshot as Snapshot>::SyncSnapshot>,
    snapshot_time: Option<Timespec>,
    need_snapshot_time: bool,
}

impl<E> ReadExecutor<E>
where
    E: KvEngine,
{
    pub fn new(engine: E, check_epoch: bool, need_snapshot_time: bool) -> Self {
        ReadExecutor {
            check_epoch,
            engine,
            snapshot: None,
            snapshot_time: None,
            need_snapshot_time,
        }
    }

    #[inline]
    pub fn snapshot_time(&mut self) -> Option<Timespec> {
        self.maybe_update_snapshot();
        self.snapshot_time
    }

    #[inline]
    fn maybe_update_snapshot(&mut self) {
        if self.snapshot.is_some() {
            return;
        }
        self.snapshot = Some(self.engine.snapshot().into_sync());
        // Reading current timespec after snapshot, in case we do not
        // expire lease in time.
        atomic::fence(atomic::Ordering::Release);
        if self.need_snapshot_time {
            self.snapshot_time = Some(monotonic_raw_now());
        }
    }

    fn do_get(&self, req: &Request, region: &metapb::Region) -> Result<Response> {
        // TODO: the get_get looks weird, maybe we should figure out a better name later.
        let key = req.get_get().get_key();
        // region key range has no data prefix, so we must use origin key to check.
        util::check_key_in_region(key, region)?;

        let mut resp = Response::default();
        let snapshot = self.snapshot.as_ref().unwrap();
        let res = if !req.get_get().get_cf().is_empty() {
            let cf = req.get_get().get_cf();
            // TODO: check whether cf exists or not.
            snapshot
                .get_value_cf(cf, &keys::data_key(key))
                .unwrap_or_else(|e| {
                    panic!(
                        "[region {}] failed to get {} with cf {}: {:?}",
                        region.get_id(),
                        hex::encode_upper(key),
                        cf,
                        e
                    )
                })
        } else {
            snapshot
                .get_value(&keys::data_key(key))
                .unwrap_or_else(|e| {
                    panic!(
                        "[region {}] failed to get {}: {:?}",
                        region.get_id(),
                        hex::encode_upper(key),
                        e
                    )
                })
        };
        if let Some(res) = res {
            resp.mut_get().set_value(res.to_vec());
        }

        Ok(resp)
    }

    pub fn execute(
        &mut self,
        msg: &RaftCmdRequest,
        region: &metapb::Region,
        read_index: Option<u64>,
    ) -> ReadResponse<E::Snapshot> {
        if self.check_epoch {
            if let Err(e) = check_region_epoch(msg, region, true) {
                debug!(
                    "epoch not match";
                    "region_id" => region.get_id(),
                    "err" => ?e,
                );
                return ReadResponse {
                    response: cmd_resp::new_error(e),
                    snapshot: None,
                };
            }
        }
        self.maybe_update_snapshot();
        let mut need_snapshot = false;
        let requests = msg.get_requests();
        let mut responses = Vec::with_capacity(requests.len());
        for req in requests {
            let cmd_type = req.get_cmd_type();
            let mut resp = match cmd_type {
                CmdType::Get => match self.do_get(req, region) {
                    Ok(resp) => resp,
                    Err(e) => {
                        error!(
                            "failed to execute get command";
                            "region_id" => region.get_id(),
                            "err" => ?e,
                        );
                        return ReadResponse {
                            response: cmd_resp::new_error(e),
                            snapshot: None,
                        };
                    }
                },
                CmdType::Snap => {
                    need_snapshot = true;
                    raft_cmdpb::Response::default()
                }
                CmdType::ReadIndex => {
                    let mut resp = raft_cmdpb::Response::default();
                    if let Some(read_index) = read_index {
                        let mut res = ReadIndexResponse::default();
                        res.set_read_index(read_index);
                        resp.set_read_index(res);
                    } else {
                        panic!("[region {}] can not get readindex", region.get_id(),);
                    }
                    resp
                }
                CmdType::Prewrite
                | CmdType::Put
                | CmdType::Delete
                | CmdType::DeleteRange
                | CmdType::IngestSst
                | CmdType::Invalid => unreachable!(),
            };
            resp.set_cmd_type(cmd_type);
            responses.push(resp);
        }

        let mut response = RaftCmdResponse::default();
        response.set_responses(responses.into());
        let snapshot = if need_snapshot {
            Some(RegionSnapshot::from_snapshot(
                self.snapshot.clone().unwrap(),
                region.to_owned(),
            ))
        } else {
            None
        };
        ReadResponse { response, snapshot }
    }
}

fn get_transfer_leader_cmd(msg: &RaftCmdRequest) -> Option<&TransferLeaderRequest> {
    if !msg.has_admin_request() {
        return None;
    }
    let req = msg.get_admin_request();
    if !req.has_transfer_leader() {
        return None;
    }

    Some(req.get_transfer_leader())
}

fn get_sync_log_from_request(msg: &RaftCmdRequest) -> bool {
    if msg.has_admin_request() {
        let req = msg.get_admin_request();
        return match req.get_cmd_type() {
            AdminCmdType::ChangePeer
            | AdminCmdType::Split
            | AdminCmdType::BatchSplit
            | AdminCmdType::PrepareMerge
            | AdminCmdType::CommitMerge
            | AdminCmdType::RollbackMerge => true,
            _ => false,
        };
    }

    msg.get_header().get_sync_log()
}

/// We enable follower lazy commit to get a better performance.
/// But it may not be appropriate for some requests. This function
/// checks whether the request should be committed on all followers
/// as soon as possible.
fn is_request_urgent(req: &RaftCmdRequest) -> bool {
    if !req.has_admin_request() {
        return false;
    }

    match req.get_admin_request().get_cmd_type() {
        AdminCmdType::Split
        | AdminCmdType::BatchSplit
        | AdminCmdType::ChangePeer
        | AdminCmdType::ComputeHash
        | AdminCmdType::VerifyHash
        | AdminCmdType::PrepareMerge
        | AdminCmdType::CommitMerge
        | AdminCmdType::RollbackMerge => true,
        _ => false,
    }
}

fn make_transfer_leader_response() -> RaftCmdResponse {
    let mut response = AdminResponse::default();
    response.set_cmd_type(AdminCmdType::TransferLeader);
    response.set_transfer_leader(TransferLeaderResponse::default());
    let mut resp = RaftCmdResponse::default();
    resp.set_admin_response(response);
    resp
}

#[cfg(test)]
mod tests {
    #[cfg(feature = "protobuf-codec")]
    use protobuf::ProtobufEnum;

    use super::*;

    #[test]
    fn test_sync_log() {
        let white_list = [
            AdminCmdType::InvalidAdmin,
            AdminCmdType::CompactLog,
            AdminCmdType::TransferLeader,
            AdminCmdType::ComputeHash,
            AdminCmdType::VerifyHash,
        ];
        for tp in AdminCmdType::values() {
            let mut msg = RaftCmdRequest::default();
            msg.mut_admin_request().set_cmd_type(*tp);
            assert_eq!(
                get_sync_log_from_request(&msg),
                !white_list.contains(tp),
                "{:?}",
                tp
            );
        }
    }

    #[test]
    fn test_urgent() {
        let urgent_types = [
            AdminCmdType::Split,
            AdminCmdType::BatchSplit,
            AdminCmdType::ChangePeer,
            AdminCmdType::ComputeHash,
            AdminCmdType::VerifyHash,
            AdminCmdType::PrepareMerge,
            AdminCmdType::CommitMerge,
            AdminCmdType::RollbackMerge,
        ];
        for tp in AdminCmdType::values() {
            let mut req = RaftCmdRequest::default();
            req.mut_admin_request().set_cmd_type(*tp);
            assert_eq!(
                is_request_urgent(&req),
                urgent_types.contains(tp),
                "{:?}",
                tp
            );
        }
        assert!(!is_request_urgent(&RaftCmdRequest::default()));
    }

    #[test]
    fn test_entry_context() {
        let tbl: Vec<&[ProposalContext]> = vec![
            &[ProposalContext::SPLIT],
            &[ProposalContext::SYNC_LOG],
            &[ProposalContext::PREPARE_MERGE],
            &[ProposalContext::SPLIT, ProposalContext::SYNC_LOG],
            &[ProposalContext::PREPARE_MERGE, ProposalContext::SYNC_LOG],
        ];

        for flags in tbl {
            let mut ctx = ProposalContext::empty();
            for f in flags {
                ctx.insert(*f);
            }

            let ser = ctx.to_vec();
            let de = ProposalContext::from_bytes(&ser);

            for f in flags {
                assert!(de.contains(*f), "{:?}", de);
            }
        }
    }

    #[test]
    fn test_request_inspector() {
        struct DummyInspector {
            applied_to_index_term: bool,
            lease_state: LeaseState,
        }
        impl RequestInspector for DummyInspector {
            fn has_applied_to_current_term(&mut self) -> bool {
                self.applied_to_index_term
            }
            fn inspect_lease(&mut self) -> LeaseState {
                self.lease_state
            }
        }

        let mut table = vec![];

        // Ok(_)
        let mut req = RaftCmdRequest::default();
        let mut admin_req = raft_cmdpb::AdminRequest::default();

        req.set_admin_request(admin_req.clone());
        table.push((req.clone(), RequestPolicy::ProposeNormal));

        admin_req.set_change_peer(raft_cmdpb::ChangePeerRequest::default());
        req.set_admin_request(admin_req.clone());
        table.push((req.clone(), RequestPolicy::ProposeConfChange));
        admin_req.clear_change_peer();

        admin_req.set_transfer_leader(raft_cmdpb::TransferLeaderRequest::default());
        req.set_admin_request(admin_req.clone());
        table.push((req.clone(), RequestPolicy::ProposeTransferLeader));
        admin_req.clear_transfer_leader();
        req.clear_admin_request();

        for (op, policy) in vec![
            (CmdType::Get, RequestPolicy::ReadLocal),
            (CmdType::Snap, RequestPolicy::ReadLocal),
            (CmdType::Put, RequestPolicy::ProposeNormal),
            (CmdType::Delete, RequestPolicy::ProposeNormal),
            (CmdType::DeleteRange, RequestPolicy::ProposeNormal),
            (CmdType::IngestSst, RequestPolicy::ProposeNormal),
        ] {
            let mut request = raft_cmdpb::Request::default();
            request.set_cmd_type(op);
            req.set_requests(vec![request].into());
            table.push((req.clone(), policy));
        }

        for &applied_to_index_term in &[true, false] {
            for &lease_state in &[LeaseState::Expired, LeaseState::Suspect, LeaseState::Valid] {
                for (req, mut policy) in table.clone() {
                    let mut inspector = DummyInspector {
                        applied_to_index_term,
                        lease_state,
                    };
                    // Leader can not read local as long as
                    // it has not applied to its term or it does has a valid lease.
                    if policy == RequestPolicy::ReadLocal
                        && (!applied_to_index_term || LeaseState::Valid != inspector.lease_state)
                    {
                        policy = RequestPolicy::ReadIndex;
                    }
                    assert_eq!(inspector.inspect(&req).unwrap(), policy);
                }
            }
        }

        // Read quorum.
        let mut request = raft_cmdpb::Request::default();
        request.set_cmd_type(CmdType::Snap);
        req.set_requests(vec![request].into());
        req.mut_header().set_read_quorum(true);
        let mut inspector = DummyInspector {
            applied_to_index_term: true,
            lease_state: LeaseState::Valid,
        };
        assert_eq!(inspector.inspect(&req).unwrap(), RequestPolicy::ReadIndex);
        req.clear_header();

        // Err(_)
        let mut err_table = vec![];
        for &op in &[CmdType::Prewrite, CmdType::Invalid] {
            let mut request = raft_cmdpb::Request::default();
            request.set_cmd_type(op);
            req.set_requests(vec![request].into());
            err_table.push(req.clone());
        }
        let mut snap = raft_cmdpb::Request::default();
        snap.set_cmd_type(CmdType::Snap);
        let mut put = raft_cmdpb::Request::default();
        put.set_cmd_type(CmdType::Put);
        req.set_requests(vec![snap, put].into());
        err_table.push(req);

        for req in err_table {
            let mut inspector = DummyInspector {
                applied_to_index_term: true,
                lease_state: LeaseState::Valid,
            };
            assert!(inspector.inspect(&req).is_err());
        }
    }
}<|MERGE_RESOLUTION|>--- conflicted
+++ resolved
@@ -189,13 +189,7 @@
     /// Record the last instant of each peer's heartbeat response.
     pub peer_heartbeats: HashMap<u64, Instant>,
 
-<<<<<<< HEAD
-    proposals: ProposalQueue<RocksEngine>,
-=======
-    proposals: ProposalQueue,
-    apply_proposals: Vec<Proposal<RocksSnapshot>>,
-
->>>>>>> cee0f390
+    proposals: ProposalQueue<RocksSnapshot>,
     leader_missing_time: Option<Instant>,
     leader_lease: Lease,
     pending_reads: ReadIndexQueue,
@@ -1103,19 +1097,6 @@
         self.get_store().last_index() >= index && self.get_store().last_term() >= term
     }
 
-<<<<<<< HEAD
-=======
-    pub fn take_apply_proposals(&mut self) -> Option<RegionProposal<RocksSnapshot>> {
-        if self.apply_proposals.is_empty() {
-            return None;
-        }
-
-        let proposals = mem::replace(&mut self.apply_proposals, vec![]);
-        let region_proposal = RegionProposal::new(self.peer_id(), self.region_id, proposals);
-        Some(region_proposal)
-    }
-
->>>>>>> cee0f390
     pub fn handle_raft_ready_append<T: Transport, C>(
         &mut self,
         ctx: &mut PollContext<T, C>,
@@ -1756,13 +1737,7 @@
     fn post_propose<T, C>(
         &mut self,
         poll_ctx: &mut PollContext<T, C>,
-<<<<<<< HEAD
-        mut p: Proposal<RocksEngine>,
-=======
-        mut meta: ProposalMeta,
-        is_conf_change: bool,
-        cb: Callback<RocksSnapshot>,
->>>>>>> cee0f390
+        mut p: Proposal<RocksSnapshot>,
     ) {
         // Try to renew leader lease on every consistent read/write request.
         if poll_ctx.current_time.is_none() {
