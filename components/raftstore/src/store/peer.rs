--- conflicted
+++ resolved
@@ -3584,7 +3584,6 @@
     }
 
     #[test]
-<<<<<<< HEAD
     fn test_propose_queue_find_propose_time() {
         let mut pq: ProposalQueue<engine_panic::PanicSnapshot> = ProposalQueue::new();
         let t = monotonic_raw_now();
@@ -3610,7 +3609,9 @@
                 };
             }
         }
-=======
+    }
+
+    #[test]
     fn test_cmd_epoch_checker() {
         use engine_rocks::RocksSnapshot;
         fn new_admin_request(cmd_type: AdminCmdType) -> RaftCmdRequest {
@@ -3670,6 +3671,5 @@
         assert_eq!(epoch_checker.term, 11);
         // Should be empty
         assert_eq!(epoch_checker.proposed_admin_cmd.len(), 0);
->>>>>>> c4b7e8fa
     }
 }