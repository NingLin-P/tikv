--- conflicted
+++ resolved
@@ -37,14 +37,9 @@
 
 use crate::coprocessor::{CoprocessorHost, RegionChangeEvent};
 use crate::store::fsm::apply::CatchUpLogs;
-<<<<<<< HEAD
 use crate::store::fsm::store::{PollContext, RegionReadProgress};
-use crate::store::fsm::{apply, Apply, ApplyMetrics, ApplyTask, GroupState, Proposal};
-=======
-use crate::store::fsm::store::PollContext;
 use crate::store::fsm::{apply, Apply, ApplyMetrics, ApplyTask, CollectedReady, Proposal};
 use crate::store::hibernate_state::GroupState;
->>>>>>> 6cd51f9d
 use crate::store::worker::{HeartbeatTask, ReadDelegate, ReadExecutor, ReadProgress, RegionTask};
 use crate::store::{
     Callback, Config, GlobalReplicationState, PdTask, ReadIndexContext, ReadResponse,
@@ -1391,18 +1386,10 @@
                 .on_role_change(self.region(), ss.raft_state);
             self.cmd_epoch_checker.maybe_update_term(self.term());
         } else if ready.must_sync() {
-<<<<<<< HEAD
             if let Some(hs) = ready.hs() {
                 if hs.get_term() != self.get_store().hard_state().get_term() {
                     self.on_leader_changed(ctx, self.leader_id(), hs.get_term());
                 }
-=======
-            match ready.hs() {
-                Some(hs) if hs.get_term() != self.get_store().hard_state().get_term() => {
-                    self.on_leader_changed(ctx, self.leader_id(), hs.get_term());
-                }
-                _ => (),
->>>>>>> 6cd51f9d
             }
         }
     }
@@ -1474,10 +1461,7 @@
             "region_id" => self.region_id,
             "leader_id" => leader_id,
             "term" => term,
-<<<<<<< HEAD
-=======
             "peer_id" => self.peer_id(),
->>>>>>> 6cd51f9d
         );
         let mut meta = ctx.store_meta.lock().unwrap();
         meta.leaders.insert(self.region_id, (term, leader_id));
@@ -1793,12 +1777,8 @@
         if apply_snap_result.is_some() {
             self.activate(ctx);
             let mut meta = ctx.store_meta.lock().unwrap();
-            if let Some(reader) = meta
-                .readers
-                .insert(self.region_id, ReadDelegate::from_peer(self))
-            {
-                reader.mark_invalid();
-            }
+            meta.readers
+                .insert(self.region_id, ReadDelegate::from_peer(self));
             if let Some(rp) = meta.region_read_progress.get(&self.region_id) {
                 rp.update_applied(self.get_store().applied_index());
             }
