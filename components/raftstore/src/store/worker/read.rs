// Copyright 2018 TiKV Project Authors. Licensed under Apache-2.0.

use std::cell::Cell;
use std::fmt::{self, Display, Formatter};
use std::sync::atomic::{AtomicU64, Ordering};
use std::sync::{Arc, Mutex};
use std::time::Duration;

use crossbeam::atomic::AtomicCell;
use crossbeam::TrySendError;
use kvproto::errorpb;
use kvproto::kvrpcpb::ExtraOp as TxnExtraOp;
use kvproto::metapb;
use kvproto::raft_cmdpb::{
    CmdType, RaftCmdRequest, RaftCmdResponse, ReadIndexResponse, Request, Response,
};
use time::Timespec;

use crate::errors::RAFTSTORE_IS_BUSY;
use crate::store::util::{self, LeaseState, RemoteLease};
use crate::store::{
    cmd_resp, Callback, Peer, ProposalRouter, RaftCommand, ReadResponse, RegionSnapshot,
    RequestInspector, RequestPolicy,
};
use crate::Result;

use engine_traits::{KvEngine, RaftEngine};
use tikv_util::lru::LruCache;
use tikv_util::time::monotonic_raw_now;
use tikv_util::time::{Instant, ThreadReadId};

use super::metrics::*;
use crate::store::fsm::store::StoreMeta;

pub trait ReadExecutor<E: KvEngine> {
    fn get_engine(&self) -> &E;
    fn get_snapshot(&mut self, ts: Option<ThreadReadId>) -> Arc<E::Snapshot>;
    fn get_value(&self, req: &Request, region: &metapb::Region) -> Result<Response> {
        let key = req.get_get().get_key();
        // region key range has no data prefix, so we must use origin key to check.
        util::check_key_in_region(key, region)?;

        let engine = self.get_engine();
        let mut resp = Response::default();
        let res = if !req.get_get().get_cf().is_empty() {
            let cf = req.get_get().get_cf();
            engine
                .get_value_cf(cf, &keys::data_key(key))
                .unwrap_or_else(|e| {
                    panic!(
                        "[region {}] failed to get {} with cf {}: {:?}",
                        region.get_id(),
                        log_wrappers::Value::key(key),
                        cf,
                        e
                    )
                })
        } else {
            engine.get_value(&keys::data_key(key)).unwrap_or_else(|e| {
                panic!(
                    "[region {}] failed to get {}: {:?}",
                    region.get_id(),
                    log_wrappers::Value::key(key),
                    e
                )
            })
        };
        if let Some(res) = res {
            resp.mut_get().set_value(res.to_vec());
        }

        Ok(resp)
    }

    fn execute(
        &mut self,
        msg: &RaftCmdRequest,
        region: &Arc<metapb::Region>,
        read_index: Option<u64>,
        mut ts: Option<ThreadReadId>,
    ) -> ReadResponse<E::Snapshot> {
        let requests = msg.get_requests();
        let mut response = ReadResponse {
            response: RaftCmdResponse::default(),
            snapshot: None,
            txn_extra_op: TxnExtraOp::Noop,
        };
        let mut responses = Vec::with_capacity(requests.len());
        for req in requests {
            let cmd_type = req.get_cmd_type();
            let mut resp = match cmd_type {
                CmdType::Get => match self.get_value(req, region.as_ref()) {
                    Ok(resp) => resp,
                    Err(e) => {
                        error!(?e;
                            "failed to execute get command";
                            "region_id" => region.get_id(),
                        );
                        response.response = cmd_resp::new_error(e);
                        return response;
                    }
                },
                CmdType::Snap => {
                    let snapshot =
                        RegionSnapshot::from_snapshot(self.get_snapshot(ts.take()), region.clone());
                    response.snapshot = Some(snapshot);
                    Response::default()
                }
                CmdType::ReadIndex => {
                    let mut resp = Response::default();
                    if let Some(read_index) = read_index {
                        let mut res = ReadIndexResponse::default();
                        res.set_read_index(read_index);
                        resp.set_read_index(res);
                    } else {
                        panic!("[region {}] can not get readindex", region.get_id());
                    }
                    resp
                }
                CmdType::Prewrite
                | CmdType::Put
                | CmdType::Delete
                | CmdType::DeleteRange
                | CmdType::IngestSst
                | CmdType::Invalid => unreachable!(),
            };
            resp.set_cmd_type(cmd_type);
            responses.push(resp);
        }
        response.response.set_responses(responses.into());
        response
    }
}

/// A read only delegate of `Peer`.
#[derive(Clone, Debug)]
pub struct ReadDelegate {
    region: Arc<metapb::Region>,
    peer_id: u64,
    term: u64,
    applied_index_term: u64,
    leader_lease: Option<RemoteLease>,
    last_valid_ts: Timespec,

    tag: String,
    pub txn_extra_op: Arc<AtomicCell<TxnExtraOp>>,
    max_ts_sync_status: Arc<AtomicU64>,
<<<<<<< HEAD
    pub safe_ts: Arc<AtomicU64>,
=======

    // `track_ver` used to keep the local `ReadDelegate` in `LocalReader`
    // up-to-date with the global `ReadDelegate` stored at `StoreMeta`
    track_ver: TrackVer,
}

impl Drop for ReadDelegate {
    fn drop(&mut self) {
        // call `inc` to notify the source `ReadDelegate` is dropped
        self.track_ver.inc();
    }
}

#[derive(Debug)]
struct TrackVer {
    version: Arc<AtomicU64>,
    local_ver: u64,
    // source set to `true` means the `TrackVer` is created by `TrackVer::new` instead
    // of `TrackVer::clone`, more specific, only the `ReadDelegate` created by `ReadDelegate::new`
    // will have source `TrackVer` and be able to increase `TrackVer::version`, because these
    // `ReadDelegate` are store at `StoreMeta` and only them will invoke `ReadDelegate::update`
    source: bool,
}

impl TrackVer {
    fn new() -> TrackVer {
        TrackVer {
            version: Arc::new(AtomicU64::from(0)),
            local_ver: 0,
            source: true,
        }
    }

    // Take `&mut self` to prevent calling `inc` and `clone` at the same time
    fn inc(&mut self) {
        // Only the source `TrackVer` can increase version
        if self.source {
            self.version.fetch_add(1, Ordering::Relaxed);
        }
    }

    fn any_new(&self) -> bool {
        self.version.load(Ordering::Relaxed) > self.local_ver
    }
}

impl Clone for TrackVer {
    fn clone(&self) -> Self {
        TrackVer {
            version: Arc::clone(&self.version),
            local_ver: self.version.load(Ordering::Relaxed),
            source: false,
        }
    }
>>>>>>> 80582cb0
}

impl ReadDelegate {
    pub fn from_peer<EK: KvEngine, ER: RaftEngine>(peer: &Peer<EK, ER>) -> ReadDelegate {
        let region = peer.region().clone();
        let region_id = region.get_id();
        let peer_id = peer.peer.get_id();
        ReadDelegate {
            region: Arc::new(region),
            peer_id,
            term: peer.term(),
            applied_index_term: peer.get_store().applied_index_term(),
            leader_lease: None,
            last_valid_ts: Timespec::new(0, 0),
            tag: format!("[region {}] {}", region_id, peer_id),
            txn_extra_op: peer.txn_extra_op.clone(),
            max_ts_sync_status: peer.max_ts_sync_status.clone(),
<<<<<<< HEAD
            safe_ts: peer.read_progress.get_safe_ts(),
=======
            track_ver: TrackVer::new(),
>>>>>>> 80582cb0
        }
    }

    fn fresh_valid_ts(&mut self) {
        self.last_valid_ts = monotonic_raw_now();
    }

    pub fn update(&mut self, progress: Progress) {
        self.fresh_valid_ts();
        self.track_ver.inc();
        match progress {
            Progress::Region(region) => {
                self.region = Arc::new(region);
            }
            Progress::Term(term) => {
                self.term = term;
            }
            Progress::AppliedIndexTerm(applied_index_term) => {
                self.applied_index_term = applied_index_term;
            }
            Progress::LeaderLease(leader_lease) => {
                self.leader_lease = Some(leader_lease);
            }
        }
    }

    fn is_in_leader_lease(&self, ts: Timespec, metrics: &mut ReadMetrics) -> bool {
        if let Some(ref lease) = self.leader_lease {
            let term = lease.term();
            if term == self.term {
                if lease.inspect(Some(ts)) == LeaseState::Valid {
                    return true;
                } else {
                    metrics.rejected_by_lease_expire += 1;
                    debug!("rejected by lease expire"; "tag" => &self.tag);
                }
            } else {
                metrics.rejected_by_term_mismatch += 1;
                debug!("rejected by term mismatch"; "tag" => &self.tag);
            }
        }

        false
    }
}

impl Display for ReadDelegate {
    fn fmt(&self, f: &mut Formatter<'_>) -> fmt::Result {
        write!(
            f,
            "ReadDelegate for region {}, \
             leader {} at term {}, applied_index_term {}, has lease {}",
            self.region.get_id(),
            self.peer_id,
            self.term,
            self.applied_index_term,
            self.leader_lease.is_some(),
        )
    }
}

#[derive(Debug)]
pub enum Progress {
    Region(metapb::Region),
    Term(u64),
    AppliedIndexTerm(u64),
    LeaderLease(RemoteLease),
}

impl Progress {
    pub fn region(region: metapb::Region) -> Progress {
        Progress::Region(region)
    }

    pub fn term(term: u64) -> Progress {
        Progress::Term(term)
    }

    pub fn applied_index_term(applied_index_term: u64) -> Progress {
        Progress::AppliedIndexTerm(applied_index_term)
    }

    pub fn leader_lease(lease: RemoteLease) -> Progress {
        Progress::LeaderLease(lease)
    }
}

pub struct LocalReader<C, E>
where
    C: ProposalRouter<E::Snapshot>,
    E: KvEngine,
{
    store_id: Cell<Option<u64>>,
    store_meta: Arc<Mutex<StoreMeta>>,
    kv_engine: E,
    metrics: ReadMetrics,
    // region id -> ReadDelegate
    // The use of `Arc` here is a workaround, see the comment at `get_delegate`
    delegates: LruCache<u64, Arc<ReadDelegate>>,
    snap_cache: Option<Arc<E::Snapshot>>,
    cache_read_id: ThreadReadId,
    // A channel to raftstore.
    router: C,
}

impl<C, E> ReadExecutor<E> for LocalReader<C, E>
where
    C: ProposalRouter<E::Snapshot>,
    E: KvEngine,
{
    fn get_engine(&self) -> &E {
        &self.kv_engine
    }

    fn get_snapshot(&mut self, create_time: Option<ThreadReadId>) -> Arc<E::Snapshot> {
        self.metrics.local_executed_requests += 1;
        if let Some(ts) = create_time {
            if ts == self.cache_read_id {
                if let Some(snap) = self.snap_cache.as_ref() {
                    self.metrics.local_executed_snapshot_cache_hit += 1;
                    return snap.clone();
                }
            }
            let snap = Arc::new(self.kv_engine.snapshot());
            self.cache_read_id = ts;
            self.snap_cache = Some(snap.clone());
            return snap;
        }
        Arc::new(self.kv_engine.snapshot())
    }
}

impl<C, E> LocalReader<C, E>
where
    C: ProposalRouter<E::Snapshot>,
    E: KvEngine,
{
    pub fn new(kv_engine: E, store_meta: Arc<Mutex<StoreMeta>>, router: C) -> Self {
        let cache_read_id = ThreadReadId::new();
        LocalReader {
            store_meta,
            kv_engine,
            router,
            snap_cache: None,
            cache_read_id,
            store_id: Cell::new(None),
            metrics: Default::default(),
            delegates: LruCache::with_capacity_and_sample(0, 7),
        }
    }

    fn redirect(&mut self, mut cmd: RaftCommand<E::Snapshot>) {
        debug!("localreader redirects command"; "command" => ?cmd);
        let region_id = cmd.request.get_header().get_region_id();
        let mut err = errorpb::Error::default();
        match self.router.send(cmd) {
            Ok(()) => return,
            Err(TrySendError::Full(c)) => {
                self.metrics.rejected_by_channel_full += 1;
                err.set_message(RAFTSTORE_IS_BUSY.to_owned());
                err.mut_server_is_busy()
                    .set_reason(RAFTSTORE_IS_BUSY.to_owned());
                cmd = c;
            }
            Err(TrySendError::Disconnected(c)) => {
                self.metrics.rejected_by_no_region += 1;
                err.set_message(format!("region {} is missing", region_id));
                err.mut_region_not_found().set_region_id(region_id);
                cmd = c;
            }
        }

        let mut resp = RaftCmdResponse::default();
        resp.mut_header().set_error(err);
        let read_resp = ReadResponse {
            response: resp,
            snapshot: None,
            txn_extra_op: TxnExtraOp::Noop,
        };

        cmd.callback.invoke_read(read_resp);
    }

    // Ideally `get_delegate` should return `Option<&ReadDelegate>`, but if so the lifetime of
    // the returned `&ReadDelegate` will bind to `self`, and make it impossible to use `&mut self`
    // while the `&ReadDelegate` is alive, a better choice is use `Rc` but `LocalReader: Send` will be
    // violated, which is required by `LocalReadRouter: Send`, use `Arc` will introduce extra cost but
    // make the logic clear
    fn get_delegate(&mut self, region_id: u64) -> Option<Arc<ReadDelegate>> {
        match self.delegates.get(&region_id) {
            // The local `ReadDelegate` is up to date
            Some(d) if !d.track_ver.any_new() => Some(Arc::clone(d)),
            _ => {
                debug!("update local read delegate"; "region_id" => region_id);
                self.metrics.rejected_by_cache_miss += 1;

                let (meta_len, meta_reader) = {
                    let meta = self.store_meta.lock().unwrap();
                    (
                        meta.readers.len(),
                        meta.readers.get(&region_id).cloned().map(Arc::new),
                    )
                };

                // Remove the stale delegate
                self.delegates.remove(&region_id);
                self.delegates.resize(meta_len);
                match meta_reader {
                    Some(reader) => {
                        self.delegates.insert(region_id, Arc::clone(&reader));
                        Some(reader)
                    }
                    None => None,
                }
            }
        }
    }

    fn pre_propose_raft_command(
        &mut self,
        req: &RaftCmdRequest,
    ) -> Result<Option<Arc<ReadDelegate>>> {
        // Check store id.
        if self.store_id.get().is_none() {
            let store_id = self.store_meta.lock().unwrap().store_id;
            self.store_id.set(store_id);
        }
        let store_id = self.store_id.get().unwrap();

        if let Err(e) = util::check_store_id(req, store_id) {
            self.metrics.rejected_by_store_id_mismatch += 1;
            debug!("rejected by store id not match"; "err" => %e);
            return Err(e);
        }

        // Check region id.
        let region_id = req.get_header().get_region_id();
        let delegate = match self.get_delegate(region_id) {
            Some(d) => d,
            None => {
                self.metrics.rejected_by_no_region += 1;
                debug!("rejected by no region"; "region_id" => region_id);
                return Ok(None);
            }
        };

        fail_point!("localreader_on_find_delegate");

        // Check peer id.
        if let Err(e) = util::check_peer_id(req, delegate.peer_id) {
            self.metrics.rejected_by_peer_id_mismatch += 1;
            return Err(e);
        }

        // Check term.
        if let Err(e) = util::check_term(req, delegate.term) {
            debug!(
                "check term";
                "delegate_term" => delegate.term,
                "header_term" => req.get_header().get_term(),
            );
            self.metrics.rejected_by_term_mismatch += 1;
            return Err(e);
        }

        // Check region epoch.
        if util::check_region_epoch(req, &delegate.region, false).is_err() {
            self.metrics.rejected_by_epoch += 1;
            // Stale epoch, redirect it to raftstore to get the latest region.
            debug!("rejected by epoch not match"; "tag" => &delegate.tag);
            return Ok(None);
        }

        let mut inspector = Inspector {
            delegate: &delegate,
            metrics: &mut self.metrics,
        };
        match inspector.inspect(req) {
            Ok(RequestPolicy::ReadLocal) => Ok(Some(delegate)),
            // It can not handle other policies.
            Ok(_) => Ok(None),
            Err(e) => Err(e),
        }
    }

    pub fn propose_raft_command(
        &mut self,
        mut read_id: Option<ThreadReadId>,
        req: RaftCmdRequest,
        cb: Callback<E::Snapshot>,
    ) {
        match self.pre_propose_raft_command(&req) {
            Ok(Some(delegate)) => {
                let snapshot_ts = match read_id.as_mut() {
                    // If this peer became Leader not long ago and just after the cached
                    // snapshot was created, this snapshot can not see all data of the peer.
                    Some(id) => {
                        if id.create_time <= delegate.last_valid_ts {
                            id.create_time = monotonic_raw_now();
                        }
                        id.create_time
                    }
                    None => monotonic_raw_now(),
                };
                // Leader can read local if and only if it is in lease.
                if delegate.is_in_leader_lease(snapshot_ts, &mut self.metrics) {
                    // Cache snapshot_time for remaining requests in the same batch.
                    let mut response = self.execute(&req, &delegate.region, None, read_id);
                    cmd_resp::bind_term(&mut response.response, delegate.term);
                    if let Some(snap) = response.snapshot.as_mut() {
                        snap.max_ts_sync_status = Some(delegate.max_ts_sync_status.clone());
                    }
                    response.txn_extra_op = delegate.txn_extra_op.load();
                    cb.invoke_read(response);
                } else {
                    // Forward to raftstore.
                    self.redirect(RaftCommand::new(req, cb));
                }
            }
            // Forward to raftstore.
            Ok(None) => self.redirect(RaftCommand::new(req, cb)),
            Err(e) => {
                let mut response = cmd_resp::new_error(e);
                if let Some(ref delegate) = self.delegates.get(&req.get_header().get_region_id()) {
                    cmd_resp::bind_term(&mut response, delegate.term);
                }
                cb.invoke_read(ReadResponse {
                    response,
                    snapshot: None,
                    txn_extra_op: TxnExtraOp::Noop,
                });
            }
        }
    }

    /// If read requests are received at the same RPC request, we can create one snapshot for all
    /// of them and check whether the time when the snapshot was created is in lease. We use
    /// ThreadReadId to figure out whether this RaftCommand comes from the same RPC request with
    /// the last RaftCommand which left a snapshot cached in LocalReader. ThreadReadId is composed
    /// by thread_id and a thread_local incremental sequence.
    #[inline]
    pub fn read(
        &mut self,
        read_id: Option<ThreadReadId>,
        req: RaftCmdRequest,
        cb: Callback<E::Snapshot>,
    ) {
        self.propose_raft_command(read_id, req, cb);
        self.metrics.maybe_flush();
    }

    pub fn release_snapshot_cache(&mut self) {
        self.snap_cache.take();
    }
}

impl<C, E> Clone for LocalReader<C, E>
where
    C: ProposalRouter<E::Snapshot> + Clone,
    E: KvEngine,
{
    fn clone(&self) -> Self {
        LocalReader {
            store_meta: self.store_meta.clone(),
            kv_engine: self.kv_engine.clone(),
            router: self.router.clone(),
            store_id: self.store_id.clone(),
            metrics: Default::default(),
            delegates: LruCache::with_capacity_and_sample(0, 7),
            snap_cache: self.snap_cache.clone(),
            cache_read_id: self.cache_read_id.clone(),
        }
    }
}

struct Inspector<'r, 'm> {
    delegate: &'r ReadDelegate,
    metrics: &'m mut ReadMetrics,
}

impl<'r, 'm> RequestInspector for Inspector<'r, 'm> {
    fn has_applied_to_current_term(&mut self) -> bool {
        if self.delegate.applied_index_term == self.delegate.term {
            true
        } else {
            debug!(
                "rejected by term check";
                "tag" => &self.delegate.tag,
                "applied_index_term" => self.delegate.applied_index_term,
                "delegate_term" => ?self.delegate.term,
            );

            // only for metric.
            self.metrics.rejected_by_appiled_term += 1;
            false
        }
    }

    fn inspect_lease(&mut self) -> LeaseState {
        // TODO: disable localreader if we did not enable raft's check_quorum.
        if self.delegate.leader_lease.is_some() {
            // We skip lease check, because it is postponed until `handle_read`.
            LeaseState::Valid
        } else {
            debug!("rejected by leader lease"; "tag" => &self.delegate.tag);
            self.metrics.rejected_by_no_lease += 1;
            LeaseState::Expired
        }
    }
}

const METRICS_FLUSH_INTERVAL: u64 = 15_000; // 15s

#[derive(Clone)]
struct ReadMetrics {
    local_executed_requests: i64,
    local_executed_snapshot_cache_hit: i64,
    // TODO: record rejected_by_read_quorum.
    rejected_by_store_id_mismatch: i64,
    rejected_by_peer_id_mismatch: i64,
    rejected_by_term_mismatch: i64,
    rejected_by_lease_expire: i64,
    rejected_by_no_region: i64,
    rejected_by_no_lease: i64,
    rejected_by_epoch: i64,
    rejected_by_appiled_term: i64,
    rejected_by_channel_full: i64,
    rejected_by_cache_miss: i64,

    last_flush_time: Instant,
}

impl Default for ReadMetrics {
    fn default() -> ReadMetrics {
        ReadMetrics {
            local_executed_requests: 0,
            local_executed_snapshot_cache_hit: 0,
            rejected_by_store_id_mismatch: 0,
            rejected_by_peer_id_mismatch: 0,
            rejected_by_term_mismatch: 0,
            rejected_by_lease_expire: 0,
            rejected_by_no_region: 0,
            rejected_by_no_lease: 0,
            rejected_by_epoch: 0,
            rejected_by_appiled_term: 0,
            rejected_by_channel_full: 0,
            rejected_by_cache_miss: 0,
            last_flush_time: Instant::now(),
        }
    }
}

impl ReadMetrics {
    pub fn maybe_flush(&mut self) {
        if self.last_flush_time.elapsed() >= Duration::from_millis(METRICS_FLUSH_INTERVAL) {
            self.flush();
            self.last_flush_time = Instant::now();
        }
    }

    fn flush(&mut self) {
        if self.rejected_by_store_id_mismatch > 0 {
            LOCAL_READ_REJECT
                .store_id_mismatch
                .inc_by(self.rejected_by_store_id_mismatch);
            self.rejected_by_store_id_mismatch = 0;
        }
        if self.rejected_by_peer_id_mismatch > 0 {
            LOCAL_READ_REJECT
                .peer_id_mismatch
                .inc_by(self.rejected_by_peer_id_mismatch);
            self.rejected_by_peer_id_mismatch = 0;
        }
        if self.rejected_by_term_mismatch > 0 {
            LOCAL_READ_REJECT
                .term_mismatch
                .inc_by(self.rejected_by_term_mismatch);
            self.rejected_by_term_mismatch = 0;
        }
        if self.rejected_by_lease_expire > 0 {
            LOCAL_READ_REJECT
                .lease_expire
                .inc_by(self.rejected_by_lease_expire);
            self.rejected_by_lease_expire = 0;
        }
        if self.rejected_by_no_region > 0 {
            LOCAL_READ_REJECT
                .no_region
                .inc_by(self.rejected_by_no_region);
            self.rejected_by_no_region = 0;
        }
        if self.rejected_by_no_lease > 0 {
            LOCAL_READ_REJECT.no_lease.inc_by(self.rejected_by_no_lease);
            self.rejected_by_no_lease = 0;
        }
        if self.rejected_by_epoch > 0 {
            LOCAL_READ_REJECT.epoch.inc_by(self.rejected_by_epoch);
            self.rejected_by_epoch = 0;
        }
        if self.rejected_by_appiled_term > 0 {
            LOCAL_READ_REJECT
                .appiled_term
                .inc_by(self.rejected_by_appiled_term);
            self.rejected_by_appiled_term = 0;
        }
        if self.rejected_by_channel_full > 0 {
            LOCAL_READ_REJECT
                .channel_full
                .inc_by(self.rejected_by_channel_full);
            self.rejected_by_channel_full = 0;
        }
        if self.local_executed_snapshot_cache_hit > 0 {
            LOCAL_READ_EXECUTED_CACHE_REQUESTS.inc_by(self.local_executed_snapshot_cache_hit);
            self.local_executed_snapshot_cache_hit = 0;
        }
        if self.local_executed_requests > 0 {
            LOCAL_READ_EXECUTED_REQUESTS.inc_by(self.local_executed_requests);
            self.local_executed_requests = 0;
        }
    }
}

#[cfg(test)]
mod tests {
    use std::sync::mpsc::*;
    use std::thread;

    use kvproto::raft_cmdpb::*;
    use tempfile::{Builder, TempDir};
    use time::Duration;

    use crate::store::util::Lease;
    use crate::store::Callback;
    use engine_test::kv::{KvTestEngine, KvTestSnapshot};
    use engine_traits::ALL_CFS;
    use tikv_util::time::monotonic_raw_now;

    use super::*;

    #[allow(clippy::type_complexity)]
    fn new_reader(
        path: &str,
        store_id: u64,
        store_meta: Arc<Mutex<StoreMeta>>,
    ) -> (
        TempDir,
        LocalReader<SyncSender<RaftCommand<KvTestSnapshot>>, KvTestEngine>,
        Receiver<RaftCommand<KvTestSnapshot>>,
    ) {
        let path = Builder::new().prefix(path).tempdir().unwrap();
        let db = engine_test::kv::new_engine(path.path().to_str().unwrap(), None, ALL_CFS, None)
            .unwrap();
        let (ch, rx) = sync_channel(1);
        let mut reader = LocalReader::new(db, store_meta, ch);
        reader.store_id = Cell::new(Some(store_id));
        (path, reader, rx)
    }

    fn new_peers(store_id: u64, pr_ids: Vec<u64>) -> Vec<metapb::Peer> {
        pr_ids
            .into_iter()
            .map(|id| {
                let mut pr = metapb::Peer::default();
                pr.set_store_id(store_id);
                pr.set_id(id);
                pr
            })
            .collect()
    }

    fn must_redirect(
        reader: &mut LocalReader<SyncSender<RaftCommand<KvTestSnapshot>>, KvTestEngine>,
        rx: &Receiver<RaftCommand<KvTestSnapshot>>,
        cmd: RaftCmdRequest,
    ) {
        reader.propose_raft_command(
            None,
            cmd.clone(),
            Callback::Read(Box::new(|resp| {
                panic!("unexpected invoke, {:?}", resp);
            })),
        );
        assert_eq!(
            rx.recv_timeout(Duration::seconds(5).to_std().unwrap())
                .unwrap()
                .request,
            cmd
        );
    }

    fn must_not_redirect(
        reader: &mut LocalReader<SyncSender<RaftCommand<KvTestSnapshot>>, KvTestEngine>,
        rx: &Receiver<RaftCommand<KvTestSnapshot>>,
        task: RaftCommand<KvTestSnapshot>,
    ) {
        reader.propose_raft_command(None, task.request, task.callback);
        assert_eq!(rx.try_recv().unwrap_err(), TryRecvError::Empty);
    }

    #[test]
    fn test_read() {
        let store_id = 2;
        let store_meta = Arc::new(Mutex::new(StoreMeta::new(0)));
        let (_tmp, mut reader, rx) = new_reader("test-local-reader", store_id, store_meta.clone());

        // region: 1,
        // peers: 2, 3, 4,
        // leader:2,
        // from "" to "",
        // epoch 1, 1,
        // term 6.
        let mut region1 = metapb::Region::default();
        region1.set_id(1);
        let prs = new_peers(store_id, vec![2, 3, 4]);
        region1.set_peers(prs.clone().into());
        let epoch13 = {
            let mut ep = metapb::RegionEpoch::default();
            ep.set_conf_ver(1);
            ep.set_version(3);
            ep
        };
        let leader2 = prs[0].clone();
        region1.set_region_epoch(epoch13.clone());
        let term6 = 6;
        let mut lease = Lease::new(Duration::seconds(1)); // 1s is long enough.

        let mut cmd = RaftCmdRequest::default();
        let mut header = RaftRequestHeader::default();
        header.set_region_id(1);
        header.set_peer(leader2.clone());
        header.set_region_epoch(epoch13.clone());
        header.set_term(term6);
        cmd.set_header(header);
        let mut req = Request::default();
        req.set_cmd_type(CmdType::Snap);
        cmd.set_requests(vec![req].into());

        // The region is not register yet.
        must_redirect(&mut reader, &rx, cmd.clone());
        assert_eq!(reader.metrics.rejected_by_no_region, 1);
        assert_eq!(reader.metrics.rejected_by_cache_miss, 1);
        assert!(reader.delegates.get(&1).is_none());

        // Register region 1
        lease.renew(monotonic_raw_now());
        let remote = lease.maybe_new_remote_lease(term6).unwrap();
        // But the applied_index_term is stale.
        {
            let mut meta = store_meta.lock().unwrap();
            let read_delegate = ReadDelegate {
                tag: String::new(),
                region: Arc::new(region1.clone()),
                peer_id: leader2.get_id(),
                term: term6,
                applied_index_term: term6 - 1,
                leader_lease: Some(remote),
                last_valid_ts: Timespec::new(0, 0),
                txn_extra_op: Arc::new(AtomicCell::new(TxnExtraOp::default())),
                max_ts_sync_status: Arc::new(AtomicU64::new(0)),
<<<<<<< HEAD
                safe_ts: Arc::new(AtomicU64::new(0)),
=======
                track_ver: TrackVer::new(),
>>>>>>> 80582cb0
            };
            meta.readers.insert(1, read_delegate);
        }

        // The applied_index_term is stale
        must_redirect(&mut reader, &rx, cmd.clone());
        assert_eq!(reader.metrics.rejected_by_cache_miss, 2);
        assert_eq!(reader.metrics.rejected_by_appiled_term, 1);

        // Make the applied_index_term matches current term.
        let pg = Progress::applied_index_term(term6);
        {
            let mut meta = store_meta.lock().unwrap();
            meta.readers.get_mut(&1).unwrap().update(pg);
        }
        let task =
            RaftCommand::<KvTestSnapshot>::new(cmd.clone(), Callback::Read(Box::new(move |_| {})));
        must_not_redirect(&mut reader, &rx, task);
        assert_eq!(reader.metrics.rejected_by_cache_miss, 3);

        // Let's read.
        let region = region1.clone();
        let task = RaftCommand::<KvTestSnapshot>::new(
            cmd.clone(),
            Callback::Read(Box::new(move |resp: ReadResponse<KvTestSnapshot>| {
                let snap = resp.snapshot.unwrap();
                assert_eq!(snap.get_region(), &region);
            })),
        );
        must_not_redirect(&mut reader, &rx, task);

        // Wait for expiration.
        thread::sleep(Duration::seconds(1).to_std().unwrap());
        must_redirect(&mut reader, &rx, cmd.clone());
        assert_eq!(reader.metrics.rejected_by_lease_expire, 1);

        // Renew lease.
        lease.renew(monotonic_raw_now());

        // Store id mismatch.
        let mut cmd_store_id = cmd.clone();
        cmd_store_id
            .mut_header()
            .mut_peer()
            .set_store_id(store_id + 1);
        reader.propose_raft_command(
            None,
            cmd_store_id,
            Callback::Read(Box::new(move |resp: ReadResponse<KvTestSnapshot>| {
                let err = resp.response.get_header().get_error();
                assert!(err.has_store_not_match());
                assert!(resp.snapshot.is_none());
            })),
        );
        assert_eq!(reader.metrics.rejected_by_store_id_mismatch, 1);
        assert_eq!(reader.metrics.rejected_by_cache_miss, 3);

        // metapb::Peer id mismatch.
        let mut cmd_peer_id = cmd.clone();
        cmd_peer_id
            .mut_header()
            .mut_peer()
            .set_id(leader2.get_id() + 1);
        reader.propose_raft_command(
            None,
            cmd_peer_id,
            Callback::Read(Box::new(move |resp: ReadResponse<KvTestSnapshot>| {
                assert!(
                    resp.response.get_header().has_error(),
                    "{:?}",
                    resp.response
                );
                assert!(resp.snapshot.is_none());
            })),
        );
        assert_eq!(reader.metrics.rejected_by_peer_id_mismatch, 1);

        // Read quorum.
        let mut cmd_read_quorum = cmd.clone();
        cmd_read_quorum.mut_header().set_read_quorum(true);
        must_redirect(&mut reader, &rx, cmd_read_quorum);

        // Term mismatch.
        let mut cmd_term = cmd.clone();
        cmd_term.mut_header().set_term(term6 - 2);
        reader.propose_raft_command(
            None,
            cmd_term,
            Callback::Read(Box::new(move |resp: ReadResponse<KvTestSnapshot>| {
                let err = resp.response.get_header().get_error();
                assert!(err.has_stale_command(), "{:?}", resp);
                assert!(resp.snapshot.is_none());
            })),
        );
        assert_eq!(reader.metrics.rejected_by_term_mismatch, 1);

        // Stale epoch.
        let mut epoch12 = epoch13;
        epoch12.set_version(2);
        let mut cmd_epoch = cmd.clone();
        cmd_epoch.mut_header().set_region_epoch(epoch12);
        must_redirect(&mut reader, &rx, cmd_epoch);
        assert_eq!(reader.metrics.rejected_by_epoch, 1);

        // Expire lease manually, and it can not be renewed.
        let previous_lease_rejection = reader.metrics.rejected_by_lease_expire;
        lease.expire();
        lease.renew(monotonic_raw_now());
        must_redirect(&mut reader, &rx, cmd.clone());
        assert_eq!(
            reader.metrics.rejected_by_lease_expire,
            previous_lease_rejection + 1
        );

        // Channel full.
        reader.propose_raft_command(None, cmd.clone(), Callback::None);
        reader.propose_raft_command(
            None,
            cmd.clone(),
            Callback::Read(Box::new(move |resp: ReadResponse<KvTestSnapshot>| {
                let err = resp.response.get_header().get_error();
                assert!(err.has_server_is_busy(), "{:?}", resp);
                assert!(resp.snapshot.is_none());
            })),
        );
        rx.try_recv().unwrap();
        assert_eq!(rx.try_recv().unwrap_err(), TryRecvError::Empty);
        assert_eq!(reader.metrics.rejected_by_channel_full, 1);

        // Reject by term mismatch in lease.
        let previous_term_rejection = reader.metrics.rejected_by_term_mismatch;
        let mut cmd9 = cmd.clone();
        cmd9.mut_header().set_term(term6 + 3);
        {
            let mut meta = store_meta.lock().unwrap();
            meta.readers
                .get_mut(&1)
                .unwrap()
                .update(Progress::term(term6 + 3));
            meta.readers
                .get_mut(&1)
                .unwrap()
                .update(Progress::applied_index_term(term6 + 3));
        }
        reader.propose_raft_command(
            None,
            cmd9.clone(),
            Callback::Read(Box::new(|resp| {
                panic!("unexpected invoke, {:?}", resp);
            })),
        );
        assert_eq!(
            rx.recv_timeout(Duration::seconds(5).to_std().unwrap())
                .unwrap()
                .request,
            cmd9
        );
        assert_eq!(
            reader.metrics.rejected_by_term_mismatch,
            previous_term_rejection + 1,
        );
        assert_eq!(reader.metrics.rejected_by_cache_miss, 4);

        // Stale local ReadDelegate
        cmd.mut_header().mut_region_epoch().set_version(4);
        region1.mut_region_epoch().set_version(4);
        let pg = Progress::region(region1);
        {
            let mut meta = store_meta.lock().unwrap();
            meta.readers.get_mut(&1).unwrap().update(pg);
        }
        let task = RaftCommand::<KvTestSnapshot>::new(cmd, Callback::Read(Box::new(move |_| {})));
        must_not_redirect(&mut reader, &rx, task);
        assert_eq!(reader.metrics.rejected_by_cache_miss, 5);

        let reader_clone = store_meta.lock().unwrap().readers.get(&1).unwrap().clone();
        assert!(reader.get_delegate(1).is_some());

        // dropping the non-source `reader` will not make other readers invalid
        drop(reader_clone);
        assert!(reader.get_delegate(1).is_some());

        // drop the source `reader`
        store_meta.lock().unwrap().readers.remove(&1).unwrap();
        // the invalid delegate should be removed
        assert!(reader.get_delegate(1).is_none());
    }

    #[test]
    fn test_read_delegate_cache_update() {
        let store_id = 2;
        let store_meta = Arc::new(Mutex::new(StoreMeta::new(0)));
        let (_tmp, mut reader, _) = new_reader("test-local-reader", store_id, store_meta.clone());
        let mut region = metapb::Region::default();
        region.set_id(1);
        {
            let mut meta = store_meta.lock().unwrap();
            let read_delegate = ReadDelegate {
                tag: String::new(),
                region: Arc::new(region.clone()),
                peer_id: 1,
                term: 1,
                applied_index_term: 1,
                leader_lease: None,
                last_valid_ts: Timespec::new(0, 0),
                txn_extra_op: Arc::new(AtomicCell::new(TxnExtraOp::default())),
                max_ts_sync_status: Arc::new(AtomicU64::new(0)),
                track_ver: TrackVer::new(),
            };
            meta.readers.insert(1, read_delegate);
        }

        let d = reader.get_delegate(1).unwrap();
        assert_eq!(&*d.region, &region);
        assert_eq!(d.term, 1);
        assert_eq!(d.applied_index_term, 1);
        assert!(d.leader_lease.is_none());
        drop(d);

        {
            region.mut_region_epoch().set_version(10);
            let mut meta = store_meta.lock().unwrap();
            meta.readers
                .get_mut(&1)
                .unwrap()
                .update(Progress::region(region.clone()));
        }
        assert_eq!(&*reader.get_delegate(1).unwrap().region, &region);

        {
            let mut meta = store_meta.lock().unwrap();
            meta.readers.get_mut(&1).unwrap().update(Progress::term(2));
        }
        assert_eq!(reader.get_delegate(1).unwrap().term, 2);

        {
            let mut meta = store_meta.lock().unwrap();
            meta.readers
                .get_mut(&1)
                .unwrap()
                .update(Progress::applied_index_term(2));
        }
        assert_eq!(reader.get_delegate(1).unwrap().applied_index_term, 2);

        {
            let mut lease = Lease::new(Duration::seconds(1)); // 1s is long enough.
            let remote = lease.maybe_new_remote_lease(3).unwrap();
            let pg = Progress::leader_lease(remote);
            let mut meta = store_meta.lock().unwrap();
            meta.readers.get_mut(&1).unwrap().update(pg);
        }
        let d = reader.get_delegate(1).unwrap();
        assert_eq!(d.leader_lease.clone().unwrap().term(), 3);
    }
}<|MERGE_RESOLUTION|>--- conflicted
+++ resolved
@@ -145,9 +145,7 @@
     tag: String,
     pub txn_extra_op: Arc<AtomicCell<TxnExtraOp>>,
     max_ts_sync_status: Arc<AtomicU64>,
-<<<<<<< HEAD
     pub safe_ts: Arc<AtomicU64>,
-=======
 
     // `track_ver` used to keep the local `ReadDelegate` in `LocalReader`
     // up-to-date with the global `ReadDelegate` stored at `StoreMeta`
@@ -202,7 +200,6 @@
             source: false,
         }
     }
->>>>>>> 80582cb0
 }
 
 impl ReadDelegate {
@@ -220,11 +217,8 @@
             tag: format!("[region {}] {}", region_id, peer_id),
             txn_extra_op: peer.txn_extra_op.clone(),
             max_ts_sync_status: peer.max_ts_sync_status.clone(),
-<<<<<<< HEAD
             safe_ts: peer.read_progress.get_safe_ts(),
-=======
             track_ver: TrackVer::new(),
->>>>>>> 80582cb0
         }
     }
 
@@ -884,11 +878,8 @@
                 last_valid_ts: Timespec::new(0, 0),
                 txn_extra_op: Arc::new(AtomicCell::new(TxnExtraOp::default())),
                 max_ts_sync_status: Arc::new(AtomicU64::new(0)),
-<<<<<<< HEAD
                 safe_ts: Arc::new(AtomicU64::new(0)),
-=======
                 track_ver: TrackVer::new(),
->>>>>>> 80582cb0
             };
             meta.readers.insert(1, read_delegate);
         }
