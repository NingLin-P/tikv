--- conflicted
+++ resolved
@@ -8,6 +8,7 @@
 use std::time::Instant;
 use std::{cmp, error, u64};
 
+use engine_traits::Peekable;
 use engine_traits::CF_RAFT;
 use engine_traits::{Engines, KvEngine, Mutable, PbPeekable};
 use keys::{self, enc_end_key, enc_start_key};
@@ -1672,11 +1673,7 @@
     use engine_test::kv::{KvTestEngine, KvTestSnapshot, KvTestWriteBatch};
     use engine_test::raft::{RaftTestEngine, RaftTestWriteBatch};
     use engine_traits::Engines;
-<<<<<<< HEAD
-    use engine_traits::{Iterable, Peekable, SyncMutable, WriteBatchExt};
-=======
     use engine_traits::{Iterable, SyncMutable, WriteBatch, WriteBatchExt};
->>>>>>> 6cd51f9d
     use engine_traits::{ALL_CFS, CF_DEFAULT};
     use kvproto::raft_serverpb::RaftSnapshotData;
     use raft::eraftpb::HardState;
