--- conflicted
+++ resolved
@@ -535,18 +535,7 @@
                 reader.txn_extra_op.store(txn_extra_op);
             }
         }
-<<<<<<< HEAD
-
-        let advanced_flow_control_enabled = if let Some(features) = conn.get_feature() {
-            features.contains(FeatureGate::ADVANCED_FLOW_CONTROL)
-        } else {
-            false
-        };
-
         let observe_id = delegate.handle.id;
-=======
-        let observe_id = delegate.id;
->>>>>>> 805764bb
         let mut init = Initializer {
             sched,
             region_id,
