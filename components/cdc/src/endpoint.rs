// Copyright 2020 TiKV Project Authors. Licensed under Apache-2.0.

use std::cell::RefCell;
use std::fmt;
use std::rc::Rc;
use std::sync::{Arc, Mutex};
use std::time::Duration;

use collections::HashMap;
use concurrency_manager::ConcurrencyManager;
use crossbeam::atomic::AtomicCell;
use engine_rocks::{RocksEngine, RocksSnapshot};
use fail::fail_point;
use futures::compat::Future01CompatExt;
use futures::future::FutureExt;
use grpcio::{ChannelBuilder, Environment};
#[cfg(feature = "prost-codec")]
use kvproto::cdcpb::event::Event as Event_oneof_event;
use kvproto::cdcpb::*;
use kvproto::kvrpcpb::{CheckLeaderRequest, ExtraOp as TxnExtraOp, LeaderInfo};
use kvproto::metapb::{PeerRole, Region};
use kvproto::tikvpb::TikvClient;
use pd_client::{Feature, PdClient};
use raftstore::coprocessor::CmdBatch;
use raftstore::router::RaftStoreRouter;
use raftstore::store::fsm::{ChangeObserver, ObserveID, StoreMeta};
use raftstore::store::msg::{Callback, ReadResponse, SignificantMsg};
use resolved_ts::Resolver;
use security::SecurityManager;
use tikv::config::CdcConfig;
use tikv::storage::kv::Snapshot;
use tikv::storage::mvcc::{DeltaScanner, ScannerBuilder};
use tikv::storage::txn::TxnEntry;
use tikv::storage::txn::TxnEntryScanner;
use tikv::storage::Statistics;
use tikv_util::lru::LruCache;
use tikv_util::time::Instant;
use tikv_util::timer::SteadyTimer;
use tikv_util::worker::{Runnable, RunnableWithTimer, ScheduleError, Scheduler};
use tikv_util::{box_err, box_try, debug, error, impl_display_as_debug, info, warn};
use tokio::runtime::{Builder, Runtime};
use txn_types::{
    Key, Lock, LockType, MutationType, OldValue, TimeStamp, TxnExtra, TxnExtraScheduler,
};

use crate::delegate::{Delegate, Downstream, DownstreamID, DownstreamState, IncrementalScanState};
use crate::metrics::*;
use crate::service::{CdcEvent, Conn, ConnID, FeatureGate};
use crate::{CdcObserver, Error, Result};
use futures::Future;

const FEATURE_RESOLVED_TS_STORE: Feature = Feature::require(5, 0, 0);

pub enum Deregister {
    Downstream {
        region_id: u64,
        downstream_id: DownstreamID,
        conn_id: ConnID,
        err: Option<Error>,
    },
    Region {
        region_id: u64,
        observe_id: ObserveID,
        err: Error,
    },
    Conn(ConnID),
}

impl_display_as_debug!(Deregister);

impl fmt::Debug for Deregister {
    fn fmt(&self, f: &mut fmt::Formatter<'_>) -> fmt::Result {
        let mut de = f.debug_struct("Deregister");
        match self {
            Deregister::Downstream {
                ref region_id,
                ref downstream_id,
                ref conn_id,
                ref err,
            } => de
                .field("deregister", &"downstream")
                .field("region_id", region_id)
                .field("downstream_id", downstream_id)
                .field("conn_id", conn_id)
                .field("err", err)
                .finish(),
            Deregister::Region {
                ref region_id,
                ref observe_id,
                ref err,
            } => de
                .field("deregister", &"region")
                .field("region_id", region_id)
                .field("observe_id", observe_id)
                .field("err", err)
                .finish(),
            Deregister::Conn(ref conn_id) => de
                .field("deregister", &"conn")
                .field("conn_id", conn_id)
                .finish(),
        }
    }
}

type InitCallback = Box<dyn FnOnce() + Send>;
pub(crate) type OldValueCallback =
    Box<dyn FnMut(Key, TimeStamp, &mut OldValueCache, &mut Statistics) -> Option<Vec<u8>> + Send>;

pub struct OldValueCache {
    pub cache: LruCache<Key, (OldValue, MutationType)>,
    pub miss_count: usize,
    pub access_count: usize,
}

impl OldValueCache {
    pub fn new(size: usize) -> OldValueCache {
        OldValueCache {
            cache: LruCache::with_capacity(size),
            miss_count: 0,
            access_count: 0,
        }
    }
}

pub enum Task {
    Register {
        request: ChangeDataRequest,
        downstream: Downstream,
        conn_id: ConnID,
        version: semver::Version,
    },
    Deregister(Deregister),
    OpenConn {
        conn: Conn,
    },
    MultiBatch {
        multi: Vec<CmdBatch>,
        old_value_cb: OldValueCallback,
    },
    MinTS {
        regions: Vec<u64>,
        min_ts: TimeStamp,
    },
    ResolverReady {
        observe_id: ObserveID,
        region: Region,
        resolver: Resolver,
    },
    IncrementalScan {
        region_id: u64,
        downstream_id: DownstreamID,
        entries: Vec<Option<TxnEntry>>,
    },
    RegisterMinTsEvent,
    // The result of ChangeCmd should be returned from CDC Endpoint to ensure
    // the downstream switches to Normal after the previous commands was sunk.
    InitDownstream {
        downstream_id: DownstreamID,
        downstream_state: Arc<AtomicCell<DownstreamState>>,
        cb: InitCallback,
    },
    TxnExtra(TxnExtra),
    Validate(u64, Box<dyn FnOnce(Option<&Delegate>) + Send>),
}

impl_display_as_debug!(Task);

impl fmt::Debug for Task {
    fn fmt(&self, f: &mut fmt::Formatter<'_>) -> fmt::Result {
        let mut de = f.debug_struct("CdcTask");
        match self {
            Task::Register {
                ref request,
                ref downstream,
                ref conn_id,
                ref version,
                ..
            } => de
                .field("type", &"register")
                .field("register request", request)
                .field("request", request)
                .field("id", &downstream.get_id())
                .field("conn_id", conn_id)
                .field("version", version)
                .finish(),
            Task::Deregister(deregister) => de
                .field("type", &"deregister")
                .field("deregister", deregister)
                .finish(),
            Task::OpenConn { ref conn } => de
                .field("type", &"open_conn")
                .field("conn_id", &conn.get_id())
                .finish(),
            Task::MultiBatch { multi, .. } => de
                .field("type", &"multibatch")
                .field("multibatch", &multi.len())
                .finish(),
            Task::MinTS { ref min_ts, .. } => {
                de.field("type", &"mit_ts").field("min_ts", min_ts).finish()
            }
            Task::ResolverReady {
                ref observe_id,
                ref region,
                ..
            } => de
                .field("type", &"resolver_ready")
                .field("observe_id", &observe_id)
                .field("region_id", &region.get_id())
                .finish(),
            Task::IncrementalScan {
                ref region_id,
                ref downstream_id,
                ref entries,
            } => de
                .field("type", &"incremental_scan")
                .field("region_id", &region_id)
                .field("downstream", &downstream_id)
                .field("scan_entries", &entries.len())
                .finish(),
            Task::RegisterMinTsEvent => de.field("type", &"register_min_ts").finish(),
            Task::InitDownstream {
                ref downstream_id, ..
            } => de
                .field("type", &"init_downstream")
                .field("downstream", &downstream_id)
                .finish(),
            Task::TxnExtra(_) => de.field("type", &"txn_extra").finish(),
            Task::Validate(region_id, _) => de.field("region_id", &region_id).finish(),
        }
    }
}

const METRICS_FLUSH_INTERVAL: u64 = 10_000; // 10s

pub struct Endpoint<T> {
    capture_regions: HashMap<u64, Delegate>,
    connections: HashMap<ConnID, Conn>,
    scheduler: Scheduler<Task>,
    raft_router: T,
    observer: CdcObserver,

    pd_client: Arc<dyn PdClient>,
    timer: SteadyTimer,
    min_ts_interval: Duration,
    scan_batch_size: usize,
    tso_worker: Runtime,
    store_meta: Arc<Mutex<StoreMeta>>,
    /// The concurrency manager for transactions. It's needed for CDC to check locks when
    /// calculating resolved_ts.
    concurrency_manager: ConcurrencyManager,

    workers: Runtime,

    min_resolved_ts: TimeStamp,
    min_ts_region_id: u64,
    old_value_cache: OldValueCache,
    hibernate_regions_compatible: bool,

    // store_id -> client
    tikv_clients: Arc<Mutex<HashMap<u64, TikvClient>>>,
    env: Arc<Environment>,
    security_mgr: Arc<SecurityManager>,
}

impl<T: 'static + RaftStoreRouter<RocksEngine>> Endpoint<T> {
    pub fn new(
        cfg: &CdcConfig,
        pd_client: Arc<dyn PdClient>,
        scheduler: Scheduler<Task>,
        raft_router: T,
        observer: CdcObserver,
        store_meta: Arc<Mutex<StoreMeta>>,
        concurrency_manager: ConcurrencyManager,
        env: Arc<Environment>,
        security_mgr: Arc<SecurityManager>,
    ) -> Endpoint<T> {
        let workers = Builder::new()
            .threaded_scheduler()
            .thread_name("cdcwkr")
            .core_threads(4)
            .max_threads(16)
            .enable_time()
            .build()
            .unwrap();
        let tso_worker = Builder::new()
            .threaded_scheduler()
            .thread_name("tso")
            .core_threads(1)
            .build()
            .unwrap();
        let ep = Endpoint {
            env,
            security_mgr,
            capture_regions: HashMap::default(),
            connections: HashMap::default(),
            scheduler,
            pd_client,
            tso_worker,
            timer: SteadyTimer::default(),
            workers,
            raft_router,
            observer,
            store_meta,
            concurrency_manager,
            // TODO find an optimal value
            scan_batch_size: 16,
            min_ts_interval: cfg.min_ts_interval.0,
            min_resolved_ts: TimeStamp::max(),
            min_ts_region_id: 0,
            old_value_cache: OldValueCache::new(cfg.old_value_cache_size),
            hibernate_regions_compatible: cfg.hibernate_regions_compatible,
            tikv_clients: Arc::new(Mutex::new(HashMap::default())),
        };
        ep.register_min_ts_event();
        ep
    }

    pub fn set_min_ts_interval(&mut self, dur: Duration) {
        self.min_ts_interval = dur;
    }

    pub fn set_scan_batch_size(&mut self, scan_batch_size: usize) {
        self.scan_batch_size = scan_batch_size;
    }

    fn on_deregister(&mut self, deregister: Deregister) {
        info!("cdc deregister"; "deregister" => ?deregister);
        fail_point!("cdc_before_handle_deregister", |_| {});
        match deregister {
            Deregister::Downstream {
                region_id,
                downstream_id,
                conn_id,
                err,
            } => {
                // The peer wants to deregister
                let mut is_last = false;
                if let Some(delegate) = self.capture_regions.get_mut(&region_id) {
                    is_last = delegate.unsubscribe(downstream_id, err);
                }
                if let Some(conn) = self.connections.get_mut(&conn_id) {
                    if let Some(id) = conn.downstream_id(region_id) {
                        if downstream_id == id {
                            conn.unsubscribe(region_id);
                        }
                    }
                }
                if is_last {
                    let delegate = self.capture_regions.remove(&region_id).unwrap();
                    if let Some(reader) = self.store_meta.lock().unwrap().readers.get(&region_id) {
                        reader
                            .txn_extra_op
                            .compare_exchange(TxnExtraOp::ReadOldValue, TxnExtraOp::Noop)
                            .unwrap();
                    }
                    // Do not continue to observe the events of the region.
                    let oid = self.observer.unsubscribe_region(region_id, delegate.id);
                    assert!(
                        oid.is_some(),
                        "unsubscribe region {} failed, ObserveID {:?}",
                        region_id,
                        delegate.id
                    );
                }
            }
            Deregister::Region {
                region_id,
                observe_id,
                err,
            } => {
                // Something went wrong, deregister all downstreams of the region.

                // To avoid ABA problem, we must check the unique ObserveID.
                let need_remove = self
                    .capture_regions
                    .get(&region_id)
                    .map_or(false, |d| d.id == observe_id);
                if need_remove {
                    if let Some(mut delegate) = self.capture_regions.remove(&region_id) {
                        delegate.stop(err);
                    }
                    if let Some(reader) = self.store_meta.lock().unwrap().readers.get(&region_id) {
                        reader.txn_extra_op.store(TxnExtraOp::Noop);
                    }
                    self.connections
                        .iter_mut()
                        .for_each(|(_, conn)| conn.unsubscribe(region_id));
                }
                // Do not continue to observe the events of the region.
                let oid = self.observer.unsubscribe_region(region_id, observe_id);
                assert_eq!(
                    need_remove,
                    oid.is_some(),
                    "unsubscribe region {} failed, ObserveID {:?}",
                    region_id,
                    observe_id
                );
            }
            Deregister::Conn(conn_id) => {
                // The connection is closed, deregister all downstreams of the connection.
                if let Some(conn) = self.connections.remove(&conn_id) {
                    conn.take_downstreams()
                        .into_iter()
                        .for_each(|(region_id, downstream_id)| {
                            if let Some(delegate) = self.capture_regions.get_mut(&region_id) {
                                if delegate.unsubscribe(downstream_id, None) {
                                    let delegate = self.capture_regions.remove(&region_id).unwrap();
                                    // Do not continue to observe the events of the region.
                                    let oid =
                                        self.observer.unsubscribe_region(region_id, delegate.id);
                                    assert!(
                                        oid.is_some(),
                                        "unsubscribe region {} failed, ObserveID {:?}",
                                        region_id,
                                        delegate.id
                                    );
                                }
                            }
                        });
                }
            }
        }
    }

    fn get_current_resolved_ts(
        &self,
        region_id: u64,
        observer_id: ObserveID,
    ) -> impl Future<Output = Option<TimeStamp>> {
        let pd_client = self.pd_client.clone();
        let cm = self.concurrency_manager.clone();
        let raft_router = self.raft_router.clone();
        let scheduler = self.scheduler.clone();
        let regions = vec![(region_id, observer_id)];

        async move {
            let mut min_ts = pd_client.get_tso().await.unwrap_or_default();

            // needed here to support async commits
            cm.update_max_ts(min_ts);
            if let Some(min_mem_lock_ts) = cm.global_min_lock_ts() {
                if min_mem_lock_ts < min_ts {
                    min_ts = min_mem_lock_ts;
                }
            }

            let valid_regions =
                Self::region_resolved_ts_raft(regions, &scheduler, raft_router, min_ts).await;
            if valid_regions.is_empty() {
                return None;
            }

            Some(min_ts)
        }
    }

    pub fn on_register(
        &mut self,
        mut request: ChangeDataRequest,
        mut downstream: Downstream,
        conn_id: ConnID,
        version: semver::Version,
    ) {
        let region_id = request.region_id;
        let downstream_id = downstream.get_id();
        let conn = match self.connections.get_mut(&conn_id) {
            Some(conn) => conn,
            None => {
                error!("register for a nonexistent connection";
                    "region_id" => region_id, "conn_id" => ?conn_id);
                return;
            }
        };
        downstream.set_sink(conn.get_sink().with_region_id(region_id));

        // TODO: Add a new task to close incompatible features.
        if let Some(e) = conn.check_version_and_set_feature(version) {
            // The downstream has not registered yet, send error right away.
            downstream.sink_compatibility_error(region_id, e);
            return;
        }
        if !conn.subscribe(request.get_region_id(), downstream_id) {
            downstream.sink_duplicate_error(request.get_region_id());
            error!("duplicate register";
                "region_id" => region_id,
                "conn_id" => ?conn_id,
                "req_id" => request.get_request_id(),
                "downstream_id" => ?downstream_id);
            return;
        }

        info!("cdc register region";
            "region_id" => region_id,
            "conn_id" => ?conn.get_id(),
            "req_id" => request.get_request_id(),
            "downstream_id" => ?downstream_id);
        let mut is_new_delegate = false;
        let delegate = self.capture_regions.entry(region_id).or_insert_with(|| {
            let d = Delegate::new(region_id);
            is_new_delegate = true;
            d
        });
        let downstream_state = downstream.get_state();
        let checkpoint_ts = request.checkpoint_ts;
        let sched = self.scheduler.clone();
        let batch_size = self.scan_batch_size;

        if !delegate.subscribe(downstream.clone()) {
            conn.unsubscribe(request.get_region_id());
            if is_new_delegate {
                self.capture_regions.remove(&request.get_region_id());
            }
            return;
        }
        if is_new_delegate {
            // The region has never been registered.
            // Subscribe the change events of the region.
            let old_id = self.observer.subscribe_region(region_id, delegate.id);
            assert!(
                old_id.is_none(),
                "region {} must not be observed twice, old ObserveID {:?}, new ObserveID {:?}",
                region_id,
                old_id,
                delegate.id
            );
        };
        let change_cmd = ChangeObserver {
            region_id,
            observe_id: delegate.id,
        };
        let txn_extra_op = request.get_extra_op();
        if txn_extra_op != TxnExtraOp::Noop {
            delegate.txn_extra_op = request.get_extra_op();
            if let Some(reader) = self.store_meta.lock().unwrap().readers.get(&region_id) {
                reader.txn_extra_op.store(txn_extra_op);
            }
        }

        let advanced_flow_control_enabled = if let Some(features) = conn.get_feature() {
            features.contains(FeatureGate::ADVANCED_FLOW_CONTROL)
        } else {
            false
        };

        let observe_id = delegate.id;
        let mut init = Initializer {
            sched,
            region_id,
            conn_id,
            downstream: Some(downstream),
            downstream_id,
            batch_size,
            downstream_state: downstream_state.clone(),
            txn_extra_op: delegate.txn_extra_op,
            observe_id,
            checkpoint_ts: checkpoint_ts.into(),
            build_resolver: is_new_delegate,
            real_time_start_ts: None,
            advanced_flow_control_enabled,
        };

        let (cb, fut) = tikv_util::future::paired_future_callback();
        let scheduler = self.scheduler.clone();
        let deregister_downstream = move |err| {
            let deregister = if is_new_delegate {
                Deregister::Region {
                    region_id,
                    observe_id,
                    err,
                }
            } else {
                Deregister::Downstream {
                    region_id,
                    downstream_id,
                    conn_id,
                    err: Some(err),
                }
            };
            if let Err(e) = scheduler.schedule(Task::Deregister(deregister)) {
                error!("schedule cdc task failed"; "error" => ?e);
            }
        };
        let scheduler = self.scheduler.clone();
<<<<<<< HEAD
        if let Err(e) = self.raft_router.significant_send(
            region_id,
            SignificantMsg::CaptureChange {
                cmd: change_cmd,
                region_epoch: request.take_region_epoch(),
                callback: Callback::Read(Box::new(move |resp| {
                    if let Err(e) = scheduler.schedule(Task::InitDownstream {
                        downstream_id,
                        downstream_state,
                        cb: Box::new(move || {
                            cb(resp);
                        }),
                    }) {
                        error!("schedule cdc task failed"; "error" => ?e);
                    }
                })),
            },
        ) {
            deregister_downstream(Error::request(e.into()));
            return;
        }
=======
        let raft_router = self.raft_router.clone();
        let get_current_resolved_ts_fut = self.get_current_resolved_ts(region_id, init.observe_id);
>>>>>>> c4b2d8e8
        self.workers.spawn(async move {
            if advanced_flow_control_enabled {
                match get_current_resolved_ts_fut.await {
                    Some(ts) => {
                        init.real_time_start_ts = Some(ts);
                        info!("cdc got real time start ts"; "region_id" => region_id, "start_ts" => ?ts);
                    },
                    None => {
                        info!("cdc failed to get real time start ts"; "region_id" => region_id);
                        deregister_downstream(Error::GetRealTimeStartFailed);
                        return;
                    }
                }
            }
            if let Err(e) = raft_router.significant_send(
                region_id,
                SignificantMsg::CaptureChange {
                    cmd: change_cmd,
                    region_epoch: request.take_region_epoch(),
                    callback: Callback::Read(Box::new(move |resp| {
                        info!("cdc init down stream"; "region_id" => region_id);
                        if let Err(e) = scheduler.schedule(Task::InitDownstream {
                            downstream_id,
                            downstream_state,
                            cb: Box::new(move || {
                                cb(resp);
                            }),
                        }) {
                            error!("schedule cdc task failed"; "error" => ?e);
                        }
                    })),
                },
            ) {
                warn!("cdc send capture change cmd failed"; "region_id" => region_id, "error" => ?e);
                deregister_downstream(Error::Request(e.into()));
                return;
            }

            match fut.await {
                Ok(resp) => {
                    init.on_change_cmd(resp).await
                },
                Err(e) => deregister_downstream(Error::Other(box_err!(e))),
            }
        });
    }

    pub fn on_multi_batch(&mut self, multi: Vec<CmdBatch>, old_value_cb: OldValueCallback) {
        fail_point!("cdc_before_handle_multi_batch", |_| {});
        let old_value_cb = Rc::new(RefCell::new(old_value_cb));
        for batch in multi {
            let region_id = batch.region_id;
            let mut deregister = None;
            if let Some(delegate) = self.capture_regions.get_mut(&region_id) {
                if delegate.has_failed() {
                    // Skip the batch if the delegate has failed.
                    continue;
                }
                if let Err(e) =
                    delegate.on_batch(batch, old_value_cb.clone(), &mut self.old_value_cache)
                {
                    assert!(delegate.has_failed());
                    // Delegate has error, deregister the corresponding region.
                    deregister = Some(Deregister::Region {
                        region_id,
                        observe_id: delegate.id,
                        err: e,
                    });
                }
            }
            if let Some(deregister) = deregister {
                self.on_deregister(deregister);
            }
        }
    }

    pub fn on_incremental_scan(
        &mut self,
        region_id: u64,
        downstream_id: DownstreamID,
        entries: Vec<Option<TxnEntry>>,
    ) {
        if let Some(delegate) = self.capture_regions.get_mut(&region_id) {
            delegate.on_scan(downstream_id, entries);
        } else {
            warn!("region not found on incremental scan"; "region_id" => region_id);
        }
    }

    fn on_region_ready(&mut self, observe_id: ObserveID, resolver: Resolver, region: Region) {
        let region_id = region.get_id();
        if let Some(delegate) = self.capture_regions.get_mut(&region_id) {
            if delegate.id == observe_id {
                for downstream in delegate.on_region_ready(resolver, region) {
                    let conn_id = downstream.get_conn_id();
                    if !delegate.subscribe(downstream) {
                        let conn = self.connections.get_mut(&conn_id).unwrap();
                        conn.unsubscribe(region_id);
                    }
                }
            } else {
                info!("stale region ready";
                    "region_id" => region.get_id(),
                    "observe_id" => ?observe_id,
                    "current_id" => ?delegate.id);
            }
        } else {
            info!("region not found on region ready (finish building resolver)";
                "region_id" => region.get_id());
        }
    }

    fn on_min_ts(&mut self, regions: Vec<u64>, min_ts: TimeStamp) {
        let mut resolved_regions = Vec::with_capacity(regions.len());
        self.min_resolved_ts = TimeStamp::max();
        for region_id in regions {
            if let Some(delegate) = self.capture_regions.get_mut(&region_id) {
                if let Some(resolved_ts) = delegate.on_min_ts(min_ts) {
                    if resolved_ts < self.min_resolved_ts {
                        self.min_resolved_ts = resolved_ts;
                        self.min_ts_region_id = region_id;
                    }
                    resolved_regions.push(region_id);
                }
            }
        }
        self.broadcast_resolved_ts(resolved_regions);
    }

    fn broadcast_resolved_ts(&self, regions: Vec<u64>) {
        let resolved_ts = ResolvedTs {
            regions,
            ts: self.min_resolved_ts.into_inner(),
            ..Default::default()
        };

        let send_cdc_event = |conn: &Conn, event| {
            if let Err(e) = conn.get_sink().send_realtime_event(event) {
                info!("send event failed"; "e" => ?e);
            }
        };
        for conn in self.connections.values() {
            let features = if let Some(features) = conn.get_feature() {
                features
            } else {
                // None means there is no downsteam registered yet.
                debug!("skip sending batched resolved event"; "conn" => ?conn.get_id());
                continue;
            };

            if features.contains(FeatureGate::BATCH_RESOLVED_TS) {
                debug!("sending batched resolved event"; "conn" => ?conn.get_id());
                send_cdc_event(conn, CdcEvent::ResolvedTs(resolved_ts.clone()));
            } else {
                // Fallback to previous non-batch resolved ts event.
                for region_id in &resolved_ts.regions {
                    self.broadcast_resolved_ts_compact(*region_id, resolved_ts.ts, conn);
                }
            }
        }
    }

    fn broadcast_resolved_ts_compact(&self, region_id: u64, resolved_ts: u64, conn: &Conn) {
        let downstream_id = match conn.downstream_id(region_id) {
            Some(downstream_id) => downstream_id,
            // No such region registers in the connection.
            None => return,
        };
        let delegate = match self.capture_regions.get(&region_id) {
            Some(delegate) => delegate,
            // No such region registers in the endpoint.
            None => return,
        };
        let downstream = match delegate.downstream(downstream_id) {
            Some(downstream) => downstream,
            // No such downstream registers in the delegate.
            None => return,
        };
        downstream.sink_event(Event {
            region_id,
            event: Some(Event_oneof_event::ResolvedTs(resolved_ts)),
            ..Default::default()
        });
    }

    fn register_min_ts_event(&self) {
        let timeout = self.timer.delay(self.min_ts_interval);
        let pd_client = self.pd_client.clone();
        let scheduler = self.scheduler.clone();
        let raft_router = self.raft_router.clone();
        let regions: Vec<(u64, ObserveID)> = self
            .capture_regions
            .iter()
            .map(|(region_id, delegate)| (*region_id, delegate.id))
            .collect();
        let cm: ConcurrencyManager = self.concurrency_manager.clone();
        let env = self.env.clone();
        let security_mgr = self.security_mgr.clone();
        let store_meta = self.store_meta.clone();
        let tikv_clients = self.tikv_clients.clone();
        let hibernate_regions_compatible = self.hibernate_regions_compatible;

        let fut = async move {
            let _ = timeout.compat().await;
            // Ignore get tso errors since we will retry every `min_ts_interval`.
            let mut min_ts = pd_client.get_tso().await.unwrap_or_default();

            // Sync with concurrency manager so that it can work correctly when optimizations
            // like async commit is enabled.
            // Note: This step must be done before scheduling `Task::MinTS` task, and the
            // resolver must be checked in or after `Task::MinTS`' execution.
            cm.update_max_ts(min_ts);
            if let Some(min_mem_lock_ts) = cm.global_min_lock_ts() {
                if min_mem_lock_ts < min_ts {
                    min_ts = min_mem_lock_ts;
                }
            }

            match scheduler.schedule(Task::RegisterMinTsEvent) {
                Ok(_) | Err(ScheduleError::Stopped(_)) => (),
                // Must schedule `RegisterMinTsEvent` event otherwise resolved ts can not
                // advance normally.
                Err(err) => panic!("failed to regiester min ts event, error: {:?}", err),
            }

            let gate = pd_client.feature_gate();

            let regions =
                if hibernate_regions_compatible && gate.can_enable(FEATURE_RESOLVED_TS_STORE) {
                    CDC_RESOLVED_TS_ADVANCE_METHOD.set(1);
                    Self::region_resolved_ts_store(
                        regions,
                        store_meta,
                        pd_client,
                        security_mgr,
                        env,
                        tikv_clients,
                        min_ts,
                    )
                    .await
                } else {
                    CDC_RESOLVED_TS_ADVANCE_METHOD.set(0);
                    Self::region_resolved_ts_raft(regions, &scheduler, raft_router, min_ts).await
                };

            if !regions.is_empty() {
                match scheduler.schedule(Task::MinTS { regions, min_ts }) {
                    Ok(_) | Err(ScheduleError::Stopped(_)) => (),
                    // Must schedule `RegisterMinTsEvent` event otherwise resolved ts can not
                    // advance normally.
                    Err(err) => panic!("failed to schedule min ts event, error: {:?}", err),
                }
            }
        };
        self.tso_worker.spawn(fut);
    }

    async fn region_resolved_ts_raft(
        regions: Vec<(u64, ObserveID)>,
        scheduler: &Scheduler<Task>,
        raft_router: T,
        min_ts: TimeStamp,
    ) -> Vec<u64> {
        // TODO: send a message to raftstore would consume too much cpu time,
        // try to handle it outside raftstore.
        let regions: Vec<_> = regions
            .iter()
            .copied()
            .map(|(region_id, observe_id)| {
                let scheduler_clone = scheduler.clone();
                let raft_router_clone = raft_router.clone();
                async move {
                    let (tx, rx) = tokio::sync::oneshot::channel();
                    if let Err(e) = raft_router_clone.significant_send(
                        region_id,
                        SignificantMsg::LeaderCallback(Callback::Read(Box::new(move |resp| {
                            let resp = if resp.response.get_header().has_error() {
                                None
                            } else {
                                Some(region_id)
                            };
                            if tx.send(resp).is_err() {
                                error!("cdc send tso response failed"; "region_id" => region_id);
                            }
                        }))),
                    ) {
                        warn!("cdc send LeaderCallback failed"; "err" => ?e, "min_ts" => min_ts);
                        let deregister = Deregister::Region {
                            observe_id,
                            region_id,
                            err: Error::request(e.into()),
                        };
                        if let Err(e) = scheduler_clone.schedule(Task::Deregister(deregister)) {
                            error!("schedule cdc task failed"; "error" => ?e);
                        }
                        return None;
                    }
                    rx.await.unwrap_or(None)
                }
            })
            .collect();
        let resps = futures::future::join_all(regions).await;
        resps
            .into_iter()
            .filter_map(|resp| resp)
            .collect::<Vec<u64>>()
    }

    async fn region_resolved_ts_store(
        regions: Vec<(u64, ObserveID)>,
        store_meta: Arc<Mutex<StoreMeta>>,
        pd_client: Arc<dyn PdClient>,
        security_mgr: Arc<SecurityManager>,
        env: Arc<Environment>,
        cdc_clients: Arc<Mutex<HashMap<u64, TikvClient>>>,
        min_ts: TimeStamp,
    ) -> Vec<u64> {
        let region_has_quorum = |region: &Region, stores: &[u64]| {
            let mut voters = 0;
            let mut incoming_voters = 0;
            let mut demoting_voters = 0;

            let mut resp_voters = 0;
            let mut resp_incoming_voters = 0;
            let mut resp_demoting_voters = 0;

            region.get_peers().iter().for_each(|peer| {
                let mut in_resp = false;
                for store_id in stores {
                    if *store_id == peer.store_id {
                        in_resp = true;
                        break;
                    }
                }
                match peer.get_role() {
                    PeerRole::Voter => {
                        voters += 1;
                        if in_resp {
                            resp_voters += 1;
                        }
                    }
                    PeerRole::IncomingVoter => {
                        incoming_voters += 1;
                        if in_resp {
                            resp_incoming_voters += 1;
                        }
                    }
                    PeerRole::DemotingVoter => {
                        demoting_voters += 1;
                        if in_resp {
                            resp_demoting_voters += 1;
                        }
                    }
                    PeerRole::Learner => (),
                }
            });

            let has_incoming_majority =
                (resp_voters + resp_incoming_voters) >= ((voters + incoming_voters) / 2 + 1);
            let has_demoting_majority =
                (resp_voters + resp_demoting_voters) >= ((voters + demoting_voters) / 2 + 1);

            has_incoming_majority && has_demoting_majority
        };

        let find_store_id = |region: &Region, peer_id| {
            for peer in region.get_peers() {
                if peer.id == peer_id {
                    return Some(peer.store_id);
                }
            }
            None
        };

        // store_id -> leaders info, record the request to each stores
        let mut store_map: HashMap<u64, Vec<LeaderInfo>> = HashMap::default();
        // region_id -> region, cache the information of regions
        let mut region_map: HashMap<u64, Region> = HashMap::default();
        // region_id -> peers id, record the responses
        let mut resp_map: HashMap<u64, Vec<u64>> = HashMap::default();
        {
            let meta = store_meta.lock().unwrap();
            let store_id = match meta.store_id {
                Some(id) => id,
                None => return vec![],
            };
            for (region_id, _) in regions {
                if let Some(region) = meta.regions.get(&region_id) {
                    if let Some((term, leader_id)) = meta.leaders.get(&region_id) {
                        let leader_store_id = find_store_id(&region, *leader_id);
                        if leader_store_id.is_none() {
                            continue;
                        }
                        if leader_store_id.unwrap() != meta.store_id.unwrap() {
                            continue;
                        }
                        for peer in region.get_peers() {
                            if peer.store_id == store_id && peer.id == *leader_id {
                                resp_map.entry(region_id).or_default().push(store_id);
                                continue;
                            }
                            if peer.get_role() == PeerRole::Learner {
                                continue;
                            }
                            let mut leader_info = LeaderInfo::default();
                            leader_info.set_peer_id(*leader_id);
                            leader_info.set_term(*term);
                            leader_info.set_region_id(region_id);
                            leader_info.set_region_epoch(region.get_region_epoch().clone());
                            store_map
                                .entry(peer.store_id)
                                .or_default()
                                .push(leader_info);
                        }
                        region_map.insert(region_id, region.clone());
                    }
                }
            }
        }
        let stores = store_map.into_iter().map(|(store_id, regions)| {
            let cdc_clients = cdc_clients.clone();
            let env = env.clone();
            let pd_client = pd_client.clone();
            let security_mgr = security_mgr.clone();
            async move {
                if cdc_clients.lock().unwrap().get(&store_id).is_none() {
                    let store = box_try!(pd_client.get_store_async(store_id).await);
                    let cb = ChannelBuilder::new(env.clone());
                    let channel = security_mgr.connect(cb, &store.address);
                    cdc_clients
                        .lock()
                        .unwrap()
                        .insert(store_id, TikvClient::new(channel));
                }
                let client = cdc_clients.lock().unwrap().get(&store_id).unwrap().clone();
                let mut req = CheckLeaderRequest::default();
                req.set_regions(regions.into());
                req.set_ts(min_ts.into_inner());
                let res = box_try!(client.check_leader_async(&req)).await;
                let resp = box_try!(res);
                Result::Ok((store_id, resp))
            }
        });
        let resps = futures::future::join_all(stores).await;
        resps
            .into_iter()
            .filter_map(|resp| match resp {
                Ok(resp) => Some(resp),
                Err(e) => {
                    debug!("cdc check leader error"; "err" =>?e);
                    None
                }
            })
            .map(|(store_id, resp)| {
                resp.regions
                    .into_iter()
                    .map(move |region_id| (store_id, region_id))
            })
            .flatten()
            .for_each(|(store_id, region_id)| {
                resp_map.entry(region_id).or_default().push(store_id);
            });
        resp_map
            .into_iter()
            .filter_map(|(region_id, stores)| {
                if region_has_quorum(&region_map[&region_id], &stores) {
                    Some(region_id)
                } else {
                    debug!("cdc cannot get quorum for resolved ts"; "region_id" => region_id, "stores" => ?stores, "region" => ?&region_map[&region_id]);
                    None
                }
            })
            .collect()
    }

    fn on_open_conn(&mut self, conn: Conn) {
        self.connections.insert(conn.get_id(), conn);
    }

    fn flush_all(&self) {
        self.connections.iter().for_each(|(_, conn)| conn.flush());
    }
}

struct Initializer {
    sched: Scheduler<Task>,

    region_id: u64,
    observe_id: ObserveID,
    downstream_id: DownstreamID,
    downstream_state: Arc<AtomicCell<DownstreamState>>,
    downstream: Option<Downstream>,
    conn_id: ConnID,
    checkpoint_ts: TimeStamp,
    batch_size: usize,
    txn_extra_op: TxnExtraOp,

    real_time_start_ts: Option<TimeStamp>,
    advanced_flow_control_enabled: bool,
    build_resolver: bool,
}

struct IncrementalScanBatchContext<S>
where
    S: Snapshot + 'static,
{
    resolver: RefCell<Option<Resolver>>,
    batch_size: usize,
    scanner: RefCell<DeltaScanner<S>>,
}

impl Initializer {
    async fn on_change_cmd(&self, mut resp: ReadResponse<RocksSnapshot>) {
        if let Some(region_snapshot) = resp.snapshot {
            assert_eq!(self.region_id, region_snapshot.get_region().get_id());
            let region = region_snapshot.get_region().clone();
            info!("cdc incremental scan"; "region_id" => self.region_id);
            if self.advanced_flow_control_enabled {
                self.async_incremental_scan_v2(region_snapshot, region)
                    .await;
            } else {
                self.async_incremental_scan(region_snapshot, region);
            }
        } else {
            assert!(
                resp.response.get_header().has_error(),
                "no snapshot and no error? {:?}",
                resp.response
            );
            let err = resp.response.take_header().take_error();
            let deregister = Deregister::Region {
                region_id: self.region_id,
                observe_id: self.observe_id,
                err: Error::request(err),
            };
            if let Err(e) = self.sched.schedule(Task::Deregister(deregister)) {
                error!("schedule cdc task failed"; "error" => ?e);
            }
        }
    }

    fn async_incremental_scan<S: Snapshot + 'static>(&self, snap: S, region: Region) {
        let downstream_id = self.downstream_id;
        let region_id = region.get_id();
        debug!("async incremental scan";
            "region_id" => region_id,
            "downstream_id" => ?downstream_id,
            "observe_id" => ?self.observe_id);

        let mut resolver = if self.build_resolver {
            Some(Resolver::new(region_id))
        } else {
            None
        };

        fail_point!("cdc_incremental_scan_start");

        let start = Instant::now_coarse();
        // Time range: (checkpoint_ts, current]
        let current = TimeStamp::max();
        let mut scanner = ScannerBuilder::new(snap, current, false)
            .range(None, None)
            .build_delta_scanner(self.checkpoint_ts, self.txn_extra_op)
            .unwrap();
        let mut done = false;
        while !done {
            if self.downstream_state.load() != DownstreamState::Normal {
                info!("async incremental scan canceled";
                    "region_id" => region_id,
                    "downstream_id" => ?downstream_id,
                    "observe_id" => ?self.observe_id);
                return;
            }
            let entries = match Self::scan_batch(&mut scanner, self.batch_size, resolver.as_mut()) {
                Ok(res) => res,
                Err(e) => {
                    error!("cdc scan entries failed"; "error" => ?e, "region_id" => region_id);
                    self.deregister_downstream(Some(e));
                    return;
                }
            };
            // If the last element is None, it means scanning is finished.
            if let Some(None) = entries.last() {
                done = true;
            }
            debug!("cdc scan entries"; "len" => entries.len(), "region_id" => region_id);
            fail_point!("before_schedule_incremental_scan");
            let scanned = Task::IncrementalScan {
                region_id,
                downstream_id,
                entries,
            };
            if let Err(e) = self.sched.schedule(scanned) {
                error!("schedule cdc task failed"; "error" => ?e, "region_id" => region_id);
                return;
            }
        }

        let takes = start.elapsed();
        if let Some(resolver) = resolver {
            self.finish_building_resolver(resolver, region, takes);
        }

        CDC_SCAN_DURATION_HISTOGRAM.observe(takes.as_secs_f64());
    }

    async fn spawn_blocking<F, O>(&self, job: F) -> Result<O>
    where
        F: FnOnce() -> Result<O> + Send + 'static,
        O: Send + 'static,
    {
        let runtime_handle = tokio::runtime::Handle::current();
        let job_handle = runtime_handle.spawn_blocking(job).map(|res| match res {
            Ok(res) => res,
            Err(e) => Err(Error::Other(Box::new(e))),
        });
        job_handle.await
    }

    async fn async_incremental_scan_v2<S: Snapshot + 'static>(&self, snap: S, region: Region) {
        let downstream_id = self.downstream_id;
        let region_id = region.get_id();
        debug!("async incremental scan v2";
            "region_id" => region_id,
            "downstream_id" => ?downstream_id,
            "observe_id" => ?self.observe_id);

        // We need a resolver to track locks encountered in the incremental scan
        let resolver = Some(Resolver::new(region_id));

        fail_point!("cdc_incremental_scan_start");

        let start = Instant::now_coarse();
        // Time range: (checkpoint_ts, current]
        let current = TimeStamp::max();
        let scanner = ScannerBuilder::new(snap, current, false)
            .range(None, None)
            .build_delta_scanner(self.checkpoint_ts, self.txn_extra_op)
            .unwrap();

        let scan_context = Arc::new(Mutex::new(IncrementalScanBatchContext {
            resolver: RefCell::new(resolver),
            batch_size: self.batch_size,
            scanner: RefCell::new(scanner),
        }));

        let incremental_scan_state = self
            .downstream
            .as_ref()
            .unwrap()
            .get_incremental_scan_state();
        {
            let mut st = incremental_scan_state.lock().unwrap();
            match *st {
                IncrementalScanState::NotStarted => {
                    *st = IncrementalScanState::Ongoing;
                }
                ref other => {
                    panic!("unexpected incremental scan state {:?}", other);
                }
            }
            // unlock incremental_scan_state
        }

        let mut done = false;
        while !done {
            if self.downstream_state.load() != DownstreamState::Normal {
                info!("async incremental scan canceled";
                    "region_id" => region_id,
                    "downstream_id" => ?downstream_id,
                    "observe_id" => ?self.observe_id);
                return;
            }
            let scan_context = scan_context.clone();
            let entries = match self
                .spawn_blocking(move || {
                    let context = scan_context.lock().unwrap();
                    let result = Self::scan_batch(
                        &mut context.scanner.borrow_mut(),
                        context.batch_size,
                        context.resolver.borrow_mut().as_mut(),
                    );
                    result
                })
                .await
            {
                Ok(res) => {
                    debug!("cdc async incremental scan batch completed"; "len" => res.len(), "region_id" => region_id);
                    res
                }
                Err(e) => {
                    error!("cdc async incremental scan batch failed"; "error" => ?e, "region_id" => region_id);
                    self.deregister_downstream(Some(e));
                    return;
                }
            };
            // If the last element is None, it means scanning is finished.
            if let Some(None) = entries.last() {
                done = true;
            }

            fail_point!("before_schedule_incremental_scan");

            let downstream = self.downstream.as_ref().unwrap();
            let events =
                Delegate::convert_to_grpc_events(region_id, downstream.get_req_id(), entries);
            let num_entires = events.len();
            for event in events.into_iter() {
                debug!("cdc incremental scan sending data"; "num_entires" => num_entires);
                if let Some(rate_limiter) = downstream.get_rate_limiter() {
                    match rate_limiter.send_scan_event(CdcEvent::Event(event)).await {
                        Ok(_) => {
                            debug!("cdc incremental scan sent data"; "num_entires" => num_entires)
                        }
                        Err(e) => {
                            error!("cdc scan entries failed"; "error" => ?e, "region_id" => region_id);
                            // TODO: convert rate_limiter error
                            self.deregister_downstream(None);
                            return;
                        }
                    }
                } else {
                    warn!("cdc rate limiter not found, report a bug");
                }
            }
        }

        // Now the resolver contains locks that remain unresolved after the scan.
        let mut resolver = scan_context.lock().unwrap().resolver.replace(None);
        resolver.as_mut().unwrap().init();
        let resolved_ts = resolver
            .as_mut()
            .unwrap()
            .resolve(self.real_time_start_ts.unwrap());

        let resolved_ts = ResolvedTs {
            regions: vec![self.region_id],
            ts: resolved_ts.unwrap().into_inner(),
            ..Default::default()
        };

        let res = self
            .downstream
            .as_ref()
            .unwrap()
            .get_rate_limiter()
            .unwrap()
            .send_realtime_event(CdcEvent::ResolvedTs(resolved_ts));
        match res {
            Ok(_) => {}
            Err(e) => {
                error!("cdc incremental scan sending finish resolved ts failed"; "error" => ?e, "region_id" => region_id);
                // TODO: convert rate_limiter error
                self.deregister_downstream(None);
                return;
            }
        }

        // handle the case where the region has already deregistered
        {
            let mut st = incremental_scan_state.lock().unwrap();
            match std::mem::replace(&mut *st, IncrementalScanState::Done) {
                // normal case
                IncrementalScanState::Ongoing => {}
                // real time stream has terminiated due to region error (splitting, etc.)
                IncrementalScanState::ErrorPending(err_event) => {
                    info!("cdc incremental scan finished after region error, sending error"; "err_event" => ?err_event);
                    self.downstream_state.store(DownstreamState::Stopped);
                    self.downstream.as_ref().unwrap().sink_error(err_event);
                }
                other => {
                    panic!("unexpected incremental scan state {:?}", other);
                }
            }
            // unlock incremental_scan_state
        }

        let takes = start.elapsed();
        if self.build_resolver {
            self.finish_building_resolver(resolver.unwrap(), region, takes);
        }
        CDC_SCAN_DURATION_HISTOGRAM.observe(takes.as_secs_f64());
    }

    fn scan_batch<S: Snapshot>(
        scanner: &mut DeltaScanner<S>,
        batch_size: usize,
        resolver: Option<&mut Resolver>,
    ) -> Result<Vec<Option<TxnEntry>>> {
        let mut entries = Vec::with_capacity(batch_size);
        while entries.len() < entries.capacity() {
            match scanner.next_entry()? {
                Some(entry) => {
                    entries.push(Some(entry));
                }
                None => {
                    entries.push(None);
                    break;
                }
            }
        }

        if let Some(resolver) = resolver {
            // Track the locks.
            for entry in &entries {
                if let Some(TxnEntry::Prewrite { lock, .. }) = entry {
                    let (encoded_key, value) = lock;
                    let key = Key::from_encoded_slice(encoded_key).into_raw().unwrap();
                    let lock = Lock::parse(value)?;
                    match lock.lock_type {
                        LockType::Put | LockType::Delete => resolver.track_lock(lock.ts, key),
                        _ => (),
                    };
                }
            }
        }

        Ok(entries)
    }

    fn finish_building_resolver(&self, mut resolver: Resolver, region: Region, takes: Duration) {
        let observe_id = self.observe_id;
        if !resolver.is_initialized() {
            resolver.init();
        }
        let rts = resolver.resolve(TimeStamp::zero());
        info!(
            "resolver initialized and schedule resolver ready";
            "region_id" => region.get_id(),
            "resolved_ts" => rts,
            "lock_count" => resolver.locks().len(),
            "observe_id" => ?observe_id,
            "takes" => ?takes,
        );

        fail_point!("before_schedule_resolver_ready");
        if let Err(e) = self.sched.schedule(Task::ResolverReady {
            observe_id,
            resolver,
            region,
        }) {
            error!("schedule task failed"; "error" => ?e);
        }
    }

    fn deregister_downstream(&self, err: Option<Error>) {
        // TODO: record in metrics.
        let deregister = if self.build_resolver {
            if self.advanced_flow_control_enabled {
                let incremental_scan_state = self
                    .downstream
                    .as_ref()
                    .unwrap()
                    .get_incremental_scan_state();
                let mut st = incremental_scan_state.lock().unwrap();
                match *st {
                    IncrementalScanState::Ongoing | IncrementalScanState::ErrorPending(_) => {
                        *st = IncrementalScanState::Done;
                    }
                    ref other => {
                        panic!("unexpected incremental scan state {:?}", other);
                    }
                }
            }
            Deregister::Region {
                region_id: self.region_id,
                observe_id: self.observe_id,
                err: err.unwrap_or_else(|| Error::Other(box_err!("scan error"))), // TODO: convert rate_limiter error
            }
        } else {
            Deregister::Downstream {
                region_id: self.region_id,
                downstream_id: self.downstream_id,
                conn_id: self.conn_id,
                err, // TODO: convert rate_limiter error
            }
        };
        if let Err(e) = self.sched.schedule(Task::Deregister(deregister)) {
            error!("schedule cdc task failed"; "error" => ?e, "region_id" => self.region_id);
        }
    }
}

impl<T: 'static + RaftStoreRouter<RocksEngine>> Runnable for Endpoint<T> {
    type Task = Task;

    fn run(&mut self, task: Task) {
        debug!("run cdc task"; "task" => %task);
        match task {
            Task::MinTS { regions, min_ts } => self.on_min_ts(regions, min_ts),
            Task::Register {
                request,
                downstream,
                conn_id,
                version,
            } => self.on_register(request, downstream, conn_id, version),
            Task::ResolverReady {
                observe_id,
                resolver,
                region,
            } => self.on_region_ready(observe_id, resolver, region),
            Task::Deregister(deregister) => self.on_deregister(deregister),
            Task::IncrementalScan {
                region_id,
                downstream_id,
                entries,
            } => {
                self.on_incremental_scan(region_id, downstream_id, entries);
            }
            Task::MultiBatch {
                multi,
                old_value_cb,
            } => self.on_multi_batch(multi, old_value_cb),
            Task::OpenConn { conn } => self.on_open_conn(conn),
            Task::RegisterMinTsEvent => self.register_min_ts_event(),
            Task::InitDownstream {
                downstream_id,
                downstream_state,
                cb,
            } => {
                info!("downstream was initialized"; "downstream_id" => ?downstream_id);
                let _ = downstream_state
                    .compare_exchange(DownstreamState::Uninitialized, DownstreamState::Normal);
                cb();
            }
            Task::TxnExtra(txn_extra) => {
                for (k, v) in txn_extra.old_values {
                    self.old_value_cache.cache.insert(k, v);
                }
            }
            Task::Validate(region_id, validate) => {
                validate(self.capture_regions.get(&region_id));
            }
        }
        self.flush_all();
    }
}

impl<T: 'static + RaftStoreRouter<RocksEngine>> RunnableWithTimer for Endpoint<T> {
    fn on_timeout(&mut self) {
        CDC_CAPTURED_REGION_COUNT.set(self.capture_regions.len() as i64);
        if self.min_resolved_ts != TimeStamp::max() {
            CDC_MIN_RESOLVED_TS_REGION.set(self.min_ts_region_id as i64);
            CDC_MIN_RESOLVED_TS.set(self.min_resolved_ts.physical() as i64);
        }
        self.min_resolved_ts = TimeStamp::max();
        self.min_ts_region_id = 0;

        let cache_size: usize = self
            .old_value_cache
            .cache
            .iter()
            .map(|(k, v)| k.as_encoded().len() + v.0.size())
            .sum();
        CDC_OLD_VALUE_CACHE_BYTES.set(cache_size as i64);
        CDC_OLD_VALUE_CACHE_ACCESS.add(self.old_value_cache.access_count as i64);
        CDC_OLD_VALUE_CACHE_MISS.add(self.old_value_cache.miss_count as i64);
        self.old_value_cache.access_count = 0;
        self.old_value_cache.miss_count = 0;
    }

    fn get_interval(&self) -> Duration {
        // Currently there is only one timeout for CDC.
        Duration::from_millis(METRICS_FLUSH_INTERVAL)
    }
}

pub struct CdcTxnExtraScheduler {
    scheduler: Scheduler<Task>,
}

impl CdcTxnExtraScheduler {
    pub fn new(scheduler: Scheduler<Task>) -> CdcTxnExtraScheduler {
        CdcTxnExtraScheduler { scheduler }
    }
}

impl TxnExtraScheduler for CdcTxnExtraScheduler {
    fn schedule(&self, txn_extra: TxnExtra) {
        if let Err(e) = self.scheduler.schedule(Task::TxnExtra(txn_extra)) {
            error!("cdc schedule txn extra failed"; "err" => ?e);
        }
    }
}

#[cfg(test)]
mod tests {
    use super::*;
    use crate::rate_limiter::testing_util::TestingHarness;
    use collections::HashSet;
    use engine_traits::DATA_CFS;
    #[cfg(feature = "prost-codec")]
    use kvproto::cdcpb::event::Event as Event_oneof_event;
    use kvproto::errorpb::Error as ErrorHeader;
    use kvproto::metapb::RegionEpoch;
    use raftstore::errors::Error as RaftStoreError;
    use raftstore::store::msg::CasualMessage;
    use std::collections::BTreeMap;
    use std::fmt::Display;
    use std::sync::mpsc::{channel, Receiver, RecvTimeoutError, Sender};
    use tempfile::TempDir;
    use test_raftstore::MockRaftStoreRouter;
    use test_raftstore::TestPdClient;
    use tikv::storage::kv::Engine;
    use tikv::storage::txn::tests::{must_acquire_pessimistic_lock, must_prewrite_put};
    use tikv::storage::TestEngineBuilder;
    use tikv_util::config::ReadableDuration;
    use tikv_util::worker::{dummy_scheduler, LazyWorker, ReceiverWrapper};

    struct ReceiverRunnable<T: Display + Send> {
        tx: Sender<T>,
    }

    impl<T: Display + Send + 'static> Runnable for ReceiverRunnable<T> {
        type Task = T;

        fn run(&mut self, task: T) {
            self.tx.send(task).unwrap();
        }
    }

    fn new_receiver_worker<T: Display + Send + 'static>() -> (LazyWorker<T>, Receiver<T>) {
        let (tx, rx) = channel();
        let runnable = ReceiverRunnable { tx };
        let mut worker = LazyWorker::new("test-receiver-worker");
        worker.start(runnable);
        (worker, rx)
    }

    fn mock_initializer() -> (LazyWorker<Task>, Initializer, Receiver<Task>) {
        let (receiver_worker, rx) = new_receiver_worker();

        let downstream = Downstream::new(
            "".to_string(),
            RegionEpoch::default(),
            0,
            ConnID::new(),
            true,
        );

        downstream.get_state().store(DownstreamState::Normal);

        let downstream_state = downstream.get_state();

        let initializer = Initializer {
            sched: receiver_worker.scheduler(),
            region_id: 1,
            observe_id: ObserveID::new(),
            downstream: Some(downstream),
            downstream_id: DownstreamID::new(),
            downstream_state,
            conn_id: ConnID::new(),
            checkpoint_ts: 1.into(),
            batch_size: 1,
            txn_extra_op: TxnExtraOp::Noop,
            build_resolver: true,
            real_time_start_ts: None,
            advanced_flow_control_enabled: true,
        };

        (receiver_worker, initializer, rx)
    }

    fn mock_endpoint(
        cfg: &CdcConfig,
    ) -> (
        Endpoint<MockRaftStoreRouter>,
        MockRaftStoreRouter,
        ReceiverWrapper<Task>,
    ) {
        let (task_sched, task_rx) = dummy_scheduler();
        let raft_router = MockRaftStoreRouter::new();
        let observer = CdcObserver::new(task_sched.clone());
        let pd_client = Arc::new(TestPdClient::new(0, true));
        let env = Arc::new(Environment::new(1));
        let security_mgr = Arc::new(SecurityManager::default());
        let ep = Endpoint::new(
            cfg,
            pd_client,
            task_sched,
            raft_router.clone(),
            observer,
            Arc::new(Mutex::new(StoreMeta::new(0))),
            ConcurrencyManager::new(1.into()),
            env,
            security_mgr,
        );
        (ep, raft_router, task_rx)
    }

    #[test]
    fn test_initializer_build_resolver() {
        let (mut worker, mut initializer, rx) = mock_initializer();

        let temp = TempDir::new().unwrap();
        let engine = TestEngineBuilder::new()
            .path(temp.path())
            .cfs(DATA_CFS)
            .build()
            .unwrap();

        let mut expected_locks = BTreeMap::<TimeStamp, HashSet<Arc<[u8]>>>::new();

        // Pessimistic locks should not be tracked
        for i in 0..10 {
            let k = &[b'k', i];
            let ts = TimeStamp::new(i as _);
            must_acquire_pessimistic_lock(&engine, k, k, ts, ts);
        }

        for i in 10..100 {
            let (k, v) = (&[b'k', i], &[b'v', i]);
            let ts = TimeStamp::new(i as _);
            must_prewrite_put(&engine, k, v, k, ts);
            expected_locks
                .entry(ts)
                .or_default()
                .insert(k.to_vec().into());
        }

        let region = Region::default();
        let snap = engine.snapshot(Default::default()).unwrap();

        let check_result = || loop {
            let task = rx.recv().unwrap();
            match task {
                Task::ResolverReady { resolver, .. } => {
                    assert_eq!(resolver.locks(), &expected_locks);
                    return;
                }
                Task::IncrementalScan { .. } => continue,
                t => panic!("unepxected task {} received", t),
            }
        };

        initializer.async_incremental_scan(snap.clone(), region.clone());
        check_result();
        initializer.batch_size = 1000;
        initializer.async_incremental_scan(snap.clone(), region.clone());
        check_result();

        initializer.batch_size = 10;
        initializer.async_incremental_scan(snap.clone(), region.clone());
        check_result();

        initializer.batch_size = 11;
        initializer.async_incremental_scan(snap.clone(), region.clone());
        check_result();

        initializer.build_resolver = false;
        initializer.async_incremental_scan(snap.clone(), region.clone());

        loop {
            let task = rx.recv_timeout(Duration::from_secs(1));
            match task {
                Ok(Task::IncrementalScan { .. }) => continue,
                Ok(t) => panic!("unepxected task {} received", t),
                Err(RecvTimeoutError::Timeout) => break,
                Err(e) => panic!("unexpected err {:?}", e),
            }
        }

        // Test cancellation.
        initializer.downstream_state.store(DownstreamState::Stopped);
        initializer.async_incremental_scan(snap, region);

        loop {
            let task = rx.recv_timeout(Duration::from_secs(1));
            match task {
                Ok(t) => panic!("unepxected task {} received", t),
                Err(RecvTimeoutError::Timeout) => break,
                Err(e) => panic!("unexpected err {:?}", e),
            }
        }

        worker.stop();
    }

    #[tokio::test]
    async fn test_initializer_build_resolver_v2() {
        let (mut worker, mut initializer, rx) = mock_initializer();
        initializer.real_time_start_ts = Some(TimeStamp::new(2000));
        let mut harness = TestingHarness::new();
        let mut _rx = harness.get_rx();
        let rate_limiter = harness.get_rate_limiter();
        initializer
            .downstream
            .as_mut()
            .unwrap()
            .set_sink(rate_limiter);

        let temp = TempDir::new().unwrap();
        let engine = TestEngineBuilder::new()
            .path(temp.path())
            .cfs(DATA_CFS)
            .build()
            .unwrap();

        let mut expected_locks = BTreeMap::<TimeStamp, HashSet<Arc<[u8]>>>::new();

        // Pessimistic locks should not be tracked
        for i in 0..10 {
            let k = &[b'k', i];
            let ts = TimeStamp::new(i as _);
            must_acquire_pessimistic_lock(&engine, k, k, ts, ts);
        }

        for i in 10..100 {
            let (k, v) = (&[b'k', i], &[b'v', i]);
            let ts = TimeStamp::new(i as _);
            must_prewrite_put(&engine, k, v, k, ts);
            expected_locks
                .entry(ts)
                .or_default()
                .insert(k.to_vec().into());
        }

        let region = Region::default();
        let snap = engine.snapshot(Default::default()).unwrap();

        let check_result = |initializer: &Initializer| {
            {
                let st = initializer
                    .downstream
                    .as_ref()
                    .unwrap()
                    .get_incremental_scan_state();
                let mut locked_st = st.lock().unwrap();
                match std::mem::replace(&mut *locked_st, IncrementalScanState::NotStarted) {
                    IncrementalScanState::Done => {}
                    st => {
                        panic!("unexpected state {:?}", st);
                    }
                }
            }

            let task = rx.recv().unwrap();
            match task {
                Task::ResolverReady { resolver, .. } => {
                    assert_eq!(resolver.locks(), &expected_locks);
                }
                t => panic!("unepxected task {} received", t),
            }
        };

        initializer
            .async_incremental_scan_v2(snap.clone(), region.clone())
            .await;
        check_result(&initializer);
        initializer.batch_size = 1000;
        initializer
            .async_incremental_scan_v2(snap.clone(), region.clone())
            .await;
        check_result(&initializer);

        initializer.batch_size = 10;
        initializer
            .async_incremental_scan_v2(snap.clone(), region.clone())
            .await;
        check_result(&initializer);

        initializer.batch_size = 11;
        initializer
            .async_incremental_scan_v2(snap.clone(), region.clone())
            .await;
        check_result(&initializer);

        initializer.build_resolver = false;
        initializer
            .async_incremental_scan_v2(snap.clone(), region.clone())
            .await;

        {
            let st = initializer
                .downstream
                .as_ref()
                .unwrap()
                .get_incremental_scan_state();
            let mut locked_st = st.lock().unwrap();
            match std::mem::replace(&mut *locked_st, IncrementalScanState::NotStarted) {
                IncrementalScanState::Done => {}
                st => {
                    panic!("unexpected state {:?}", st);
                }
            }
        }

        loop {
            let task = rx.recv_timeout(Duration::from_secs(1));
            match task {
                Ok(t) => panic!("unepxected task {} received", t),
                Err(RecvTimeoutError::Timeout) => break,
                Err(e) => panic!("unexpected err {:?}", e),
            }
        }

        // Test cancellation.
        initializer.downstream_state.store(DownstreamState::Stopped);
        initializer
            .async_incremental_scan_v2(snap.clone(), region.clone())
            .await;

        loop {
            let task = rx.recv_timeout(Duration::from_secs(1));
            match task {
                Ok(t) => panic!("unepxected task {} received", t),
                Err(RecvTimeoutError::Timeout) => break,
                Err(e) => panic!("unexpected err {:?}", e),
            }
        }

        worker.stop();

        std::mem::forget(harness);
    }

    #[test]
    fn test_raftstore_is_busy() {
        let harness = TestingHarness::new();
        let rate_limiter = harness.get_rate_limiter();
        let (mut ep, raft_router, mut task_rx) = mock_endpoint(&CdcConfig::default());
        // Fill the channel.
        let _raft_rx = raft_router.add_region(1 /* region id */, 1 /* cap */);
        loop {
            if let Err(RaftStoreError::Transport(_)) =
                raft_router.send_casual_msg(1, CasualMessage::ClearRegionSize)
            {
                break;
            }
        }
        // Make sure channel is full.
        raft_router
            .send_casual_msg(1, CasualMessage::ClearRegionSize)
            .unwrap_err();

        let conn = Conn::new(rate_limiter, String::new());
        let conn_id = conn.get_id();
        ep.run(Task::OpenConn { conn });
        let mut req_header = Header::default();
        req_header.set_cluster_id(0);
        let mut req = ChangeDataRequest::default();
        req.set_region_id(1);
        let region_epoch = req.get_region_epoch().clone();
        let downstream = Downstream::new("".to_string(), region_epoch, 0, conn_id, true);
        ep.run(Task::Register {
            request: req,
            downstream,
            conn_id,
            version: semver::Version::new(0, 0, 0),
        });
        assert_eq!(ep.capture_regions.len(), 1);

        for _ in 0..5 {
            if let Ok(Some(Task::Deregister(Deregister::Downstream {
                err: Some(Error::Request(err)),
                ..
            }))) = task_rx.recv_timeout(Duration::from_secs(1))
            {
                assert!(!err.has_server_is_busy());
            }
        }
    }

    #[test]
    fn test_register() {
        let (mut ep, raft_router, _task_rx) = mock_endpoint(&CdcConfig {
            min_ts_interval: ReadableDuration(Duration::from_secs(60)),
            ..Default::default()
        });
        let _raft_rx = raft_router.add_region(1 /* region id */, 100 /* cap */);

        let mut harness = TestingHarness::new();
        let rate_limiter = harness.get_rate_limiter();

        let conn = Conn::new(rate_limiter, String::new());
        let conn_id = conn.get_id();
        ep.run(Task::OpenConn { conn });
        let mut req_header = Header::default();
        req_header.set_cluster_id(0);
        let mut req = ChangeDataRequest::default();
        req.set_region_id(1);
        let region_epoch = req.get_region_epoch().clone();
        let downstream = Downstream::new("".to_string(), region_epoch.clone(), 1, conn_id, true);
        ep.run(Task::Register {
            request: req.clone(),
            downstream,
            conn_id,
            version: semver::Version::new(4, 0, 6),
        });
        assert_eq!(ep.capture_regions.len(), 1);

        // duplicate request error.
        let downstream = Downstream::new("".to_string(), region_epoch.clone(), 2, conn_id, true);
        ep.run(Task::Register {
            request: req.clone(),
            downstream,
            conn_id,
            version: semver::Version::new(4, 0, 6),
        });
        let change_data_event = harness.recv_timeout(Duration::from_millis(500)).unwrap();
        let events = change_data_event.get_events();
        assert_eq!(events.len(), 1);
        let e = &events[0];
        assert_eq!(e.region_id, 1);
        assert_eq!(e.request_id, 2);
        let event = e.event.as_ref().unwrap();
        match event {
            Event_oneof_event::Error(err) => {
                assert!(err.has_duplicate_request());
            }
            other => panic!("unknown event {:?}", other),
        }
        assert_eq!(ep.capture_regions.len(), 1);

        // Compatibility error.
        let downstream = Downstream::new("".to_string(), region_epoch, 3, conn_id, true);
        ep.run(Task::Register {
            request: req,
            downstream,
            conn_id,
            version: semver::Version::new(0, 0, 0),
        });
        let change_data_event = harness.recv_timeout(Duration::from_millis(500)).unwrap();
        let events = change_data_event.get_events();
        assert_eq!(events.len(), 1);
        let e = &events[0];
        assert_eq!(e.region_id, 1);
        assert_eq!(e.request_id, 3);
        let event = e.event.as_ref().unwrap();
        match event {
            Event_oneof_event::Error(err) => {
                assert!(err.has_compatibility());
            }
            other => panic!("unknown event {:?}", other),
        }
        assert_eq!(ep.capture_regions.len(), 1);
    }

    #[test]
    fn test_feature_gate() {
        let (mut ep, raft_router, _task_rx) = mock_endpoint(&CdcConfig {
            min_ts_interval: ReadableDuration(Duration::from_secs(60)),
            ..Default::default()
        });
        let _raft_rx = raft_router.add_region(1 /* region id */, 100 /* cap */);

        let mut harness = TestingHarness::new();
        let rate_limiter = harness.get_rate_limiter();

        let mut region = Region::default();
        region.set_id(1);
        let conn = Conn::new(rate_limiter, String::new());
        let conn_id = conn.get_id();
        ep.run(Task::OpenConn { conn });
        let mut req_header = Header::default();
        req_header.set_cluster_id(0);
        let mut req = ChangeDataRequest::default();
        req.set_region_id(1);
        let region_epoch = req.get_region_epoch().clone();
        let downstream = Downstream::new("".to_string(), region_epoch.clone(), 0, conn_id, true);
        ep.run(Task::Register {
            request: req.clone(),
            downstream,
            conn_id,
            version: semver::Version::new(4, 0, 6),
        });
        let mut resolver = Resolver::new(1);
        resolver.init();
        let observe_id = ep.capture_regions[&1].id;
        ep.on_region_ready(observe_id, resolver, region.clone());
        ep.run(Task::MinTS {
            regions: vec![1],
            min_ts: TimeStamp::from(1),
        });
        let change_data_event = harness.recv_timeout(Duration::from_millis(500)).unwrap();
        if change_data_event.has_resolved_ts() {
            let r = change_data_event.get_resolved_ts();
            assert_eq!(r.regions, vec![1]);
            assert_eq!(r.ts, 1);
        } else {
            panic!("unknown cdc event {:?}", change_data_event);
        }

        // Register region 2 to the conn.
        req.set_region_id(2);
        let downstream = Downstream::new("".to_string(), region_epoch.clone(), 0, conn_id, true);
        ep.run(Task::Register {
            request: req.clone(),
            downstream,
            conn_id,
            version: semver::Version::new(4, 0, 6),
        });
        let mut resolver = Resolver::new(2);
        resolver.init();
        region.set_id(2);
        let observe_id = ep.capture_regions[&2].id;
        ep.on_region_ready(observe_id, resolver, region);
        ep.run(Task::MinTS {
            regions: vec![1, 2],
            min_ts: TimeStamp::from(2),
        });
        let mut change_data_event = harness.recv_timeout(Duration::from_millis(500)).unwrap();
        if change_data_event.has_resolved_ts() {
            let mut r = change_data_event.take_resolved_ts();
            r.regions.as_mut_slice().sort_unstable();
            assert_eq!(r.regions, vec![1, 2]);
            assert_eq!(r.ts, 2);
        } else {
            panic!("unknown cdc event {:?}", change_data_event);
        }

        // Register region 3 to another conn which is not support batch resolved ts.
        let mut harness_2 = TestingHarness::new();
        let rate_limiter_2 = harness_2.get_rate_limiter();

        let mut region = Region::default();
        region.set_id(3);
        let conn = Conn::new(rate_limiter_2, String::new());
        let conn_id = conn.get_id();
        ep.run(Task::OpenConn { conn });
        req.set_region_id(3);
        let downstream = Downstream::new("".to_string(), region_epoch, 3, conn_id, true);
        ep.run(Task::Register {
            request: req,
            downstream,
            conn_id,
            version: semver::Version::new(4, 0, 5),
        });
        let mut resolver = Resolver::new(3);
        resolver.init();
        region.set_id(3);
        let observe_id = ep.capture_regions[&3].id;
        ep.on_region_ready(observe_id, resolver, region);
        ep.run(Task::MinTS {
            regions: vec![1, 2, 3],
            min_ts: TimeStamp::from(3),
        });
        let mut change_data_event = harness.recv_timeout(Duration::from_millis(500)).unwrap();
        if change_data_event.has_resolved_ts() {
            let mut r = change_data_event.take_resolved_ts();
            r.regions.as_mut_slice().sort_unstable();
            // Although region 3 is not register in the first conn, batch resolved ts
            // sends all region ids.
            assert_eq!(r.regions, vec![1, 2, 3]);
            assert_eq!(r.ts, 3);
        } else {
            panic!("unknown cdc event {:?}", change_data_event);
        }
        let change_data_event_2 = harness_2.recv_timeout(Duration::from_millis(500)).unwrap();
        let events = change_data_event_2.get_events();
        assert_eq!(events.len(), 1);
        let e = &events[0];

        assert_eq!(e.region_id, 3);
        assert_eq!(e.request_id, 3);
        let event = e.event.as_ref().unwrap();
        match event.clone() {
            Event_oneof_event::ResolvedTs(ts) => {
                assert_eq!(ts, 3);
            }
            other => panic!("unknown event {:?}", other),
        }
    }

    #[test]
    fn test_deregister() {
        let (mut ep, raft_router, _task_rx) = mock_endpoint(&CdcConfig::default());
        let _raft_rx = raft_router.add_region(1 /* region id */, 100 /* cap */);
        let mut harness = TestingHarness::new();
        let rate_limiter = harness.get_rate_limiter();

        let conn = Conn::new(rate_limiter, String::new());
        let conn_id = conn.get_id();
        ep.run(Task::OpenConn { conn });
        let mut req_header = Header::default();
        req_header.set_cluster_id(0);
        let mut req = ChangeDataRequest::default();
        req.set_region_id(1);
        let region_epoch = req.get_region_epoch().clone();
        let downstream = Downstream::new("".to_string(), region_epoch.clone(), 0, conn_id, true);
        let downstream_id = downstream.get_id();
        ep.run(Task::Register {
            request: req.clone(),
            downstream,
            conn_id,
            version: semver::Version::new(0, 0, 0),
        });
        assert_eq!(ep.capture_regions.len(), 1);

        let mut err_header = ErrorHeader::default();
        err_header.set_not_leader(Default::default());
        let deregister = Deregister::Downstream {
            region_id: 1,
            downstream_id,
            conn_id,
            err: Some(Error::request(err_header.clone())),
        };
        ep.run(Task::Deregister(deregister));
        'outer: loop {
            let change_data_event = harness.recv_timeout(Duration::from_millis(500)).unwrap();

            for e in change_data_event.get_events() {
                let event = e.event.as_ref().unwrap();
                match event {
                    Event_oneof_event::Error(err) => {
                        assert!(err.has_not_leader());
                        break 'outer;
                    }
                    other => panic!("unknown event {:?}", other),
                }
            }
        }
        assert_eq!(ep.capture_regions.len(), 0);

        let downstream = Downstream::new("".to_string(), region_epoch.clone(), 0, conn_id, true);
        let new_downstream_id = downstream.get_id();
        ep.run(Task::Register {
            request: req.clone(),
            downstream,
            conn_id,
            version: semver::Version::new(0, 0, 0),
        });
        assert_eq!(ep.capture_regions.len(), 1);

        let deregister = Deregister::Downstream {
            region_id: 1,
            downstream_id,
            conn_id,
            err: Some(Error::request(err_header.clone())),
        };
        ep.run(Task::Deregister(deregister));
        assert!(harness.recv_timeout(Duration::from_millis(200)).is_err());
        assert_eq!(ep.capture_regions.len(), 1);

        let deregister = Deregister::Downstream {
            region_id: 1,
            downstream_id: new_downstream_id,
            conn_id,
            err: Some(Error::request(err_header.clone())),
        };
        ep.run(Task::Deregister(deregister));
        'outer1: loop {
            let change_data_event = harness.recv_timeout(Duration::from_millis(500)).unwrap();

            for e in change_data_event.get_events() {
                let event = e.event.as_ref().unwrap();
                match event {
                    Event_oneof_event::Error(err) => {
                        assert!(err.has_not_leader());
                        break 'outer1;
                    }
                    other => panic!("unknown event {:?}", other),
                }
            }
        }
        assert_eq!(ep.capture_regions.len(), 0);

        // Stale deregister should be filtered.
        let downstream = Downstream::new("".to_string(), region_epoch, 0, conn_id, true);
        ep.run(Task::Register {
            request: req,
            downstream,
            conn_id,
            version: semver::Version::new(0, 0, 0),
        });
        assert_eq!(ep.capture_regions.len(), 1);
        let deregister = Deregister::Region {
            region_id: 1,
            // A stale ObserveID (different from the actual one).
            observe_id: ObserveID::new(),
            err: Error::request(err_header),
        };
        ep.run(Task::Deregister(deregister));
        match harness.recv_timeout(Duration::from_millis(500)) {
            Err(_) => (),
            Ok(other) => panic!("unknown event {:?}", other),
        }
        assert_eq!(ep.capture_regions.len(), 1);
    }
}<|MERGE_RESOLUTION|>--- conflicted
+++ resolved
@@ -581,32 +581,8 @@
             }
         };
         let scheduler = self.scheduler.clone();
-<<<<<<< HEAD
-        if let Err(e) = self.raft_router.significant_send(
-            region_id,
-            SignificantMsg::CaptureChange {
-                cmd: change_cmd,
-                region_epoch: request.take_region_epoch(),
-                callback: Callback::Read(Box::new(move |resp| {
-                    if let Err(e) = scheduler.schedule(Task::InitDownstream {
-                        downstream_id,
-                        downstream_state,
-                        cb: Box::new(move || {
-                            cb(resp);
-                        }),
-                    }) {
-                        error!("schedule cdc task failed"; "error" => ?e);
-                    }
-                })),
-            },
-        ) {
-            deregister_downstream(Error::request(e.into()));
-            return;
-        }
-=======
         let raft_router = self.raft_router.clone();
         let get_current_resolved_ts_fut = self.get_current_resolved_ts(region_id, init.observe_id);
->>>>>>> c4b2d8e8
         self.workers.spawn(async move {
             if advanced_flow_control_enabled {
                 match get_current_resolved_ts_fut.await {
