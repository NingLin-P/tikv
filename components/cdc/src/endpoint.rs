// Copyright 2020 TiKV Project Authors. Licensed under Apache-2.0.

use std::cell::RefCell;
use std::fmt;
use std::rc::Rc;
use std::sync::{Arc, Mutex};
use std::time::Duration;

use collections::HashMap;
use concurrency_manager::ConcurrencyManager;
use crossbeam::atomic::AtomicCell;
use engine_rocks::{RocksEngine, RocksSnapshot};
use fail::fail_point;
use futures::compat::Future01CompatExt;
use futures::future::FutureExt;
use grpcio::{ChannelBuilder, Environment};
#[cfg(feature = "prost-codec")]
use kvproto::cdcpb::event::Event as Event_oneof_event;
use kvproto::cdcpb::*;
use kvproto::kvrpcpb::{CheckLeaderRequest, ExtraOp as TxnExtraOp, LeaderInfo, ReadState};
use kvproto::metapb::{PeerRole, Region};
use kvproto::tikvpb::TikvClient;
use pd_client::{Feature, PdClient};
use raftstore::coprocessor::CmdBatch;
use raftstore::router::RaftStoreRouter;
use raftstore::store::fsm::{ChangeObserver, ObserveID, StoreMeta};
use raftstore::store::msg::{Callback, ReadResponse, SignificantMsg};
use resolved_ts::Resolver;
use security::SecurityManager;
use tikv::config::CdcConfig;
use tikv::storage::kv::Snapshot;
use tikv::storage::mvcc::{DeltaScanner, ScannerBuilder};
use tikv::storage::txn::TxnEntry;
use tikv::storage::txn::TxnEntryScanner;
use tikv::storage::Statistics;
use tikv_util::lru::LruCache;
use tikv_util::time::Instant;
use tikv_util::timer::SteadyTimer;
use tikv_util::worker::{Runnable, RunnableWithTimer, ScheduleError, Scheduler};
use tikv_util::{box_err, box_try, debug, error, impl_display_as_debug, info, warn};
use tokio::runtime::{Builder, Runtime};
use txn_types::{
    Key, Lock, LockType, MutationType, OldValue, TimeStamp, TxnExtra, TxnExtraScheduler,
};

use crate::delegate::{Delegate, Downstream, DownstreamID, DownstreamState, IncrementalScanState};
use crate::metrics::*;
use crate::service::{CdcEvent, Conn, ConnID, FeatureGate};
use crate::{CdcObserver, Error, Result};
use futures::Future;

const FEATURE_RESOLVED_TS_STORE: Feature = Feature::require(5, 0, 0);

pub enum Deregister {
    Downstream {
        region_id: u64,
        downstream_id: DownstreamID,
        conn_id: ConnID,
        err: Option<Error>,
    },
    Region {
        region_id: u64,
        observe_id: ObserveID,
        err: Error,
    },
    Conn(ConnID),
}

impl_display_as_debug!(Deregister);

impl fmt::Debug for Deregister {
    fn fmt(&self, f: &mut fmt::Formatter<'_>) -> fmt::Result {
        let mut de = f.debug_struct("Deregister");
        match self {
            Deregister::Downstream {
                ref region_id,
                ref downstream_id,
                ref conn_id,
                ref err,
            } => de
                .field("deregister", &"downstream")
                .field("region_id", region_id)
                .field("downstream_id", downstream_id)
                .field("conn_id", conn_id)
                .field("err", err)
                .finish(),
            Deregister::Region {
                ref region_id,
                ref observe_id,
                ref err,
            } => de
                .field("deregister", &"region")
                .field("region_id", region_id)
                .field("observe_id", observe_id)
                .field("err", err)
                .finish(),
            Deregister::Conn(ref conn_id) => de
                .field("deregister", &"conn")
                .field("conn_id", conn_id)
                .finish(),
        }
    }
}

type InitCallback = Box<dyn FnOnce() + Send>;
pub(crate) type OldValueCallback =
    Box<dyn FnMut(Key, TimeStamp, &mut OldValueCache, &mut Statistics) -> Option<Vec<u8>> + Send>;

pub struct OldValueCache {
    pub cache: LruCache<Key, (OldValue, MutationType)>,
    pub miss_count: usize,
    pub access_count: usize,
}

impl OldValueCache {
    pub fn new(size: usize) -> OldValueCache {
        OldValueCache {
            cache: LruCache::with_capacity(size),
            miss_count: 0,
            access_count: 0,
        }
    }
}

pub enum Task {
    Register {
        request: ChangeDataRequest,
        downstream: Downstream,
        conn_id: ConnID,
        version: semver::Version,
    },
    Deregister(Deregister),
    OpenConn {
        conn: Conn,
    },
    MultiBatch {
        multi: Vec<CmdBatch>,
        old_value_cb: OldValueCallback,
    },
    MinTS {
        regions: Vec<u64>,
        min_ts: TimeStamp,
    },
    ResolverReady {
        observe_id: ObserveID,
        region: Region,
        resolver: Resolver,
    },
    IncrementalScan {
        region_id: u64,
        downstream_id: DownstreamID,
        entries: Vec<Option<TxnEntry>>,
    },
    RegisterMinTsEvent,
    // The result of ChangeCmd should be returned from CDC Endpoint to ensure
    // the downstream switches to Normal after the previous commands was sunk.
    InitDownstream {
        downstream_id: DownstreamID,
        downstream_state: Arc<AtomicCell<DownstreamState>>,
        cb: InitCallback,
    },
    TxnExtra(TxnExtra),
    Validate(u64, Box<dyn FnOnce(Option<&Delegate>) + Send>),
}

impl_display_as_debug!(Task);

impl fmt::Debug for Task {
    fn fmt(&self, f: &mut fmt::Formatter<'_>) -> fmt::Result {
        let mut de = f.debug_struct("CdcTask");
        match self {
            Task::Register {
                ref request,
                ref downstream,
                ref conn_id,
                ref version,
                ..
            } => de
                .field("type", &"register")
                .field("register request", request)
                .field("request", request)
                .field("id", &downstream.get_id())
                .field("conn_id", conn_id)
                .field("version", version)
                .finish(),
            Task::Deregister(deregister) => de
                .field("type", &"deregister")
                .field("deregister", deregister)
                .finish(),
            Task::OpenConn { ref conn } => de
                .field("type", &"open_conn")
                .field("conn_id", &conn.get_id())
                .finish(),
            Task::MultiBatch { multi, .. } => de
                .field("type", &"multibatch")
                .field("multibatch", &multi.len())
                .finish(),
            Task::MinTS { ref min_ts, .. } => {
                de.field("type", &"mit_ts").field("min_ts", min_ts).finish()
            }
            Task::ResolverReady {
                ref observe_id,
                ref region,
                ..
            } => de
                .field("type", &"resolver_ready")
                .field("observe_id", &observe_id)
                .field("region_id", &region.get_id())
                .finish(),
            Task::IncrementalScan {
                ref region_id,
                ref downstream_id,
                ref entries,
            } => de
                .field("type", &"incremental_scan")
                .field("region_id", &region_id)
                .field("downstream", &downstream_id)
                .field("scan_entries", &entries.len())
                .finish(),
            Task::RegisterMinTsEvent => de.field("type", &"register_min_ts").finish(),
            Task::InitDownstream {
                ref downstream_id, ..
            } => de
                .field("type", &"init_downstream")
                .field("downstream", &downstream_id)
                .finish(),
            Task::TxnExtra(_) => de.field("type", &"txn_extra").finish(),
            Task::Validate(region_id, _) => de.field("region_id", &region_id).finish(),
        }
    }
}

const METRICS_FLUSH_INTERVAL: u64 = 10_000; // 10s

pub struct Endpoint<T> {
    capture_regions: HashMap<u64, Delegate>,
    connections: HashMap<ConnID, Conn>,
    scheduler: Scheduler<Task>,
    raft_router: T,
    observer: CdcObserver,

    pd_client: Arc<dyn PdClient>,
    timer: SteadyTimer,
    min_ts_interval: Duration,
    scan_batch_size: usize,
    tso_worker: Runtime,
    store_meta: Arc<Mutex<StoreMeta>>,
    /// The concurrency manager for transactions. It's needed for CDC to check locks when
    /// calculating resolved_ts.
    concurrency_manager: ConcurrencyManager,

    workers: Runtime,

    min_resolved_ts: TimeStamp,
    min_ts_region_id: u64,
    old_value_cache: OldValueCache,
    hibernate_regions_compatible: bool,

    // store_id -> client
    tikv_clients: Arc<Mutex<HashMap<u64, TikvClient>>>,
    env: Arc<Environment>,
    security_mgr: Arc<SecurityManager>,
}

impl<T: 'static + RaftStoreRouter<RocksEngine>> Endpoint<T> {
    pub fn new(
        cfg: &CdcConfig,
        pd_client: Arc<dyn PdClient>,
        scheduler: Scheduler<Task>,
        raft_router: T,
        observer: CdcObserver,
        store_meta: Arc<Mutex<StoreMeta>>,
        concurrency_manager: ConcurrencyManager,
        env: Arc<Environment>,
        security_mgr: Arc<SecurityManager>,
    ) -> Endpoint<T> {
        let workers = Builder::new()
            .threaded_scheduler()
            .thread_name("cdcwkr")
            .core_threads(4)
            .max_threads(16)
            .enable_time()
            .build()
            .unwrap();
        let tso_worker = Builder::new()
            .threaded_scheduler()
            .thread_name("tso")
            .core_threads(1)
            .build()
            .unwrap();
        let ep = Endpoint {
            env,
            security_mgr,
            capture_regions: HashMap::default(),
            connections: HashMap::default(),
            scheduler,
            pd_client,
            tso_worker,
            timer: SteadyTimer::default(),
            workers,
            raft_router,
            observer,
            store_meta,
            concurrency_manager,
            // TODO find an optimal value
            scan_batch_size: 16,
            min_ts_interval: cfg.min_ts_interval.0,
            min_resolved_ts: TimeStamp::max(),
            min_ts_region_id: 0,
            old_value_cache: OldValueCache::new(cfg.old_value_cache_size),
            hibernate_regions_compatible: cfg.hibernate_regions_compatible,
            tikv_clients: Arc::new(Mutex::new(HashMap::default())),
        };
        ep.register_min_ts_event();
        ep
    }

    pub fn set_min_ts_interval(&mut self, dur: Duration) {
        self.min_ts_interval = dur;
    }

    pub fn set_scan_batch_size(&mut self, scan_batch_size: usize) {
        self.scan_batch_size = scan_batch_size;
    }

    fn on_deregister(&mut self, deregister: Deregister) {
        info!("cdc deregister"; "deregister" => ?deregister);
        fail_point!("cdc_before_handle_deregister", |_| {});
        match deregister {
            Deregister::Downstream {
                region_id,
                downstream_id,
                conn_id,
                err,
            } => {
                // The peer wants to deregister
                let mut is_last = false;
                if let Some(delegate) = self.capture_regions.get_mut(&region_id) {
                    is_last = delegate.unsubscribe(downstream_id, err);
                }
                if let Some(conn) = self.connections.get_mut(&conn_id) {
                    if let Some(id) = conn.downstream_id(region_id) {
                        if downstream_id == id {
                            conn.unsubscribe(region_id);
                        }
                    }
                }
                if is_last {
                    let delegate = self.capture_regions.remove(&region_id).unwrap();
                    if let Some(reader) = self.store_meta.lock().unwrap().readers.get(&region_id) {
                        reader
                            .txn_extra_op
                            .compare_exchange(TxnExtraOp::ReadOldValue, TxnExtraOp::Noop)
                            .unwrap();
                    }
                    // Do not continue to observe the events of the region.
                    let oid = self.observer.unsubscribe_region(region_id, delegate.id);
                    assert!(
                        oid.is_some(),
                        "unsubscribe region {} failed, ObserveID {:?}",
                        region_id,
                        delegate.id
                    );
                }
            }
            Deregister::Region {
                region_id,
                observe_id,
                err,
            } => {
                // Something went wrong, deregister all downstreams of the region.

                // To avoid ABA problem, we must check the unique ObserveID.
                let need_remove = self
                    .capture_regions
                    .get(&region_id)
                    .map_or(false, |d| d.id == observe_id);
                if need_remove {
                    if let Some(mut delegate) = self.capture_regions.remove(&region_id) {
                        delegate.stop(err);
                    }
                    if let Some(reader) = self.store_meta.lock().unwrap().readers.get(&region_id) {
                        reader.txn_extra_op.store(TxnExtraOp::Noop);
                    }
                    self.connections
                        .iter_mut()
                        .for_each(|(_, conn)| conn.unsubscribe(region_id));
                }
                // Do not continue to observe the events of the region.
                let oid = self.observer.unsubscribe_region(region_id, observe_id);
                assert_eq!(
                    need_remove,
                    oid.is_some(),
                    "unsubscribe region {} failed, ObserveID {:?}",
                    region_id,
                    observe_id
                );
            }
            Deregister::Conn(conn_id) => {
                // The connection is closed, deregister all downstreams of the connection.
                if let Some(conn) = self.connections.remove(&conn_id) {
                    conn.take_downstreams()
                        .into_iter()
                        .for_each(|(region_id, downstream_id)| {
                            if let Some(delegate) = self.capture_regions.get_mut(&region_id) {
                                if delegate.unsubscribe(downstream_id, None) {
                                    let delegate = self.capture_regions.remove(&region_id).unwrap();
                                    // Do not continue to observe the events of the region.
                                    let oid =
                                        self.observer.unsubscribe_region(region_id, delegate.id);
                                    assert!(
                                        oid.is_some(),
                                        "unsubscribe region {} failed, ObserveID {:?}",
                                        region_id,
                                        delegate.id
                                    );
                                }
                            }
                        });
                }
            }
        }
    }

    fn get_current_resolved_ts(
        &self,
        region_id: u64,
        observer_id: ObserveID,
    ) -> impl Future<Output = Option<TimeStamp>> {
        let pd_client = self.pd_client.clone();
        let cm = self.concurrency_manager.clone();
        let raft_router = self.raft_router.clone();
        let scheduler = self.scheduler.clone();
        let regions = vec![(region_id, observer_id)];

        async move {
            let mut min_ts = pd_client.get_tso().await.unwrap_or_default();

            // needed here to support async commits
            cm.update_max_ts(min_ts);
            if let Some(min_mem_lock_ts) = cm.global_min_lock_ts() {
                if min_mem_lock_ts < min_ts {
                    min_ts = min_mem_lock_ts;
                }
            }

            let valid_regions =
                Self::region_resolved_ts_raft(regions, &scheduler, raft_router, min_ts).await;
            if valid_regions.is_empty() {
                return None;
            }

            Some(min_ts)
        }
    }

    pub fn on_register(
        &mut self,
        mut request: ChangeDataRequest,
        mut downstream: Downstream,
        conn_id: ConnID,
        version: semver::Version,
    ) {
        let region_id = request.region_id;
        let downstream_id = downstream.get_id();
        let conn = match self.connections.get_mut(&conn_id) {
            Some(conn) => conn,
            None => {
                error!("register for a nonexistent connection";
                    "region_id" => region_id, "conn_id" => ?conn_id);
                return;
            }
        };
        downstream.set_sink(conn.get_sink().with_region_id(region_id));

        // TODO: Add a new task to close incompatible features.
        if let Some(e) = conn.check_version_and_set_feature(version) {
            // The downstream has not registered yet, send error right away.
            downstream.sink_compatibility_error(region_id, e);
            return;
        }
        if !conn.subscribe(request.get_region_id(), downstream_id) {
            downstream.sink_duplicate_error(request.get_region_id());
            error!("duplicate register";
                "region_id" => region_id,
                "conn_id" => ?conn_id,
                "req_id" => request.get_request_id(),
                "downstream_id" => ?downstream_id);
            return;
        }

        info!("cdc register region";
            "region_id" => region_id,
            "conn_id" => ?conn.get_id(),
            "req_id" => request.get_request_id(),
            "downstream_id" => ?downstream_id);
        let mut is_new_delegate = false;
        let delegate = self.capture_regions.entry(region_id).or_insert_with(|| {
            let d = Delegate::new(region_id);
            is_new_delegate = true;
            d
        });
        let downstream_state = downstream.get_state();
        let checkpoint_ts = request.checkpoint_ts;
        let sched = self.scheduler.clone();
        let batch_size = self.scan_batch_size;

        if !delegate.subscribe(downstream.clone()) {
            conn.unsubscribe(request.get_region_id());
            if is_new_delegate {
                self.capture_regions.remove(&request.get_region_id());
            }
            return;
        }
        if is_new_delegate {
            // The region has never been registered.
            // Subscribe the change events of the region.
            let old_id = self.observer.subscribe_region(region_id, delegate.id);
            assert!(
                old_id.is_none(),
                "region {} must not be observed twice, old ObserveID {:?}, new ObserveID {:?}",
                region_id,
                old_id,
                delegate.id
            );
        };
        let change_cmd = ChangeObserver {
            region_id,
            observe_id: delegate.id,
        };
        let txn_extra_op = request.get_extra_op();
        if txn_extra_op != TxnExtraOp::Noop {
            delegate.txn_extra_op = request.get_extra_op();
            if let Some(reader) = self.store_meta.lock().unwrap().readers.get(&region_id) {
                reader.txn_extra_op.store(txn_extra_op);
            }
        }

        let advanced_flow_control_enabled = if let Some(features) = conn.get_feature() {
            features.contains(FeatureGate::ADVANCED_FLOW_CONTROL)
        } else {
            false
        };

        let observe_id = delegate.id;
        let mut init = Initializer {
            sched,
            region_id,
            conn_id,
            downstream: Some(downstream),
            downstream_id,
            batch_size,
            downstream_state: downstream_state.clone(),
            txn_extra_op: delegate.txn_extra_op,
            observe_id,
            checkpoint_ts: checkpoint_ts.into(),
            build_resolver: is_new_delegate,
            real_time_start_ts: None,
            advanced_flow_control_enabled,
        };

        let (cb, fut) = tikv_util::future::paired_future_callback();
        let scheduler = self.scheduler.clone();
        let deregister_downstream = move |err| {
            let deregister = if is_new_delegate {
                Deregister::Region {
                    region_id,
                    observe_id,
                    err,
                }
            } else {
                Deregister::Downstream {
                    region_id,
                    downstream_id,
                    conn_id,
                    err: Some(err),
                }
            };
            if let Err(e) = scheduler.schedule(Task::Deregister(deregister)) {
                error!("schedule cdc task failed"; "error" => ?e);
            }
        };
        let scheduler = self.scheduler.clone();
        let raft_router = self.raft_router.clone();
        let get_current_resolved_ts_fut = self.get_current_resolved_ts(region_id, init.observe_id);
        self.workers.spawn(async move {
            if advanced_flow_control_enabled {
                match get_current_resolved_ts_fut.await {
                    Some(ts) => {
                        init.real_time_start_ts = Some(ts);
                        info!("cdc got real time start ts"; "region_id" => region_id, "start_ts" => ?ts);
                    },
                    None => {
                        info!("cdc failed to get real time start ts"; "region_id" => region_id);
                        deregister_downstream(Error::GetRealTimeStartFailed);
                        return;
                    }
                }
            }
            if let Err(e) = raft_router.significant_send(
                region_id,
                SignificantMsg::CaptureChange {
                    cmd: change_cmd,
                    region_epoch: request.take_region_epoch(),
                    callback: Callback::Read(Box::new(move |resp| {
                        info!("cdc init down stream"; "region_id" => region_id);
                        if let Err(e) = scheduler.schedule(Task::InitDownstream {
                            downstream_id,
                            downstream_state,
                            cb: Box::new(move || {
                                cb(resp);
                            }),
                        }) {
                            error!("schedule cdc task failed"; "error" => ?e);
                        }
                    })),
                },
            ) {
                warn!("cdc send capture change cmd failed"; "region_id" => region_id, "error" => ?e);
<<<<<<< HEAD
                deregister_downstream(Error::Request(Box::new(e.into())));
=======
                deregister_downstream(Error::request(e.into()));
>>>>>>> c6cbec45
                return;
            }

            match fut.await {
                Ok(resp) => {
                    init.on_change_cmd(resp).await
                },
                Err(e) => deregister_downstream(Error::Other(box_err!(e))),
            }
        });
    }

    pub fn on_multi_batch(&mut self, multi: Vec<CmdBatch>, old_value_cb: OldValueCallback) {
        fail_point!("cdc_before_handle_multi_batch", |_| {});
        let old_value_cb = Rc::new(RefCell::new(old_value_cb));
        for batch in multi {
            let region_id = batch.region_id;
            let mut deregister = None;
            if let Some(delegate) = self.capture_regions.get_mut(&region_id) {
                if delegate.has_failed() {
                    // Skip the batch if the delegate has failed.
                    continue;
                }
                if let Err(e) =
                    delegate.on_batch(batch, old_value_cb.clone(), &mut self.old_value_cache)
                {
                    assert!(delegate.has_failed());
                    // Delegate has error, deregister the corresponding region.
                    deregister = Some(Deregister::Region {
                        region_id,
                        observe_id: delegate.id,
                        err: e,
                    });
                }
            }
            if let Some(deregister) = deregister {
                self.on_deregister(deregister);
            }
        }
    }

    pub fn on_incremental_scan(
        &mut self,
        region_id: u64,
        downstream_id: DownstreamID,
        entries: Vec<Option<TxnEntry>>,
    ) {
        if let Some(delegate) = self.capture_regions.get_mut(&region_id) {
            delegate.on_scan(downstream_id, entries);
        } else {
            warn!("region not found on incremental scan"; "region_id" => region_id);
        }
    }

    fn on_region_ready(&mut self, observe_id: ObserveID, resolver: Resolver, region: Region) {
        let region_id = region.get_id();
        if let Some(delegate) = self.capture_regions.get_mut(&region_id) {
            if delegate.id == observe_id {
                for downstream in delegate.on_region_ready(resolver, region) {
                    let conn_id = downstream.get_conn_id();
                    if !delegate.subscribe(downstream) {
                        let conn = self.connections.get_mut(&conn_id).unwrap();
                        conn.unsubscribe(region_id);
                    }
                }
            } else {
                info!("stale region ready";
                    "region_id" => region.get_id(),
                    "observe_id" => ?observe_id,
                    "current_id" => ?delegate.id);
            }
        } else {
            info!("region not found on region ready (finish building resolver)";
                "region_id" => region.get_id());
        }
    }

    fn on_min_ts(&mut self, regions: Vec<u64>, min_ts: TimeStamp) {
        let mut resolved_regions = Vec::with_capacity(regions.len());
        self.min_resolved_ts = TimeStamp::max();
        for region_id in regions {
            if let Some(delegate) = self.capture_regions.get_mut(&region_id) {
                if let Some(resolved_ts) = delegate.on_min_ts(min_ts) {
                    if resolved_ts < self.min_resolved_ts {
                        self.min_resolved_ts = resolved_ts;
                        self.min_ts_region_id = region_id;
                    }
                    resolved_regions.push(region_id);
                }
            }
        }
        self.broadcast_resolved_ts(resolved_regions);
    }

    fn broadcast_resolved_ts(&self, regions: Vec<u64>) {
        let resolved_ts = ResolvedTs {
            regions,
            ts: self.min_resolved_ts.into_inner(),
            ..Default::default()
        };

        let send_cdc_event = |conn: &Conn, event| {
            if let Err(e) = conn.get_sink().send_realtime_event(event) {
                info!("send event failed"; "e" => ?e);
            }
        };
        for conn in self.connections.values() {
            let features = if let Some(features) = conn.get_feature() {
                features
            } else {
                // None means there is no downsteam registered yet.
                debug!("skip sending batched resolved event"; "conn" => ?conn.get_id());
                continue;
            };

            if features.contains(FeatureGate::BATCH_RESOLVED_TS) {
                debug!("sending batched resolved event"; "conn" => ?conn.get_id());
                send_cdc_event(conn, CdcEvent::ResolvedTs(resolved_ts.clone()));
            } else {
                // Fallback to previous non-batch resolved ts event.
                for region_id in &resolved_ts.regions {
                    self.broadcast_resolved_ts_compact(*region_id, resolved_ts.ts, conn);
                }
            }
        }
    }

    fn broadcast_resolved_ts_compact(&self, region_id: u64, resolved_ts: u64, conn: &Conn) {
        let downstream_id = match conn.downstream_id(region_id) {
            Some(downstream_id) => downstream_id,
            // No such region registers in the connection.
            None => return,
        };
        let delegate = match self.capture_regions.get(&region_id) {
            Some(delegate) => delegate,
            // No such region registers in the endpoint.
            None => return,
        };
        let downstream = match delegate.downstream(downstream_id) {
            Some(downstream) => downstream,
            // No such downstream registers in the delegate.
            None => return,
        };
        downstream.sink_event(Event {
            region_id,
            event: Some(Event_oneof_event::ResolvedTs(resolved_ts)),
            ..Default::default()
        });
    }

    fn register_min_ts_event(&self) {
        let timeout = self.timer.delay(self.min_ts_interval);
        let pd_client = self.pd_client.clone();
        let scheduler = self.scheduler.clone();
        let raft_router = self.raft_router.clone();
        let regions: Vec<(u64, ObserveID)> = self
            .capture_regions
            .iter()
            .map(|(region_id, delegate)| (*region_id, delegate.id))
            .collect();
        let cm: ConcurrencyManager = self.concurrency_manager.clone();
        let env = self.env.clone();
        let security_mgr = self.security_mgr.clone();
        let store_meta = self.store_meta.clone();
        let tikv_clients = self.tikv_clients.clone();
        let hibernate_regions_compatible = self.hibernate_regions_compatible;

        let fut = async move {
            let _ = timeout.compat().await;
            // Ignore get tso errors since we will retry every `min_ts_interval`.
            let mut min_ts = pd_client.get_tso().await.unwrap_or_default();

            // Sync with concurrency manager so that it can work correctly when optimizations
            // like async commit is enabled.
            // Note: This step must be done before scheduling `Task::MinTS` task, and the
            // resolver must be checked in or after `Task::MinTS`' execution.
            cm.update_max_ts(min_ts);
            if let Some(min_mem_lock_ts) = cm.global_min_lock_ts() {
                if min_mem_lock_ts < min_ts {
                    min_ts = min_mem_lock_ts;
                }
            }

            match scheduler.schedule(Task::RegisterMinTsEvent) {
                Ok(_) | Err(ScheduleError::Stopped(_)) => (),
                // Must schedule `RegisterMinTsEvent` event otherwise resolved ts can not
                // advance normally.
                Err(err) => panic!("failed to regiester min ts event, error: {:?}", err),
            }

            let gate = pd_client.feature_gate();

            let regions =
                if hibernate_regions_compatible && gate.can_enable(FEATURE_RESOLVED_TS_STORE) {
                    CDC_RESOLVED_TS_ADVANCE_METHOD.set(1);
                    Self::region_resolved_ts_store(
                        regions,
                        store_meta,
                        pd_client,
                        security_mgr,
                        env,
                        tikv_clients,
                        min_ts,
                    )
                    .await
                } else {
                    CDC_RESOLVED_TS_ADVANCE_METHOD.set(0);
                    Self::region_resolved_ts_raft(regions, &scheduler, raft_router, min_ts).await
                };

            if !regions.is_empty() {
                match scheduler.schedule(Task::MinTS { regions, min_ts }) {
                    Ok(_) | Err(ScheduleError::Stopped(_)) => (),
                    // Must schedule `RegisterMinTsEvent` event otherwise resolved ts can not
                    // advance normally.
                    Err(err) => panic!("failed to schedule min ts event, error: {:?}", err),
                }
            }
        };
        self.tso_worker.spawn(fut);
    }

    async fn region_resolved_ts_raft(
        regions: Vec<(u64, ObserveID)>,
        scheduler: &Scheduler<Task>,
        raft_router: T,
        min_ts: TimeStamp,
    ) -> Vec<u64> {
        // TODO: send a message to raftstore would consume too much cpu time,
        // try to handle it outside raftstore.
        let regions: Vec<_> = regions
            .iter()
            .copied()
            .map(|(region_id, observe_id)| {
                let scheduler_clone = scheduler.clone();
                let raft_router_clone = raft_router.clone();
                async move {
                    let (tx, rx) = tokio::sync::oneshot::channel();
                    if let Err(e) = raft_router_clone.significant_send(
                        region_id,
                        SignificantMsg::LeaderCallback(Callback::Read(Box::new(move |resp| {
                            let resp = if resp.response.get_header().has_error() {
                                None
                            } else {
                                Some(region_id)
                            };
                            if tx.send(resp).is_err() {
                                error!("cdc send tso response failed"; "region_id" => region_id);
                            }
                        }))),
                    ) {
                        warn!("cdc send LeaderCallback failed"; "err" => ?e, "min_ts" => min_ts);
                        let deregister = Deregister::Region {
                            observe_id,
                            region_id,
                            err: Error::request(e.into()),
                        };
                        if let Err(e) = scheduler_clone.schedule(Task::Deregister(deregister)) {
                            error!("schedule cdc task failed"; "error" => ?e);
                        }
                        return None;
                    }
                    rx.await.unwrap_or(None)
                }
            })
            .collect();
        let resps = futures::future::join_all(regions).await;
        resps.into_iter().flatten().collect::<Vec<u64>>()
    }

    async fn region_resolved_ts_store(
        regions: Vec<(u64, ObserveID)>,
        store_meta: Arc<Mutex<StoreMeta>>,
        pd_client: Arc<dyn PdClient>,
        security_mgr: Arc<SecurityManager>,
        env: Arc<Environment>,
        cdc_clients: Arc<Mutex<HashMap<u64, TikvClient>>>,
        min_ts: TimeStamp,
    ) -> Vec<u64> {
        let region_has_quorum = |region: &Region, stores: &[u64]| {
            let mut voters = 0;
            let mut incoming_voters = 0;
            let mut demoting_voters = 0;

            let mut resp_voters = 0;
            let mut resp_incoming_voters = 0;
            let mut resp_demoting_voters = 0;

            region.get_peers().iter().for_each(|peer| {
                let mut in_resp = false;
                for store_id in stores {
                    if *store_id == peer.store_id {
                        in_resp = true;
                        break;
                    }
                }
                match peer.get_role() {
                    PeerRole::Voter => {
                        voters += 1;
                        if in_resp {
                            resp_voters += 1;
                        }
                    }
                    PeerRole::IncomingVoter => {
                        incoming_voters += 1;
                        if in_resp {
                            resp_incoming_voters += 1;
                        }
                    }
                    PeerRole::DemotingVoter => {
                        demoting_voters += 1;
                        if in_resp {
                            resp_demoting_voters += 1;
                        }
                    }
                    PeerRole::Learner => (),
                }
            });

            let has_incoming_majority =
                (resp_voters + resp_incoming_voters) >= ((voters + incoming_voters) / 2 + 1);
            let has_demoting_majority =
                (resp_voters + resp_demoting_voters) >= ((voters + demoting_voters) / 2 + 1);

            has_incoming_majority && has_demoting_majority
        };

        let find_store_id = |region: &Region, peer_id| {
            for peer in region.get_peers() {
                if peer.id == peer_id {
                    return Some(peer.store_id);
                }
            }
            None
        };

        // store_id -> leaders info, record the request to each stores
        let mut store_map: HashMap<u64, Vec<LeaderInfo>> = HashMap::default();
        // region_id -> region, cache the information of regions
        let mut region_map: HashMap<u64, Region> = HashMap::default();
        // region_id -> peers id, record the responses
        let mut resp_map: HashMap<u64, Vec<u64>> = HashMap::default();
        {
            let meta = store_meta.lock().unwrap();
            let store_id = match meta.store_id {
                Some(id) => id,
                None => return vec![],
            };
            for (region_id, _) in regions {
                if let Some(region) = meta.regions.get(&region_id) {
                    if let Some((term, leader_id)) = meta.leaders.get(&region_id) {
                        let leader_store_id = find_store_id(&region, *leader_id);
                        if leader_store_id.is_none() {
                            continue;
                        }
                        if leader_store_id.unwrap() != meta.store_id.unwrap() {
                            continue;
                        }
                        for peer in region.get_peers() {
                            if peer.store_id == store_id && peer.id == *leader_id {
                                resp_map.entry(region_id).or_default().push(store_id);
                                continue;
                            }
                            if peer.get_role() == PeerRole::Learner {
                                continue;
                            }
                            let mut read_state = ReadState::default();
                            if let Some(rp) = meta.region_read_progress.get(&region_id) {
                                read_state.set_applied_index(rp.applied_index());
                                read_state.set_safe_ts(rp.safe_ts());
                            }
                            let mut leader_info = LeaderInfo::default();
                            leader_info.set_peer_id(*leader_id);
                            leader_info.set_term(*term);
                            leader_info.set_region_id(region_id);
                            leader_info.set_region_epoch(region.get_region_epoch().clone());
                            leader_info.set_read_state(read_state);
                            store_map
                                .entry(peer.store_id)
                                .or_default()
                                .push(leader_info);
                        }
                        region_map.insert(region_id, region.clone());
                    }
                }
            }
        }
        let stores = store_map.into_iter().map(|(store_id, regions)| {
            let cdc_clients = cdc_clients.clone();
            let env = env.clone();
            let pd_client = pd_client.clone();
            let security_mgr = security_mgr.clone();
            async move {
                if cdc_clients.lock().unwrap().get(&store_id).is_none() {
                    let store = box_try!(pd_client.get_store_async(store_id).await);
                    let cb = ChannelBuilder::new(env.clone());
                    let channel = security_mgr.connect(cb, &store.address);
                    cdc_clients
                        .lock()
                        .unwrap()
                        .insert(store_id, TikvClient::new(channel));
                }
                let client = cdc_clients.lock().unwrap().get(&store_id).unwrap().clone();
                let mut req = CheckLeaderRequest::default();
                req.set_regions(regions.into());
                req.set_ts(min_ts.into_inner());
                let res = box_try!(client.check_leader_async(&req)).await;
                let resp = box_try!(res);
                Result::Ok((store_id, resp))
            }
        });
        let resps = futures::future::join_all(stores).await;
        resps
            .into_iter()
            .filter_map(|resp| match resp {
                Ok(resp) => Some(resp),
                Err(e) => {
                    debug!("cdc check leader error"; "err" =>?e);
                    None
                }
            })
            .map(|(store_id, resp)| {
                resp.regions
                    .into_iter()
                    .map(move |region_id| (store_id, region_id))
            })
            .flatten()
            .for_each(|(store_id, region_id)| {
                resp_map.entry(region_id).or_default().push(store_id);
            });
        resp_map
            .into_iter()
            .filter_map(|(region_id, stores)| {
                if region_has_quorum(&region_map[&region_id], &stores) {
                    Some(region_id)
                } else {
                    debug!("cdc cannot get quorum for resolved ts"; "region_id" => region_id, "stores" => ?stores, "region" => ?&region_map[&region_id]);
                    None
                }
            })
            .collect()
    }

    fn on_open_conn(&mut self, conn: Conn) {
        self.connections.insert(conn.get_id(), conn);
    }

    fn flush_all(&self) {
        self.connections.iter().for_each(|(_, conn)| conn.flush());
    }
}

struct Initializer {
    sched: Scheduler<Task>,

    region_id: u64,
    observe_id: ObserveID,
    downstream_id: DownstreamID,
    downstream_state: Arc<AtomicCell<DownstreamState>>,
    downstream: Option<Downstream>,
    conn_id: ConnID,
    checkpoint_ts: TimeStamp,
    batch_size: usize,
    txn_extra_op: TxnExtraOp,

    real_time_start_ts: Option<TimeStamp>,
    advanced_flow_control_enabled: bool,
    build_resolver: bool,
}

struct IncrementalScanBatchContext<S>
where
    S: Snapshot + 'static,
{
    resolver: RefCell<Option<Resolver>>,
    batch_size: usize,
    scanner: RefCell<DeltaScanner<S>>,
}

impl Initializer {
    async fn on_change_cmd(&self, mut resp: ReadResponse<RocksSnapshot>) {
        if let Some(region_snapshot) = resp.snapshot {
            assert_eq!(self.region_id, region_snapshot.get_region().get_id());
            let region = region_snapshot.get_region().clone();
            info!("cdc incremental scan"; "region_id" => self.region_id);
            if self.advanced_flow_control_enabled {
                self.async_incremental_scan_v2(region_snapshot, region)
                    .await;
            } else {
                self.async_incremental_scan(region_snapshot, region);
            }
        } else {
            assert!(
                resp.response.get_header().has_error(),
                "no snapshot and no error? {:?}",
                resp.response
            );
            let err = resp.response.take_header().take_error();
            let deregister = Deregister::Region {
                region_id: self.region_id,
                observe_id: self.observe_id,
                err: Error::request(err),
            };
            if let Err(e) = self.sched.schedule(Task::Deregister(deregister)) {
                error!("schedule cdc task failed"; "error" => ?e);
            }
        }
    }

    fn async_incremental_scan<S: Snapshot + 'static>(&self, snap: S, region: Region) {
        let downstream_id = self.downstream_id;
        let region_id = region.get_id();
        debug!("async incremental scan";
            "region_id" => region_id,
            "downstream_id" => ?downstream_id,
            "observe_id" => ?self.observe_id);

        let mut resolver = if self.build_resolver {
            Some(Resolver::new(region_id))
        } else {
            None
        };

        fail_point!("cdc_incremental_scan_start");

        let start = Instant::now_coarse();
        // Time range: (checkpoint_ts, current]
        let current = TimeStamp::max();
        let mut scanner = ScannerBuilder::new(snap, current, false)
            .range(None, None)
            .build_delta_scanner(self.checkpoint_ts, self.txn_extra_op)
            .unwrap();
        let mut done = false;
        while !done {
            if self.downstream_state.load() != DownstreamState::Normal {
                info!("async incremental scan canceled";
                    "region_id" => region_id,
                    "downstream_id" => ?downstream_id,
                    "observe_id" => ?self.observe_id);
                return;
            }
            let entries = match Self::scan_batch(&mut scanner, self.batch_size, resolver.as_mut()) {
                Ok(res) => res,
                Err(e) => {
                    error!("cdc scan entries failed"; "error" => ?e, "region_id" => region_id);
                    self.deregister_downstream(Some(e));
                    return;
                }
            };
            // If the last element is None, it means scanning is finished.
            if let Some(None) = entries.last() {
                done = true;
            }
            debug!("cdc scan entries"; "len" => entries.len(), "region_id" => region_id);
            fail_point!("before_schedule_incremental_scan");
            let scanned = Task::IncrementalScan {
                region_id,
                downstream_id,
                entries,
            };
            if let Err(e) = self.sched.schedule(scanned) {
                error!("schedule cdc task failed"; "error" => ?e, "region_id" => region_id);
                return;
            }
        }

        let takes = start.elapsed();
        if let Some(resolver) = resolver {
            self.finish_building_resolver(resolver, region, takes);
        }

        CDC_SCAN_DURATION_HISTOGRAM.observe(takes.as_secs_f64());
    }

    async fn spawn_blocking<F, O>(&self, job: F) -> Result<O>
    where
        F: FnOnce() -> Result<O> + Send + 'static,
        O: Send + 'static,
    {
        let runtime_handle = tokio::runtime::Handle::current();
        let job_handle = runtime_handle.spawn_blocking(job).map(|res| match res {
            Ok(res) => res,
            Err(e) => Err(Error::Other(Box::new(e))),
        });
        job_handle.await
    }

    async fn async_incremental_scan_v2<S: Snapshot + 'static>(&self, snap: S, region: Region) {
        let downstream_id = self.downstream_id;
        let region_id = region.get_id();
        debug!("async incremental scan v2";
            "region_id" => region_id,
            "downstream_id" => ?downstream_id,
            "observe_id" => ?self.observe_id);

        // We need a resolver to track locks encountered in the incremental scan
        let resolver = Some(Resolver::new(region_id));

        fail_point!("cdc_incremental_scan_start");

        let start = Instant::now_coarse();
        // Time range: (checkpoint_ts, current]
        let current = TimeStamp::max();
        let scanner = ScannerBuilder::new(snap, current, false)
            .range(None, None)
            .build_delta_scanner(self.checkpoint_ts, self.txn_extra_op)
            .unwrap();

        let scan_context = Arc::new(Mutex::new(IncrementalScanBatchContext {
            resolver: RefCell::new(resolver),
            batch_size: self.batch_size,
            scanner: RefCell::new(scanner),
        }));

        let incremental_scan_state = self
            .downstream
            .as_ref()
            .unwrap()
            .get_incremental_scan_state();
        {
            let mut st = incremental_scan_state.lock().unwrap();
            match *st {
                IncrementalScanState::NotStarted => {
                    *st = IncrementalScanState::Ongoing;
                }
                ref other => {
                    panic!("unexpected incremental scan state {:?}", other);
                }
            }
            // unlock incremental_scan_state
        }

        let mut done = false;
        while !done {
            if self.downstream_state.load() != DownstreamState::Normal {
                info!("async incremental scan canceled";
                    "region_id" => region_id,
                    "downstream_id" => ?downstream_id,
                    "observe_id" => ?self.observe_id);
                return;
            }
            let scan_context = scan_context.clone();
            let entries = match self
                .spawn_blocking(move || {
                    let context = scan_context.lock().unwrap();
                    let result = Self::scan_batch(
                        &mut context.scanner.borrow_mut(),
                        context.batch_size,
                        context.resolver.borrow_mut().as_mut(),
                    );
                    result
                })
                .await
            {
                Ok(res) => {
                    debug!("cdc async incremental scan batch completed"; "len" => res.len(), "region_id" => region_id);
                    res
                }
                Err(e) => {
                    error!("cdc async incremental scan batch failed"; "error" => ?e, "region_id" => region_id);
                    self.deregister_downstream(Some(e));
                    return;
                }
            };
            // If the last element is None, it means scanning is finished.
            if let Some(None) = entries.last() {
                done = true;
            }

            fail_point!("before_schedule_incremental_scan");

            let downstream = self.downstream.as_ref().unwrap();
            let events =
                Delegate::convert_to_grpc_events(region_id, downstream.get_req_id(), entries);
            let num_entires = events.len();
            for event in events.into_iter() {
                debug!("cdc incremental scan sending data"; "num_entires" => num_entires);
                if let Some(rate_limiter) = downstream.get_rate_limiter() {
                    match rate_limiter.send_scan_event(CdcEvent::Event(event)).await {
                        Ok(_) => {
                            debug!("cdc incremental scan sent data"; "num_entires" => num_entires)
                        }
                        Err(e) => {
                            error!("cdc scan entries failed"; "error" => ?e, "region_id" => region_id);
                            // TODO: convert rate_limiter error
                            self.deregister_downstream(None);
                            return;
                        }
                    }
                } else {
                    warn!("cdc rate limiter not found, report a bug");
                }
            }
        }

        // Now the resolver contains locks that remain unresolved after the scan.
        let mut resolver = scan_context.lock().unwrap().resolver.replace(None);
        resolver.as_mut().unwrap().init();
        let resolved_ts = resolver
            .as_mut()
            .unwrap()
            .resolve(self.real_time_start_ts.unwrap());

        let resolved_ts = ResolvedTs {
            regions: vec![self.region_id],
            ts: resolved_ts.unwrap().into_inner(),
            ..Default::default()
        };

        let res = self
            .downstream
            .as_ref()
            .unwrap()
            .get_rate_limiter()
            .unwrap()
            .send_realtime_event(CdcEvent::ResolvedTs(resolved_ts));
        match res {
            Ok(_) => {}
            Err(e) => {
                error!("cdc incremental scan sending finish resolved ts failed"; "error" => ?e, "region_id" => region_id);
                // TODO: convert rate_limiter error
                self.deregister_downstream(None);
                return;
            }
        }

        // handle the case where the region has already deregistered
        {
            let mut st = incremental_scan_state.lock().unwrap();
            match std::mem::replace(&mut *st, IncrementalScanState::Done) {
                // normal case
                IncrementalScanState::Ongoing => {}
                // real time stream has terminiated due to region error (splitting, etc.)
                IncrementalScanState::ErrorPending(err_event) => {
                    info!("cdc incremental scan finished after region error, sending error"; "err_event" => ?err_event);
                    self.downstream_state.store(DownstreamState::Stopped);
                    self.downstream.as_ref().unwrap().sink_error(err_event);
                }
                other => {
                    panic!("unexpected incremental scan state {:?}", other);
                }
            }
            // unlock incremental_scan_state
        }

        let takes = start.elapsed();
        if self.build_resolver {
            self.finish_building_resolver(resolver.unwrap(), region, takes);
        }
        CDC_SCAN_DURATION_HISTOGRAM.observe(takes.as_secs_f64());
    }

    fn scan_batch<S: Snapshot>(
        scanner: &mut DeltaScanner<S>,
        batch_size: usize,
        resolver: Option<&mut Resolver>,
    ) -> Result<Vec<Option<TxnEntry>>> {
        let mut entries = Vec::with_capacity(batch_size);
        while entries.len() < entries.capacity() {
            match scanner.next_entry()? {
                Some(entry) => {
                    entries.push(Some(entry));
                }
                None => {
                    entries.push(None);
                    break;
                }
            }
        }

        if let Some(resolver) = resolver {
            // Track the locks.
            for entry in entries.iter().flatten() {
                if let TxnEntry::Prewrite { lock, .. } = entry {
                    let (encoded_key, value) = lock;
                    let key = Key::from_encoded_slice(encoded_key).into_raw().unwrap();
                    let lock = Lock::parse(value)?;
                    match lock.lock_type {
                        LockType::Put | LockType::Delete => resolver.track_lock(lock.ts, key),
                        _ => (),
                    };
                }
            }
        }

        Ok(entries)
    }

    fn finish_building_resolver(&self, mut resolver: Resolver, region: Region, takes: Duration) {
        let observe_id = self.observe_id;
        if !resolver.is_initialized() {
            resolver.init();
        }
        let rts = resolver.resolve(TimeStamp::zero());
        info!(
            "resolver initialized and schedule resolver ready";
            "region_id" => region.get_id(),
            "resolved_ts" => rts,
            "lock_count" => resolver.locks().len(),
            "observe_id" => ?observe_id,
            "takes" => ?takes,
        );

        fail_point!("before_schedule_resolver_ready");
        if let Err(e) = self.sched.schedule(Task::ResolverReady {
            observe_id,
            resolver,
            region,
        }) {
            error!("schedule task failed"; "error" => ?e);
        }
    }

    fn deregister_downstream(&self, err: Option<Error>) {
        // TODO: record in metrics.
        let deregister = if self.build_resolver {
            if self.advanced_flow_control_enabled {
                let incremental_scan_state = self
                    .downstream
                    .as_ref()
                    .unwrap()
                    .get_incremental_scan_state();
                let mut st = incremental_scan_state.lock().unwrap();
                match *st {
                    IncrementalScanState::Ongoing | IncrementalScanState::ErrorPending(_) => {
                        *st = IncrementalScanState::Done;
                    }
                    ref other => {
                        panic!("unexpected incremental scan state {:?}", other);
                    }
                }
            }
            Deregister::Region {
                region_id: self.region_id,
                observe_id: self.observe_id,
                err: err.unwrap_or_else(|| Error::Other(box_err!("scan error"))), // TODO: convert rate_limiter error
            }
        } else {
            Deregister::Downstream {
                region_id: self.region_id,
                downstream_id: self.downstream_id,
                conn_id: self.conn_id,
                err, // TODO: convert rate_limiter error
            }
        };
        if let Err(e) = self.sched.schedule(Task::Deregister(deregister)) {
            error!("schedule cdc task failed"; "error" => ?e, "region_id" => self.region_id);
        }
    }
}

impl<T: 'static + RaftStoreRouter<RocksEngine>> Runnable for Endpoint<T> {
    type Task = Task;

    fn run(&mut self, task: Task) {
        debug!("run cdc task"; "task" => %task);
        match task {
            Task::MinTS { regions, min_ts } => self.on_min_ts(regions, min_ts),
            Task::Register {
                request,
                downstream,
                conn_id,
                version,
            } => self.on_register(request, downstream, conn_id, version),
            Task::ResolverReady {
                observe_id,
                resolver,
                region,
            } => self.on_region_ready(observe_id, resolver, region),
            Task::Deregister(deregister) => self.on_deregister(deregister),
            Task::IncrementalScan {
                region_id,
                downstream_id,
                entries,
            } => {
                self.on_incremental_scan(region_id, downstream_id, entries);
            }
            Task::MultiBatch {
                multi,
                old_value_cb,
            } => self.on_multi_batch(multi, old_value_cb),
            Task::OpenConn { conn } => self.on_open_conn(conn),
            Task::RegisterMinTsEvent => self.register_min_ts_event(),
            Task::InitDownstream {
                downstream_id,
                downstream_state,
                cb,
            } => {
                info!("downstream was initialized"; "downstream_id" => ?downstream_id);
                let _ = downstream_state
                    .compare_exchange(DownstreamState::Uninitialized, DownstreamState::Normal);
                cb();
            }
            Task::TxnExtra(txn_extra) => {
                for (k, v) in txn_extra.old_values {
                    self.old_value_cache.cache.insert(k, v);
                }
            }
            Task::Validate(region_id, validate) => {
                validate(self.capture_regions.get(&region_id));
            }
        }
        self.flush_all();
    }
}

impl<T: 'static + RaftStoreRouter<RocksEngine>> RunnableWithTimer for Endpoint<T> {
    fn on_timeout(&mut self) {
        CDC_CAPTURED_REGION_COUNT.set(self.capture_regions.len() as i64);
        if self.min_resolved_ts != TimeStamp::max() {
            CDC_MIN_RESOLVED_TS_REGION.set(self.min_ts_region_id as i64);
            CDC_MIN_RESOLVED_TS.set(self.min_resolved_ts.physical() as i64);
        }
        self.min_resolved_ts = TimeStamp::max();
        self.min_ts_region_id = 0;

        let cache_size: usize = self
            .old_value_cache
            .cache
            .iter()
            .map(|(k, v)| k.as_encoded().len() + v.0.size())
            .sum();
        CDC_OLD_VALUE_CACHE_BYTES.set(cache_size as i64);
        CDC_OLD_VALUE_CACHE_ACCESS.add(self.old_value_cache.access_count as i64);
        CDC_OLD_VALUE_CACHE_MISS.add(self.old_value_cache.miss_count as i64);
        self.old_value_cache.access_count = 0;
        self.old_value_cache.miss_count = 0;
    }

    fn get_interval(&self) -> Duration {
        // Currently there is only one timeout for CDC.
        Duration::from_millis(METRICS_FLUSH_INTERVAL)
    }
}

pub struct CdcTxnExtraScheduler {
    scheduler: Scheduler<Task>,
}

impl CdcTxnExtraScheduler {
    pub fn new(scheduler: Scheduler<Task>) -> CdcTxnExtraScheduler {
        CdcTxnExtraScheduler { scheduler }
    }
}

impl TxnExtraScheduler for CdcTxnExtraScheduler {
    fn schedule(&self, txn_extra: TxnExtra) {
        if let Err(e) = self.scheduler.schedule(Task::TxnExtra(txn_extra)) {
            error!("cdc schedule txn extra failed"; "err" => ?e);
        }
    }
}

#[cfg(test)]
mod tests {
    use super::*;
    use crate::rate_limiter::testing_util::TestingHarness;
    use collections::HashSet;
    use engine_traits::DATA_CFS;
    #[cfg(feature = "prost-codec")]
    use kvproto::cdcpb::event::Event as Event_oneof_event;
    use kvproto::errorpb::Error as ErrorHeader;
    use kvproto::metapb::RegionEpoch;
    use raftstore::errors::Error as RaftStoreError;
    use raftstore::store::msg::CasualMessage;
    use std::collections::BTreeMap;
    use std::fmt::Display;
    use std::sync::mpsc::{channel, Receiver, RecvTimeoutError, Sender};
    use tempfile::TempDir;
    use test_raftstore::MockRaftStoreRouter;
    use test_raftstore::TestPdClient;
    use tikv::storage::kv::Engine;
    use tikv::storage::txn::tests::{must_acquire_pessimistic_lock, must_prewrite_put};
    use tikv::storage::TestEngineBuilder;
    use tikv_util::config::ReadableDuration;
    use tikv_util::worker::{dummy_scheduler, LazyWorker, ReceiverWrapper};

    struct ReceiverRunnable<T: Display + Send> {
        tx: Sender<T>,
    }

    impl<T: Display + Send + 'static> Runnable for ReceiverRunnable<T> {
        type Task = T;

        fn run(&mut self, task: T) {
            self.tx.send(task).unwrap();
        }
    }

    fn new_receiver_worker<T: Display + Send + 'static>() -> (LazyWorker<T>, Receiver<T>) {
        let (tx, rx) = channel();
        let runnable = ReceiverRunnable { tx };
        let mut worker = LazyWorker::new("test-receiver-worker");
        worker.start(runnable);
        (worker, rx)
    }

    fn mock_initializer() -> (LazyWorker<Task>, Initializer, Receiver<Task>) {
        let (receiver_worker, rx) = new_receiver_worker();

        let downstream = Downstream::new(
            "".to_string(),
            RegionEpoch::default(),
            0,
            ConnID::new(),
            true,
        );

        downstream.get_state().store(DownstreamState::Normal);

        let downstream_state = downstream.get_state();

        let initializer = Initializer {
            sched: receiver_worker.scheduler(),
            region_id: 1,
            observe_id: ObserveID::new(),
            downstream: Some(downstream),
            downstream_id: DownstreamID::new(),
            downstream_state,
            conn_id: ConnID::new(),
            checkpoint_ts: 1.into(),
            batch_size: 1,
            txn_extra_op: TxnExtraOp::Noop,
            build_resolver: true,
            real_time_start_ts: None,
            advanced_flow_control_enabled: true,
        };

        (receiver_worker, initializer, rx)
    }

    fn mock_endpoint(
        cfg: &CdcConfig,
    ) -> (
        Endpoint<MockRaftStoreRouter>,
        MockRaftStoreRouter,
        ReceiverWrapper<Task>,
    ) {
        let (task_sched, task_rx) = dummy_scheduler();
        let raft_router = MockRaftStoreRouter::new();
        let observer = CdcObserver::new(task_sched.clone());
        let pd_client = Arc::new(TestPdClient::new(0, true));
        let env = Arc::new(Environment::new(1));
        let security_mgr = Arc::new(SecurityManager::default());
        let ep = Endpoint::new(
            cfg,
            pd_client,
            task_sched,
            raft_router.clone(),
            observer,
            Arc::new(Mutex::new(StoreMeta::new(0))),
            ConcurrencyManager::new(1.into()),
            env,
            security_mgr,
        );
        (ep, raft_router, task_rx)
    }

    #[test]
    fn test_initializer_build_resolver() {
        let (mut worker, mut initializer, rx) = mock_initializer();

        let temp = TempDir::new().unwrap();
        let engine = TestEngineBuilder::new()
            .path(temp.path())
            .cfs(DATA_CFS)
            .build()
            .unwrap();

        let mut expected_locks = BTreeMap::<TimeStamp, HashSet<Arc<[u8]>>>::new();

        // Pessimistic locks should not be tracked
        for i in 0..10 {
            let k = &[b'k', i];
            let ts = TimeStamp::new(i as _);
            must_acquire_pessimistic_lock(&engine, k, k, ts, ts);
        }

        for i in 10..100 {
            let (k, v) = (&[b'k', i], &[b'v', i]);
            let ts = TimeStamp::new(i as _);
            must_prewrite_put(&engine, k, v, k, ts);
            expected_locks
                .entry(ts)
                .or_default()
                .insert(k.to_vec().into());
        }

        let region = Region::default();
        let snap = engine.snapshot(Default::default()).unwrap();

        let check_result = || loop {
            let task = rx.recv().unwrap();
            match task {
                Task::ResolverReady { resolver, .. } => {
                    assert_eq!(resolver.locks(), &expected_locks);
                    return;
                }
                Task::IncrementalScan { .. } => continue,
                t => panic!("unepxected task {} received", t),
            }
        };

        initializer.async_incremental_scan(snap.clone(), region.clone());
        check_result();
        initializer.batch_size = 1000;
        initializer.async_incremental_scan(snap.clone(), region.clone());
        check_result();

        initializer.batch_size = 10;
        initializer.async_incremental_scan(snap.clone(), region.clone());
        check_result();

        initializer.batch_size = 11;
        initializer.async_incremental_scan(snap.clone(), region.clone());
        check_result();

        initializer.build_resolver = false;
        initializer.async_incremental_scan(snap.clone(), region.clone());

        loop {
            let task = rx.recv_timeout(Duration::from_secs(1));
            match task {
                Ok(Task::IncrementalScan { .. }) => continue,
                Ok(t) => panic!("unepxected task {} received", t),
                Err(RecvTimeoutError::Timeout) => break,
                Err(e) => panic!("unexpected err {:?}", e),
            }
        }

        // Test cancellation.
        initializer.downstream_state.store(DownstreamState::Stopped);
        initializer.async_incremental_scan(snap, region);

        loop {
            let task = rx.recv_timeout(Duration::from_secs(1));
            match task {
                Ok(t) => panic!("unepxected task {} received", t),
                Err(RecvTimeoutError::Timeout) => break,
                Err(e) => panic!("unexpected err {:?}", e),
            }
        }

        worker.stop();
    }

    #[tokio::test]
    async fn test_initializer_build_resolver_v2() {
        let (mut worker, mut initializer, rx) = mock_initializer();
        initializer.real_time_start_ts = Some(TimeStamp::new(2000));
        let mut harness = TestingHarness::new();
        let mut _rx = harness.get_rx();
        let rate_limiter = harness.get_rate_limiter();
        initializer
            .downstream
            .as_mut()
            .unwrap()
            .set_sink(rate_limiter);

        let temp = TempDir::new().unwrap();
        let engine = TestEngineBuilder::new()
            .path(temp.path())
            .cfs(DATA_CFS)
            .build()
            .unwrap();

        let mut expected_locks = BTreeMap::<TimeStamp, HashSet<Arc<[u8]>>>::new();

        // Pessimistic locks should not be tracked
        for i in 0..10 {
            let k = &[b'k', i];
            let ts = TimeStamp::new(i as _);
            must_acquire_pessimistic_lock(&engine, k, k, ts, ts);
        }

        for i in 10..100 {
            let (k, v) = (&[b'k', i], &[b'v', i]);
            let ts = TimeStamp::new(i as _);
            must_prewrite_put(&engine, k, v, k, ts);
            expected_locks
                .entry(ts)
                .or_default()
                .insert(k.to_vec().into());
        }

        let region = Region::default();
        let snap = engine.snapshot(Default::default()).unwrap();

        let check_result = |initializer: &Initializer| {
            {
                let st = initializer
                    .downstream
                    .as_ref()
                    .unwrap()
                    .get_incremental_scan_state();
                let mut locked_st = st.lock().unwrap();
                match std::mem::replace(&mut *locked_st, IncrementalScanState::NotStarted) {
                    IncrementalScanState::Done => {}
                    st => {
                        panic!("unexpected state {:?}", st);
                    }
                }
            }

            let task = rx.recv().unwrap();
            match task {
                Task::ResolverReady { resolver, .. } => {
                    assert_eq!(resolver.locks(), &expected_locks);
                }
                t => panic!("unepxected task {} received", t),
            }
        };

        initializer
            .async_incremental_scan_v2(snap.clone(), region.clone())
            .await;
        check_result(&initializer);
        initializer.batch_size = 1000;
        initializer
            .async_incremental_scan_v2(snap.clone(), region.clone())
            .await;
        check_result(&initializer);

        initializer.batch_size = 10;
        initializer
            .async_incremental_scan_v2(snap.clone(), region.clone())
            .await;
        check_result(&initializer);

        initializer.batch_size = 11;
        initializer
            .async_incremental_scan_v2(snap.clone(), region.clone())
            .await;
        check_result(&initializer);

        initializer.build_resolver = false;
        initializer
            .async_incremental_scan_v2(snap.clone(), region.clone())
            .await;

        {
            let st = initializer
                .downstream
                .as_ref()
                .unwrap()
                .get_incremental_scan_state();
            let mut locked_st = st.lock().unwrap();
            match std::mem::replace(&mut *locked_st, IncrementalScanState::NotStarted) {
                IncrementalScanState::Done => {}
                st => {
                    panic!("unexpected state {:?}", st);
                }
            }
        }

        loop {
            let task = rx.recv_timeout(Duration::from_secs(1));
            match task {
                Ok(t) => panic!("unepxected task {} received", t),
                Err(RecvTimeoutError::Timeout) => break,
                Err(e) => panic!("unexpected err {:?}", e),
            }
        }

        // Test cancellation.
        initializer.downstream_state.store(DownstreamState::Stopped);
        initializer
            .async_incremental_scan_v2(snap.clone(), region.clone())
            .await;

        loop {
            let task = rx.recv_timeout(Duration::from_secs(1));
            match task {
                Ok(t) => panic!("unepxected task {} received", t),
                Err(RecvTimeoutError::Timeout) => break,
                Err(e) => panic!("unexpected err {:?}", e),
            }
        }

        worker.stop();

        std::mem::forget(harness);
    }

    #[test]
    fn test_raftstore_is_busy() {
        let harness = TestingHarness::new();
        let rate_limiter = harness.get_rate_limiter();
        let (mut ep, raft_router, mut task_rx) = mock_endpoint(&CdcConfig::default());
        // Fill the channel.
        let _raft_rx = raft_router.add_region(1 /* region id */, 1 /* cap */);
        loop {
            if let Err(RaftStoreError::Transport(_)) =
                raft_router.send_casual_msg(1, CasualMessage::ClearRegionSize)
            {
                break;
            }
        }
        // Make sure channel is full.
        raft_router
            .send_casual_msg(1, CasualMessage::ClearRegionSize)
            .unwrap_err();

        let conn = Conn::new(rate_limiter, String::new());
        let conn_id = conn.get_id();
        ep.run(Task::OpenConn { conn });
        let mut req_header = Header::default();
        req_header.set_cluster_id(0);
        let mut req = ChangeDataRequest::default();
        req.set_region_id(1);
        let region_epoch = req.get_region_epoch().clone();
        let downstream = Downstream::new("".to_string(), region_epoch, 0, conn_id, true);
        ep.run(Task::Register {
            request: req,
            downstream,
            conn_id,
            version: semver::Version::new(0, 0, 0),
        });
        assert_eq!(ep.capture_regions.len(), 1);

        for _ in 0..5 {
            if let Ok(Some(Task::Deregister(Deregister::Downstream {
                err: Some(Error::Request(err)),
                ..
            }))) = task_rx.recv_timeout(Duration::from_secs(1))
            {
                assert!(!err.has_server_is_busy());
            }
        }
    }

    #[test]
    fn test_register() {
        let (mut ep, raft_router, _task_rx) = mock_endpoint(&CdcConfig {
            min_ts_interval: ReadableDuration(Duration::from_secs(60)),
            ..Default::default()
        });
        let _raft_rx = raft_router.add_region(1 /* region id */, 100 /* cap */);

        let mut harness = TestingHarness::new();
        let rate_limiter = harness.get_rate_limiter();

        let conn = Conn::new(rate_limiter, String::new());
        let conn_id = conn.get_id();
        ep.run(Task::OpenConn { conn });
        let mut req_header = Header::default();
        req_header.set_cluster_id(0);
        let mut req = ChangeDataRequest::default();
        req.set_region_id(1);
        let region_epoch = req.get_region_epoch().clone();
        let downstream = Downstream::new("".to_string(), region_epoch.clone(), 1, conn_id, true);
        ep.run(Task::Register {
            request: req.clone(),
            downstream,
            conn_id,
            version: semver::Version::new(4, 0, 6),
        });
        assert_eq!(ep.capture_regions.len(), 1);

        // duplicate request error.
        let downstream = Downstream::new("".to_string(), region_epoch.clone(), 2, conn_id, true);
        ep.run(Task::Register {
            request: req.clone(),
            downstream,
            conn_id,
            version: semver::Version::new(4, 0, 6),
        });
        let change_data_event = harness.recv_timeout(Duration::from_millis(500)).unwrap();
        let events = change_data_event.get_events();
        assert_eq!(events.len(), 1);
        let e = &events[0];
        assert_eq!(e.region_id, 1);
        assert_eq!(e.request_id, 2);
        let event = e.event.as_ref().unwrap();
        match event {
            Event_oneof_event::Error(err) => {
                assert!(err.has_duplicate_request());
            }
            other => panic!("unknown event {:?}", other),
        }
        assert_eq!(ep.capture_regions.len(), 1);

        // Compatibility error.
        let downstream = Downstream::new("".to_string(), region_epoch, 3, conn_id, true);
        ep.run(Task::Register {
            request: req,
            downstream,
            conn_id,
            version: semver::Version::new(0, 0, 0),
        });
        let change_data_event = harness.recv_timeout(Duration::from_millis(500)).unwrap();
        let events = change_data_event.get_events();
        assert_eq!(events.len(), 1);
        let e = &events[0];
        assert_eq!(e.region_id, 1);
        assert_eq!(e.request_id, 3);
        let event = e.event.as_ref().unwrap();
        match event {
            Event_oneof_event::Error(err) => {
                assert!(err.has_compatibility());
            }
            other => panic!("unknown event {:?}", other),
        }
        assert_eq!(ep.capture_regions.len(), 1);
    }

    #[test]
    fn test_feature_gate() {
        let (mut ep, raft_router, _task_rx) = mock_endpoint(&CdcConfig {
            min_ts_interval: ReadableDuration(Duration::from_secs(60)),
            ..Default::default()
        });
        let _raft_rx = raft_router.add_region(1 /* region id */, 100 /* cap */);

        let mut harness = TestingHarness::new();
        let rate_limiter = harness.get_rate_limiter();

        let mut region = Region::default();
        region.set_id(1);
        let conn = Conn::new(rate_limiter, String::new());
        let conn_id = conn.get_id();
        ep.run(Task::OpenConn { conn });
        let mut req_header = Header::default();
        req_header.set_cluster_id(0);
        let mut req = ChangeDataRequest::default();
        req.set_region_id(1);
        let region_epoch = req.get_region_epoch().clone();
        let downstream = Downstream::new("".to_string(), region_epoch.clone(), 0, conn_id, true);
        ep.run(Task::Register {
            request: req.clone(),
            downstream,
            conn_id,
            version: semver::Version::new(4, 0, 6),
        });
        let mut resolver = Resolver::new(1);
        resolver.init();
        let observe_id = ep.capture_regions[&1].id;
        ep.on_region_ready(observe_id, resolver, region.clone());
        ep.run(Task::MinTS {
            regions: vec![1],
            min_ts: TimeStamp::from(1),
        });
        let change_data_event = harness.recv_timeout(Duration::from_millis(500)).unwrap();
        if change_data_event.has_resolved_ts() {
            let r = change_data_event.get_resolved_ts();
            assert_eq!(r.regions, vec![1]);
            assert_eq!(r.ts, 1);
        } else {
            panic!("unknown cdc event {:?}", change_data_event);
        }

        // Register region 2 to the conn.
        req.set_region_id(2);
        let downstream = Downstream::new("".to_string(), region_epoch.clone(), 0, conn_id, true);
        ep.run(Task::Register {
            request: req.clone(),
            downstream,
            conn_id,
            version: semver::Version::new(4, 0, 6),
        });
        let mut resolver = Resolver::new(2);
        resolver.init();
        region.set_id(2);
        let observe_id = ep.capture_regions[&2].id;
        ep.on_region_ready(observe_id, resolver, region);
        ep.run(Task::MinTS {
            regions: vec![1, 2],
            min_ts: TimeStamp::from(2),
        });
        let mut change_data_event = harness.recv_timeout(Duration::from_millis(500)).unwrap();
        if change_data_event.has_resolved_ts() {
            let mut r = change_data_event.take_resolved_ts();
            r.regions.as_mut_slice().sort_unstable();
            assert_eq!(r.regions, vec![1, 2]);
            assert_eq!(r.ts, 2);
        } else {
            panic!("unknown cdc event {:?}", change_data_event);
        }

        // Register region 3 to another conn which is not support batch resolved ts.
        let mut harness_2 = TestingHarness::new();
        let rate_limiter_2 = harness_2.get_rate_limiter();

        let mut region = Region::default();
        region.set_id(3);
        let conn = Conn::new(rate_limiter_2, String::new());
        let conn_id = conn.get_id();
        ep.run(Task::OpenConn { conn });
        req.set_region_id(3);
        let downstream = Downstream::new("".to_string(), region_epoch, 3, conn_id, true);
        ep.run(Task::Register {
            request: req,
            downstream,
            conn_id,
            version: semver::Version::new(4, 0, 5),
        });
        let mut resolver = Resolver::new(3);
        resolver.init();
        region.set_id(3);
        let observe_id = ep.capture_regions[&3].id;
        ep.on_region_ready(observe_id, resolver, region);
        ep.run(Task::MinTS {
            regions: vec![1, 2, 3],
            min_ts: TimeStamp::from(3),
        });
        let mut change_data_event = harness.recv_timeout(Duration::from_millis(500)).unwrap();
        if change_data_event.has_resolved_ts() {
            let mut r = change_data_event.take_resolved_ts();
            r.regions.as_mut_slice().sort_unstable();
            // Although region 3 is not register in the first conn, batch resolved ts
            // sends all region ids.
            assert_eq!(r.regions, vec![1, 2, 3]);
            assert_eq!(r.ts, 3);
        } else {
            panic!("unknown cdc event {:?}", change_data_event);
        }
        let change_data_event_2 = harness_2.recv_timeout(Duration::from_millis(500)).unwrap();
        let events = change_data_event_2.get_events();
        assert_eq!(events.len(), 1);
        let e = &events[0];

        assert_eq!(e.region_id, 3);
        assert_eq!(e.request_id, 3);
        let event = e.event.as_ref().unwrap();
        match event.clone() {
            Event_oneof_event::ResolvedTs(ts) => {
                assert_eq!(ts, 3);
            }
            other => panic!("unknown event {:?}", other),
        }
    }

    #[test]
    fn test_deregister() {
        let (mut ep, raft_router, _task_rx) = mock_endpoint(&CdcConfig::default());
        let _raft_rx = raft_router.add_region(1 /* region id */, 100 /* cap */);
        let mut harness = TestingHarness::new();
        let rate_limiter = harness.get_rate_limiter();

        let conn = Conn::new(rate_limiter, String::new());
        let conn_id = conn.get_id();
        ep.run(Task::OpenConn { conn });
        let mut req_header = Header::default();
        req_header.set_cluster_id(0);
        let mut req = ChangeDataRequest::default();
        req.set_region_id(1);
        let region_epoch = req.get_region_epoch().clone();
        let downstream = Downstream::new("".to_string(), region_epoch.clone(), 0, conn_id, true);
        let downstream_id = downstream.get_id();
        ep.run(Task::Register {
            request: req.clone(),
            downstream,
            conn_id,
            version: semver::Version::new(0, 0, 0),
        });
        assert_eq!(ep.capture_regions.len(), 1);

        let mut err_header = ErrorHeader::default();
        err_header.set_not_leader(Default::default());
        let deregister = Deregister::Downstream {
            region_id: 1,
            downstream_id,
            conn_id,
            err: Some(Error::request(err_header.clone())),
        };
        ep.run(Task::Deregister(deregister));
        'outer: loop {
            let change_data_event = harness.recv_timeout(Duration::from_millis(500)).unwrap();

            for e in change_data_event.get_events() {
                let event = e.event.as_ref().unwrap();
                match event {
                    Event_oneof_event::Error(err) => {
                        assert!(err.has_not_leader());
                        break 'outer;
                    }
                    other => panic!("unknown event {:?}", other),
                }
            }
        }
        assert_eq!(ep.capture_regions.len(), 0);

        let downstream = Downstream::new("".to_string(), region_epoch.clone(), 0, conn_id, true);
        let new_downstream_id = downstream.get_id();
        ep.run(Task::Register {
            request: req.clone(),
            downstream,
            conn_id,
            version: semver::Version::new(0, 0, 0),
        });
        assert_eq!(ep.capture_regions.len(), 1);

        let deregister = Deregister::Downstream {
            region_id: 1,
            downstream_id,
            conn_id,
            err: Some(Error::request(err_header.clone())),
        };
        ep.run(Task::Deregister(deregister));
        assert!(harness.recv_timeout(Duration::from_millis(200)).is_err());
        assert_eq!(ep.capture_regions.len(), 1);

        let deregister = Deregister::Downstream {
            region_id: 1,
            downstream_id: new_downstream_id,
            conn_id,
            err: Some(Error::request(err_header.clone())),
        };
        ep.run(Task::Deregister(deregister));
        'outer1: loop {
            let change_data_event = harness.recv_timeout(Duration::from_millis(500)).unwrap();

            for e in change_data_event.get_events() {
                let event = e.event.as_ref().unwrap();
                match event {
                    Event_oneof_event::Error(err) => {
                        assert!(err.has_not_leader());
                        break 'outer1;
                    }
                    other => panic!("unknown event {:?}", other),
                }
            }
        }
        assert_eq!(ep.capture_regions.len(), 0);

        // Stale deregister should be filtered.
        let downstream = Downstream::new("".to_string(), region_epoch, 0, conn_id, true);
        ep.run(Task::Register {
            request: req,
            downstream,
            conn_id,
            version: semver::Version::new(0, 0, 0),
        });
        assert_eq!(ep.capture_regions.len(), 1);
        let deregister = Deregister::Region {
            region_id: 1,
            // A stale ObserveID (different from the actual one).
            observe_id: ObserveID::new(),
            err: Error::request(err_header),
        };
        ep.run(Task::Deregister(deregister));
        match harness.recv_timeout(Duration::from_millis(500)) {
            Err(_) => (),
            Ok(other) => panic!("unknown event {:?}", other),
        }
        assert_eq!(ep.capture_regions.len(), 1);
    }
}<|MERGE_RESOLUTION|>--- conflicted
+++ resolved
@@ -617,11 +617,7 @@
                 },
             ) {
                 warn!("cdc send capture change cmd failed"; "region_id" => region_id, "error" => ?e);
-<<<<<<< HEAD
-                deregister_downstream(Error::Request(Box::new(e.into())));
-=======
                 deregister_downstream(Error::request(e.into()));
->>>>>>> c6cbec45
                 return;
             }
 
