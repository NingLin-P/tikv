--- conflicted
+++ resolved
@@ -189,12 +189,8 @@
             engines.clone(),
             pool,
             raft_router.clone(),
-<<<<<<< HEAD
             gc_worker.get_config_manager(),
-=======
-            gc_worker.clone(),
             false,
->>>>>>> 06176af0
         );
 
         // Create deadlock service.
