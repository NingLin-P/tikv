// Copyright 2016 TiKV Project Authors. Licensed under Apache-2.0.

use std::path::Path;
use std::sync::{Arc, Mutex, RwLock};

use tempfile::{Builder, TempDir};

use kvproto::metapb;
use kvproto::raft_cmdpb::*;
use kvproto::raft_serverpb::{self, RaftMessage};
use raft::eraftpb::MessageType;
use raft::SnapshotStatus;

use super::*;
use engine::*;
use engine_rocks::{Compat, RocksEngine};
use raftstore::coprocessor::config::SplitCheckConfigManager;
use raftstore::coprocessor::CoprocessorHost;
use raftstore::router::{RaftStoreRouter, ServerRaftStoreRouter};
use raftstore::store::config::RaftstoreConfigManager;
use raftstore::store::fsm::store::{StoreMeta, PENDING_VOTES_CAP};
use raftstore::store::fsm::{RaftBatchSystem, RaftRouter};
use raftstore::store::*;
use raftstore::Result;
use tikv::config::{ConfigController, ConfigHandler, Module, TiKvConfig};
use tikv::import::SSTImporter;
use tikv::server::Node;
use tikv::server::Result as ServerResult;
use tikv_util::collections::{HashMap, HashSet};
use tikv_util::config::VersionTrack;
use tikv_util::worker::{FutureWorker, Worker};

pub struct ChannelTransportCore {
    snap_paths: HashMap<u64, (SnapManager, TempDir)>,
    routers: HashMap<u64, SimulateTransport<ServerRaftStoreRouter>>,
}

#[derive(Clone)]
pub struct ChannelTransport {
    core: Arc<Mutex<ChannelTransportCore>>,
}

impl ChannelTransport {
    pub fn new() -> ChannelTransport {
        ChannelTransport {
            core: Arc::new(Mutex::new(ChannelTransportCore {
                snap_paths: HashMap::default(),
                routers: HashMap::default(),
            })),
        }
    }
}

impl Transport for ChannelTransport {
    fn send(&mut self, msg: RaftMessage) -> Result<()> {
        let from_store = msg.get_from_peer().get_store_id();
        let to_store = msg.get_to_peer().get_store_id();
        let to_peer_id = msg.get_to_peer().get_id();
        let region_id = msg.get_region_id();
        let is_snapshot = msg.get_message().get_msg_type() == MessageType::MsgSnapshot;

        if msg.get_message().get_msg_type() == MessageType::MsgSnapshot {
            let snap = msg.get_message().get_snapshot();
            let key = SnapKey::from_snap(snap).unwrap();
            let from = match self.core.lock().unwrap().snap_paths.get(&from_store) {
                Some(p) => {
                    p.0.register(key.clone(), SnapEntry::Sending);
                    p.0.get_snapshot_for_sending(&key).unwrap()
                }
                None => return Err(box_err!("missing temp dir for store {}", from_store)),
            };
            let to = match self.core.lock().unwrap().snap_paths.get(&to_store) {
                Some(p) => {
                    p.0.register(key.clone(), SnapEntry::Receiving);
                    let data = msg.get_message().get_snapshot().get_data();
                    p.0.get_snapshot_for_receiving(&key, data).unwrap()
                }
                None => return Err(box_err!("missing temp dir for store {}", to_store)),
            };

            defer!({
                let core = self.core.lock().unwrap();
                core.snap_paths[&from_store]
                    .0
                    .deregister(&key, &SnapEntry::Sending);
                core.snap_paths[&to_store]
                    .0
                    .deregister(&key, &SnapEntry::Receiving);
            });

            copy_snapshot(from, to)?;
        }

        let core = self.core.lock().unwrap();

        match core.routers.get(&to_store) {
            Some(h) => {
                h.send_raft_msg(msg)?;
                if is_snapshot {
                    // should report snapshot finish.
                    let _ = core.routers[&from_store].report_snapshot_status(
                        region_id,
                        to_peer_id,
                        SnapshotStatus::Finish,
                    );
                }
                Ok(())
            }
            _ => Err(box_err!("missing sender for store {}", to_store)),
        }
    }

    fn flush(&mut self) {}
}

type SimulateChannelTransport = SimulateTransport<ChannelTransport>;

pub struct NodeCluster {
    trans: ChannelTransport,
    pd_client: Arc<TestPdClient>,
    nodes: HashMap<u64, Node<TestPdClient>>,
    simulate_trans: HashMap<u64, SimulateChannelTransport>,
    post_create_coprocessor_host: Option<Box<dyn Fn(u64, &mut CoprocessorHost)>>,
}

impl NodeCluster {
    pub fn new(pd_client: Arc<TestPdClient>) -> NodeCluster {
        NodeCluster {
            trans: ChannelTransport::new(),
            pd_client,
            nodes: HashMap::default(),
            simulate_trans: HashMap::default(),
            post_create_coprocessor_host: None,
        }
    }
}

impl NodeCluster {
    #[allow(dead_code)]
    pub fn get_node_router(&self, node_id: u64) -> SimulateTransport<ServerRaftStoreRouter> {
        self.trans
            .core
            .lock()
            .unwrap()
            .routers
            .get(&node_id)
            .cloned()
            .unwrap()
    }

    // Set a function that will be invoked after creating each CoprocessorHost. The first argument
    // of `op` is the node_id.
    // Set this before invoking `run_node`.
    pub fn post_create_coprocessor_host(&mut self, op: Box<dyn Fn(u64, &mut CoprocessorHost)>) {
        self.post_create_coprocessor_host = Some(op)
    }

    pub fn get_node(&mut self, node_id: u64) -> Option<&mut Node<TestPdClient>> {
        self.nodes.get_mut(&node_id)
    }
}

impl Simulator for NodeCluster {
    fn run_node(
        &mut self,
        node_id: u64,
        cfg: TiKvConfig,
        engines: Engines,
        router: RaftRouter<RocksEngine>,
        system: RaftBatchSystem,
    ) -> ServerResult<u64> {
        assert!(node_id == 0 || !self.nodes.contains_key(&node_id));
        let pd_worker = FutureWorker::new("test-pd-worker");

        let simulate_trans = SimulateTransport::new(self.trans.clone());
        let mut raft_store = cfg.raft_store.clone();
        raft_store.validate().unwrap();
        let mut node = Node::new(
            system,
            &cfg.server,
            Arc::new(VersionTrack::new(raft_store)),
            Arc::clone(&self.pd_client),
        );

        let (snap_mgr, snap_mgr_path) = if node_id == 0
            || !self
                .trans
                .core
                .lock()
                .unwrap()
                .snap_paths
                .contains_key(&node_id)
        {
            let tmp = Builder::new().prefix("test_cluster").tempdir().unwrap();
            let snap_mgr = SnapManager::new(tmp.path().to_str().unwrap(), Some(router.clone()));
            (snap_mgr, Some(tmp))
        } else {
            let trans = self.trans.core.lock().unwrap();
            let &(ref snap_mgr, _) = &trans.snap_paths[&node_id];
            (snap_mgr.clone(), None)
        };

        // Create coprocessor.
        let mut coprocessor_host = CoprocessorHost::new(router.clone());

        if let Some(f) = self.post_create_coprocessor_host.as_ref() {
            f(node_id, &mut coprocessor_host);
        }

        let importer = {
            let dir = Path::new(engines.kv.path()).join("import-sst");
            Arc::new(SSTImporter::new(dir).unwrap())
        };

        let store_meta = Arc::new(Mutex::new(StoreMeta::new(PENDING_VOTES_CAP)));
<<<<<<< HEAD
        let local_reader = LocalReader::new(engines.kv.clone(), store_meta.clone(), router.clone());
        let mut cfg_controller = ConfigController::new(cfg.clone(), Default::default(), false);
=======
        let local_reader =
            LocalReader::new(engines.kv.c().clone(), store_meta.clone(), router.clone());
        let mut cfg_controller = ConfigController::new(cfg.clone(), Default::default());
>>>>>>> 5d26636a

        let mut split_check_worker = Worker::new("split-check");
        let split_check_runner = SplitCheckRunner::new(
            Arc::clone(&engines.kv),
            router.clone(),
            coprocessor_host.clone(),
            cfg.coprocessor.clone(),
        );
        split_check_worker.start(split_check_runner).unwrap();
        cfg_controller.register(
            Module::Coprocessor,
            Box::new(SplitCheckConfigManager(split_check_worker.scheduler())),
        );

        let mut raftstore_cfg = cfg.raft_store.clone();
        raftstore_cfg.validate().unwrap();
        let raft_store = Arc::new(VersionTrack::new(raftstore_cfg));
        cfg_controller.register(
            Module::Raftstore,
            Box::new(RaftstoreConfigManager(raft_store)),
        );
        let config_client = ConfigHandler::start(
            cfg.server.advertise_addr,
            cfg_controller,
            pd_worker.scheduler(),
        )
        .unwrap();

        node.start(
            engines.clone(),
            simulate_trans.clone(),
            snap_mgr.clone(),
            pd_worker,
            store_meta,
            coprocessor_host,
            importer,
            split_check_worker,
            Box::new(config_client) as _,
        )?;
        assert!(engines
            .kv
            .get_msg::<metapb::Region>(keys::PREPARE_BOOTSTRAP_KEY)
            .unwrap()
            .is_none());
        assert!(node_id == 0 || node_id == node.id());

        let node_id = node.id();
        debug!(
            "node_id: {} tmp: {:?}",
            node_id,
            snap_mgr_path
                .as_ref()
                .map(|p| p.path().to_str().unwrap().to_owned())
        );
        if let Some(tmp) = snap_mgr_path {
            self.trans
                .core
                .lock()
                .unwrap()
                .snap_paths
                .insert(node_id, (snap_mgr, tmp));
        }

        let router = ServerRaftStoreRouter::new(router, local_reader);
        self.trans
            .core
            .lock()
            .unwrap()
            .routers
            .insert(node_id, SimulateTransport::new(router));
        self.nodes.insert(node_id, node);
        self.simulate_trans.insert(node_id, simulate_trans);

        Ok(node_id)
    }

    fn get_snap_dir(&self, node_id: u64) -> String {
        self.trans.core.lock().unwrap().snap_paths[&node_id]
            .1
            .path()
            .to_str()
            .unwrap()
            .to_owned()
    }

    fn stop_node(&mut self, node_id: u64) {
        if let Some(mut node) = self.nodes.remove(&node_id) {
            node.stop();
        }
        self.trans
            .core
            .lock()
            .unwrap()
            .routers
            .remove(&node_id)
            .unwrap();
    }

    fn get_node_ids(&self) -> HashSet<u64> {
        self.nodes.keys().cloned().collect()
    }

    fn async_command_on_node(
        &self,
        node_id: u64,
        request: RaftCmdRequest,
        cb: Callback<RocksEngine>,
    ) -> Result<()> {
        if !self
            .trans
            .core
            .lock()
            .unwrap()
            .routers
            .contains_key(&node_id)
        {
            return Err(box_err!("missing sender for store {}", node_id));
        }

        let router = self
            .trans
            .core
            .lock()
            .unwrap()
            .routers
            .get(&node_id)
            .cloned()
            .unwrap();
        router.send_command(request, cb)
    }

    fn send_raft_msg(&mut self, msg: raft_serverpb::RaftMessage) -> Result<()> {
        self.trans.send(msg)
    }

    fn add_send_filter(&mut self, node_id: u64, filter: Box<dyn Filter>) {
        self.simulate_trans
            .get_mut(&node_id)
            .unwrap()
            .add_filter(filter);
    }

    fn clear_send_filters(&mut self, node_id: u64) {
        self.simulate_trans
            .get_mut(&node_id)
            .unwrap()
            .clear_filters();
    }

    fn add_recv_filter(&mut self, node_id: u64, filter: Box<dyn Filter>) {
        let mut trans = self.trans.core.lock().unwrap();
        trans.routers.get_mut(&node_id).unwrap().add_filter(filter);
    }

    fn clear_recv_filters(&mut self, node_id: u64) {
        let mut trans = self.trans.core.lock().unwrap();
        trans.routers.get_mut(&node_id).unwrap().clear_filters();
    }

    fn get_router(&self, node_id: u64) -> Option<RaftRouter<RocksEngine>> {
        self.nodes.get(&node_id).map(|node| node.get_router())
    }
}

pub fn new_node_cluster(id: u64, count: usize) -> Cluster<NodeCluster> {
    let pd_client = Arc::new(TestPdClient::new(id, false));
    let sim = Arc::new(RwLock::new(NodeCluster::new(Arc::clone(&pd_client))));
    Cluster::new(id, count, sim, pd_client)
}

pub fn new_incompatible_node_cluster(id: u64, count: usize) -> Cluster<NodeCluster> {
    let pd_client = Arc::new(TestPdClient::new(id, true));
    let sim = Arc::new(RwLock::new(NodeCluster::new(Arc::clone(&pd_client))));
    Cluster::new(id, count, sim, pd_client)
}<|MERGE_RESOLUTION|>--- conflicted
+++ resolved
@@ -213,14 +213,9 @@
         };
 
         let store_meta = Arc::new(Mutex::new(StoreMeta::new(PENDING_VOTES_CAP)));
-<<<<<<< HEAD
-        let local_reader = LocalReader::new(engines.kv.clone(), store_meta.clone(), router.clone());
-        let mut cfg_controller = ConfigController::new(cfg.clone(), Default::default(), false);
-=======
         let local_reader =
             LocalReader::new(engines.kv.c().clone(), store_meta.clone(), router.clone());
-        let mut cfg_controller = ConfigController::new(cfg.clone(), Default::default());
->>>>>>> 5d26636a
+        let mut cfg_controller = ConfigController::new(cfg.clone(), Default::default(), false);
 
         let mut split_check_worker = Worker::new("split-check");
         let split_check_runner = SplitCheckRunner::new(
