--- conflicted
+++ resolved
@@ -538,7 +538,6 @@
     Vec::new().into()
 }
 
-<<<<<<< HEAD
 bitflags! {
     /// Additional flags for a write batch.
     /// They should be set in the `flags` field in `RaftRequestHeader`.
@@ -549,11 +548,11 @@
         /// Indicates this request is from a stale read-only transaction.
         const STALE_READ = 0b00000010;
     }
-=======
+}
+
 /// A useful hook to check if master branch is being built.
 pub fn build_on_master_branch() -> bool {
     option_env!("TIKV_BUILD_GIT_BRANCH").map_or(false, |b| "master" == b)
->>>>>>> 028e4c5b
 }
 
 #[cfg(test)]
