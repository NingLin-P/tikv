use crate::{RocksEngine, RocksWriteBatch};

use engine_traits::{Error, RaftEngine, RaftLogBatch, Result};
use engine_traits::{
<<<<<<< HEAD
    Iterable, KvEngine, MiscExt, Mutable, PbPeekable, Peekable, SyncMutable, WriteBatchExt,
=======
    Iterable, KvEngine, MiscExt, Mutable, Peekable, SyncMutable, WriteBatch, WriteBatchExt,
>>>>>>> 6cd51f9d
    WriteOptions, CF_DEFAULT,
};
use kvproto::raft_serverpb::RaftLocalState;
use protobuf::Message;
use raft::eraftpb::Entry;

const RAFT_LOG_MULTI_GET_CNT: u64 = 8;

// FIXME: RaftEngine should probably be implemented generically
// for all KvEngines, but is currently implemented separately for
// every engine.
impl RaftEngine for RocksEngine {
    type LogBatch = RocksWriteBatch;

    fn log_batch(&self, capacity: usize) -> Self::LogBatch {
        RocksWriteBatch::with_capacity(self.as_inner().clone(), capacity)
    }

    fn sync(&self) -> Result<()> {
        self.sync_wal()
    }

    fn get_raft_state(&self, raft_group_id: u64) -> Result<Option<RaftLocalState>> {
        let key = keys::raft_state_key(raft_group_id);
        self.get_msg_cf(CF_DEFAULT, &key)
    }

    fn get_entry(&self, raft_group_id: u64, index: u64) -> Result<Option<Entry>> {
        let key = keys::raft_log_key(raft_group_id, index);
        self.get_msg_cf(CF_DEFAULT, &key)
    }

    fn fetch_entries_to(
        &self,
        region_id: u64,
        low: u64,
        high: u64,
        max_size: Option<usize>,
        buf: &mut Vec<Entry>,
    ) -> Result<usize> {
        let (max_size, mut total_size, mut count) = (max_size.unwrap_or(usize::MAX), 0, 0);

        if high - low <= RAFT_LOG_MULTI_GET_CNT {
            // If election happens in inactive regions, they will just try to fetch one empty log.
            for i in low..high {
                if total_size > 0 && total_size >= max_size {
                    break;
                }
                let key = keys::raft_log_key(region_id, i);
                match self.get_value(&key) {
                    Ok(None) => return Err(Error::EntriesCompacted),
                    Ok(Some(v)) => {
                        let mut entry = Entry::default();
                        entry.merge_from_bytes(&v)?;
                        assert_eq!(entry.get_index(), i);
                        buf.push(entry);
                        total_size += v.len();
                        count += 1;
                    }
                    Err(e) => return Err(box_err!(e)),
                }
            }
            return Ok(count);
        }

        let (mut check_compacted, mut next_index) = (true, low);
        let start_key = keys::raft_log_key(region_id, low);
        let end_key = keys::raft_log_key(region_id, high);
        self.scan(
            &start_key,
            &end_key,
            true, // fill_cache
            |_, value| {
                let mut entry = Entry::default();
                entry.merge_from_bytes(value)?;

                if check_compacted {
                    if entry.get_index() != low {
                        // May meet gap or has been compacted.
                        return Ok(false);
                    }
                    check_compacted = false;
                } else {
                    assert_eq!(entry.get_index(), next_index);
                }
                next_index += 1;

                buf.push(entry);
                total_size += value.len();
                count += 1;
                Ok(total_size < max_size)
            },
        )?;

        // If we get the correct number of entries, returns.
        // Or the total size almost exceeds max_size, returns.
        if count == (high - low) as usize || total_size >= max_size {
            return Ok(count);
        }

        // Here means we don't fetch enough entries.
        Err(Error::EntriesUnavailable)
    }

    fn consume(&self, batch: &mut Self::LogBatch, sync_log: bool) -> Result<usize> {
        let bytes = batch.data_size();
        let mut opts = WriteOptions::default();
        opts.set_sync(sync_log);
        batch.write_opt(&opts)?;
        batch.clear();
        Ok(bytes)
    }

    fn consume_and_shrink(
        &self,
        batch: &mut Self::LogBatch,
        sync_log: bool,
        max_capacity: usize,
        shrink_to: usize,
    ) -> Result<usize> {
        let data_size = self.consume(batch, sync_log)?;
        if data_size > max_capacity {
            *batch = self.write_batch_with_cap(shrink_to);
        }
        Ok(data_size)
    }

    fn clean(
        &self,
        raft_group_id: u64,
        state: &RaftLocalState,
        batch: &mut Self::LogBatch,
    ) -> Result<()> {
        batch.delete(&keys::raft_state_key(raft_group_id))?;
        let seek_key = keys::raft_log_key(raft_group_id, 0);
        let prefix = keys::raft_log_prefix(raft_group_id);
        if let Some((key, _)) = self.seek(&seek_key)? {
            if !key.starts_with(&prefix) {
                // No raft logs for the raft group.
                return Ok(());
            }
            let first_index = match keys::raft_log_index(&key) {
                Ok(index) => index,
                Err(_) => return Ok(()),
            };
            for index in first_index..=state.last_index {
                let key = keys::raft_log_key(raft_group_id, index);
                batch.delete(&key)?;
            }
        }
        Ok(())
    }

    fn append(&self, raft_group_id: u64, entries: Vec<Entry>) -> Result<usize> {
        let mut wb = RocksWriteBatch::new(self.as_inner().clone());
        let buf = Vec::with_capacity(1024);
        wb.append_impl(raft_group_id, &entries, buf)?;
        self.consume(&mut wb, false)
    }

    fn put_raft_state(&self, raft_group_id: u64, state: &RaftLocalState) -> Result<()> {
        self.put_msg(&keys::raft_state_key(raft_group_id), state)
    }

    fn gc(&self, raft_group_id: u64, mut from: u64, to: u64) -> Result<usize> {
        if from >= to {
            return Ok(0);
        }
        if from == 0 {
            let start_key = keys::raft_log_key(raft_group_id, 0);
            let prefix = keys::raft_log_prefix(raft_group_id);
            match self.seek(&start_key)? {
                Some((k, _)) if k.starts_with(&prefix) => from = box_try!(keys::raft_log_index(&k)),
                // No need to gc.
                _ => return Ok(0),
            }
        }

        let mut raft_wb = self.write_batch_with_cap(4 * 1024);
        for idx in from..to {
            let key = keys::raft_log_key(raft_group_id, idx);
            raft_wb.delete(&key)?;
            if raft_wb.count() >= Self::WRITE_BATCH_MAX_KEYS {
                raft_wb.write()?;
                raft_wb.clear();
            }
        }

        // TODO: disable WAL here.
        if !Mutable::is_empty(&raft_wb) {
            raft_wb.write()?;
        }
        Ok((to - from) as usize)
    }

    fn purge_expired_files(&self) -> Result<Vec<u64>> {
        Ok(vec![])
    }

    fn has_builtin_entry_cache(&self) -> bool {
        false
    }

    fn flush_metrics(&self, instance: &str) {
        KvEngine::flush_metrics(self, instance)
    }

    fn reset_statistics(&self) {
        KvEngine::reset_statistics(self)
    }

    fn dump_stats(&self) -> Result<String> {
        MiscExt::dump_stats(self)
    }
}

impl RaftLogBatch for RocksWriteBatch {
    fn append(&mut self, raft_group_id: u64, entries: Vec<Entry>) -> Result<()> {
        if let Some(max_size) = entries.iter().map(|e| e.compute_size()).max() {
            let ser_buf = Vec::with_capacity(max_size as usize);
            return self.append_impl(raft_group_id, &entries, ser_buf);
        }
        Ok(())
    }

    fn cut_logs(&mut self, raft_group_id: u64, from: u64, to: u64) {
        for index in from..to {
            let key = keys::raft_log_key(raft_group_id, index);
            self.delete(&key).unwrap();
        }
    }

    fn put_raft_state(&mut self, raft_group_id: u64, state: &RaftLocalState) -> Result<()> {
        self.put_msg(&keys::raft_state_key(raft_group_id), state)
    }

    fn is_empty(&self) -> bool {
        Mutable::is_empty(self)
    }
}

impl RocksWriteBatch {
    fn append_impl(
        &mut self,
        raft_group_id: u64,
        entries: &[Entry],
        mut ser_buf: Vec<u8>,
    ) -> Result<()> {
        for entry in entries {
            let key = keys::raft_log_key(raft_group_id, entry.get_index());
            ser_buf.clear();
            entry.write_to_vec(&mut ser_buf).unwrap();
            self.put(&key, &ser_buf)?;
        }
        Ok(())
    }
}<|MERGE_RESOLUTION|>--- conflicted
+++ resolved
@@ -2,12 +2,8 @@
 
 use engine_traits::{Error, RaftEngine, RaftLogBatch, Result};
 use engine_traits::{
-<<<<<<< HEAD
-    Iterable, KvEngine, MiscExt, Mutable, PbPeekable, Peekable, SyncMutable, WriteBatchExt,
-=======
-    Iterable, KvEngine, MiscExt, Mutable, Peekable, SyncMutable, WriteBatch, WriteBatchExt,
->>>>>>> 6cd51f9d
-    WriteOptions, CF_DEFAULT,
+    Iterable, KvEngine, MiscExt, Mutable, PbPeekable, Peekable, SyncMutable, WriteBatch,
+    WriteBatchExt, WriteOptions, CF_DEFAULT,
 };
 use kvproto::raft_serverpb::RaftLocalState;
 use protobuf::Message;
