--- conflicted
+++ resolved
@@ -209,7 +209,6 @@
         b"value1".to_vec(),
         block_on(pd_client.get_tso()).unwrap().into_inner(),
     );
-<<<<<<< HEAD
 }
 
 // Testing that even leader's `apply_index` updated before sync the `(apply_index, safe_ts)`
@@ -227,8 +226,38 @@
     // Stop sync `(apply_index, safe_ts)` item to the replica
     let before_sync_replica_read_state = "before_sync_replica_read_state";
     fail::cfg(before_sync_replica_read_state, "return()").unwrap();
-=======
-    fail::remove(on_step_read_index_msg);
+
+    // Write `(key1, value1)`
+    let commit_ts1 = leader_client.must_kv_write(
+        &pd_client,
+        vec![new_mutation(Op::Put, &b"key1"[..], &b"value1"[..])],
+        b"key1".to_vec(),
+    );
+    // Leave a lock on `key2` so the item's `safe_ts` won't be updated
+    leader_client.must_kv_prewrite(
+        vec![new_mutation(Op::Put, &b"key2"[..], &b"value2"[..])],
+        b"key2".to_vec(),
+        block_on(pd_client.get_tso()).unwrap().into_inner(),
+    );
+
+    cluster.run_node(3).unwrap();
+    // Stop replicate data to follower 2
+    cluster.add_send_filter(CloneFilterFactory(
+        RegionPacketFilter::new(1, 2)
+            .direction(Direction::Recv)
+            .msg_type(MessageType::MsgAppend),
+    ));
+
+    // Write `(key3, value3)` to update the leader `apply_index`
+    leader_client.must_kv_write(
+        &pd_client,
+        vec![new_mutation(Op::Put, &b"key3"[..], &b"value3"[..])],
+        b"key3".to_vec(),
+    );
+
+    // Sync `(apply_index, safe_ts)` item to the replica
+    fail::remove(before_sync_replica_read_state);
+    follower_client2.must_kv_read_equal(b"key1".to_vec(), b"value1".to_vec(), commit_ts1);
 }
 
 // Testing that if `resolved_ts` updated before `apply_index` update, the `safe_ts`
@@ -252,7 +281,6 @@
     // There should be no read index message while handling stale read request
     let on_step_read_index_msg = "on_step_read_index_msg";
     fail::cfg(on_step_read_index_msg, "panic").unwrap();
->>>>>>> 0eb0ae8a
 
     // Write `(key1, value1)`
     let commit_ts1 = leader_client.must_kv_write(
@@ -260,22 +288,11 @@
         vec![new_mutation(Op::Put, &b"key1"[..], &b"value1"[..])],
         b"key1".to_vec(),
     );
-<<<<<<< HEAD
-    // Leave a lock on `key2` so the item's `safe_ts` won't be updated
-    leader_client.must_kv_prewrite(
-        vec![new_mutation(Op::Put, &b"key2"[..], &b"value2"[..])],
-        b"key2".to_vec(),
-        block_on(pd_client.get_tso()).unwrap().into_inner(),
-    );
-
-    cluster.run_node(3).unwrap();
-=======
     follower_client2.must_kv_read_equal(b"key1".to_vec(), b"value1".to_vec(), commit_ts1);
 
     // Return before handling `apply_res`, to stop the leader updating the apply index
     let on_apply_res_fp = "on_apply_res";
     fail::cfg(on_apply_res_fp, "return()").unwrap();
->>>>>>> 0eb0ae8a
     // Stop replicate data to follower 2
     cluster.add_send_filter(CloneFilterFactory(
         RegionPacketFilter::new(1, 2)
@@ -283,18 +300,6 @@
             .msg_type(MessageType::MsgAppend),
     ));
 
-<<<<<<< HEAD
-    // Write `(key3, value3)` to update the leader `apply_index`
-    leader_client.must_kv_write(
-        &pd_client,
-        vec![new_mutation(Op::Put, &b"key3"[..], &b"value3"[..])],
-        b"key3".to_vec(),
-    );
-
-    // Sync `(apply_index, safe_ts)` item to the replica
-    fail::remove(before_sync_replica_read_state);
-    follower_client2.must_kv_read_equal(b"key1".to_vec(), b"value1".to_vec(), commit_ts1);
-=======
     // Write `(key1, value2)`
     let commit_ts2 = leader_client.must_kv_write(
         &pd_client,
@@ -321,5 +326,4 @@
     follower_client2.must_kv_read_equal(b"key1".to_vec(), b"value2".to_vec(), commit_ts2);
 
     fail::remove(on_step_read_index_msg);
->>>>>>> 0eb0ae8a
 }