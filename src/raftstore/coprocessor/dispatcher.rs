// Copyright 2016 TiKV Project Authors. Licensed under Apache-2.0.

use engine::rocks::DB;
use engine::CfName;
use kvproto::metapb::Region;
use kvproto::pdpb::CheckPolicy;
use kvproto::raft_cmdpb::{RaftCmdRequest, RaftCmdResponse};
use std::mem;

use crate::raftstore::store::CasualRouter;

use super::*;

struct Entry<T> {
    priority: u32,
    observer: T,
}

// TODO: change it to Send + Clone.
pub type BoxAdminObserver = Box<dyn AdminObserver + Send + Sync>;
pub type BoxQueryObserver = Box<dyn QueryObserver + Send + Sync>;
pub type BoxApplySnapshotObserver = Box<dyn ApplySnapshotObserver + Send + Sync>;
pub type BoxSplitCheckObserver = Box<dyn SplitCheckObserver + Send + Sync>;
pub type BoxRoleObserver = Box<dyn RoleObserver + Send + Sync>;
pub type BoxRegionChangeObserver = Box<dyn RegionChangeObserver + Send + Sync>;

/// Registry contains all registered coprocessors.
#[derive(Default)]
pub struct Registry {
    admin_observers: Vec<Entry<BoxAdminObserver>>,
    query_observers: Vec<Entry<BoxQueryObserver>>,
    apply_snapshot_observers: Vec<Entry<BoxApplySnapshotObserver>>,
    split_check_observers: Vec<Entry<BoxSplitCheckObserver>>,
    role_observers: Vec<Entry<BoxRoleObserver>>,
    region_change_observers: Vec<Entry<BoxRegionChangeObserver>>,
    // TODO: add endpoint
}

macro_rules! push {
    ($p:expr, $t:ident, $vec:expr) => {
        $t.start();
        let e = Entry {
            priority: $p,
            observer: $t,
        };
        let vec = &mut $vec;
        vec.push(e);
        vec.sort_by(|l, r| l.priority.cmp(&r.priority));
    };
}

impl Registry {
    pub fn register_admin_observer(&mut self, priority: u32, ao: BoxAdminObserver) {
        push!(priority, ao, self.admin_observers);
    }

    pub fn register_query_observer(&mut self, priority: u32, qo: BoxQueryObserver) {
        push!(priority, qo, self.query_observers);
    }

    pub fn register_apply_snapshot_observer(
        &mut self,
        priority: u32,
        aso: BoxApplySnapshotObserver,
    ) {
        push!(priority, aso, self.apply_snapshot_observers);
    }

    pub fn register_split_check_observer(&mut self, priority: u32, sco: BoxSplitCheckObserver) {
        push!(priority, sco, self.split_check_observers);
    }

    pub fn register_role_observer(&mut self, priority: u32, ro: BoxRoleObserver) {
        push!(priority, ro, self.role_observers);
    }

    pub fn register_region_change_observer(&mut self, priority: u32, rlo: BoxRegionChangeObserver) {
        push!(priority, rlo, self.region_change_observers);
    }
}

/// A macro that loops over all observers and returns early when error is found or
/// bypass is set. `try_loop_ob` is expected to be used for hook that returns a `Result`.
macro_rules! try_loop_ob {
    ($r:expr, $obs:expr, $hook:ident, $($args:tt)*) => {
        loop_ob!(_imp _res, $r, $obs, $hook, $($args)*)
    };
}

/// A macro that loops over all observers and returns early when bypass is set.
///
/// Using a macro so we don't need to write tests for every observers.
macro_rules! loop_ob {
    // Execute a hook, return early if error is found.
    (_exec _res, $o:expr, $hook:ident, $ctx:expr, $($args:tt)*) => {
        $o.$hook($ctx, $($args)*)?
    };
    // Execute a hook.
    (_exec _tup, $o:expr, $hook:ident, $ctx:expr, $($args:tt)*) => {
        $o.$hook($ctx, $($args)*)
    };
    // When the try loop finishes successfully, the value to be returned.
    (_done _res) => {
        Ok(())
    };
    // When the loop finishes successfully, the value to be returned.
    (_done _tup) => {{}};
    // Actual implementation of the for loop.
    (_imp $res_type:tt, $r:expr, $obs:expr, $hook:ident, $($args:tt)*) => {{
        let mut ctx = ObserverContext::new($r);
        for o in $obs {
            loop_ob!(_exec $res_type, o.observer, $hook, &mut ctx, $($args)*);
            if ctx.bypass {
                break;
            }
        }
        loop_ob!(_done $res_type)
    }};
    // Loop over all observers and return early when bypass is set.
    // This macro is expected to be used for hook that returns `()`.
    ($r:expr, $obs:expr, $hook:ident, $($args:tt)*) => {
        loop_ob!(_imp _tup, $r, $obs, $hook, $($args)*)
    };
}

/// Admin and invoke all coprocessors.
#[derive(Default)]
pub struct CoprocessorHost {
    pub registry: Registry,
}

impl CoprocessorHost {
    pub fn new<C: CasualRouter + Clone + Send + 'static>(ch: C) -> CoprocessorHost {
        let mut registry = Registry::default();
        registry.register_split_check_observer(200, Box::new(SizeCheckObserver::new(ch.clone())));
        registry.register_split_check_observer(200, Box::new(KeysCheckObserver::new(ch)));
        // TableCheckObserver has higher priority than SizeCheckObserver.
        registry.register_split_check_observer(100, Box::new(HalfCheckObserver));
        registry.register_split_check_observer(400, Box::new(TableCheckObserver::default()));
        CoprocessorHost { registry }
    }

    /// Call all prepose hooks until bypass is set to true.
    pub fn pre_propose(&self, region: &Region, req: &mut RaftCmdRequest) -> Result<()> {
        if !req.has_admin_request() {
            let query = req.mut_requests();
            let mut vec_query = mem::take(query).into();
            let result = try_loop_ob!(
                region,
                &self.registry.query_observers,
                pre_propose_query,
                &mut vec_query,
            );
            *query = vec_query.into();
            result
        } else {
            let admin = req.mut_admin_request();
            try_loop_ob!(
                region,
                &self.registry.admin_observers,
                pre_propose_admin,
                admin
            )
        }
    }

    /// Call all pre apply hook until bypass is set to true.
    pub fn pre_apply(&self, region: &Region, req: &RaftCmdRequest) {
        if !req.has_admin_request() {
            let query = req.get_requests();
            loop_ob!(
                region,
                &self.registry.query_observers,
                pre_apply_query,
                query,
            );
        } else {
            let admin = req.get_admin_request();
            loop_ob!(
                region,
                &self.registry.admin_observers,
                pre_apply_admin,
                admin
            );
        }
    }

    pub fn post_apply(&self, region: &Region, resp: &mut RaftCmdResponse) {
        if !resp.has_admin_response() {
            let query = resp.mut_responses();
            let mut vec_query = mem::take(query).into();
            loop_ob!(
                region,
                &self.registry.query_observers,
                post_apply_query,
                &mut vec_query,
            );
            *query = vec_query.into();
        } else {
            let admin = resp.mut_admin_response();
            loop_ob!(
                region,
                &self.registry.admin_observers,
                post_apply_admin,
                admin
            );
        }
    }

<<<<<<< HEAD
    pub fn new_split_checker_host<'a>(
=======
    pub fn pre_apply_plain_kvs_from_snapshot(
        &self,
        region: &Region,
        cf: CfName,
        kv_pairs: &[(Vec<u8>, Vec<u8>)],
    ) {
        loop_ob!(
            region,
            &self.registry.apply_snapshot_observers,
            pre_apply_plain_kvs,
            cf,
            kv_pairs
        );
    }

    pub fn pre_apply_sst_from_snapshot(&self, region: &Region, cf: CfName, path: &str) {
        loop_ob!(
            region,
            &self.registry.apply_snapshot_observers,
            pre_apply_sst,
            cf,
            path
        );
    }

    pub fn new_split_checker_host(
>>>>>>> 281b7d44
        &self,
        cfg: &'a Config,
        region: &Region,
        engine: &DB,
        auto_split: bool,
        policy: CheckPolicy,
    ) -> SplitCheckerHost<'a> {
        let mut host = SplitCheckerHost::new(auto_split, cfg);
        loop_ob!(
            region,
            &self.registry.split_check_observers,
            add_checker,
            &mut host,
            engine,
            policy
        );
        host
    }

    pub fn on_role_change(&self, region: &Region, role: StateRole) {
        loop_ob!(region, &self.registry.role_observers, on_role_change, role);
    }

    pub fn on_region_changed(&self, region: &Region, event: RegionChangeEvent, role: StateRole) {
        loop_ob!(
            region,
            &self.registry.region_change_observers,
            on_region_changed,
            event,
            role
        );
    }

    pub fn shutdown(&self) {
        for entry in &self.registry.admin_observers {
            entry.observer.stop();
        }
        for entry in &self.registry.query_observers {
            entry.observer.stop();
        }
        for entry in &self.registry.split_check_observers {
            entry.observer.stop();
        }
    }
}

#[cfg(test)]
mod tests {
    use crate::raftstore::coprocessor::*;
    use std::sync::atomic::*;
    use std::sync::*;

    use kvproto::metapb::Region;
    use kvproto::raft_cmdpb::{
        AdminRequest, AdminResponse, RaftCmdRequest, RaftCmdResponse, Request, Response,
    };

    #[derive(Clone, Default)]
    struct TestCoprocessor {
        bypass: Arc<AtomicBool>,
        called: Arc<AtomicUsize>,
        return_err: Arc<AtomicBool>,
    }

    impl Coprocessor for TestCoprocessor {}

    impl AdminObserver for TestCoprocessor {
        fn pre_propose_admin(
            &self,
            ctx: &mut ObserverContext<'_>,
            _: &mut AdminRequest,
        ) -> Result<()> {
            self.called.fetch_add(1, Ordering::SeqCst);
            ctx.bypass = self.bypass.load(Ordering::SeqCst);
            if self.return_err.load(Ordering::SeqCst) {
                return Err(box_err!("error"));
            }
            Ok(())
        }

        fn pre_apply_admin(&self, ctx: &mut ObserverContext<'_>, _: &AdminRequest) {
            self.called.fetch_add(2, Ordering::SeqCst);
            ctx.bypass = self.bypass.load(Ordering::SeqCst);
        }

        fn post_apply_admin(&self, ctx: &mut ObserverContext<'_>, _: &mut AdminResponse) {
            self.called.fetch_add(3, Ordering::SeqCst);
            ctx.bypass = self.bypass.load(Ordering::SeqCst);
        }
    }

    impl QueryObserver for TestCoprocessor {
        fn pre_propose_query(
            &self,
            ctx: &mut ObserverContext<'_>,
            _: &mut Vec<Request>,
        ) -> Result<()> {
            self.called.fetch_add(4, Ordering::SeqCst);
            ctx.bypass = self.bypass.load(Ordering::SeqCst);
            if self.return_err.load(Ordering::SeqCst) {
                return Err(box_err!("error"));
            }
            Ok(())
        }

        fn pre_apply_query(&self, ctx: &mut ObserverContext<'_>, _: &[Request]) {
            self.called.fetch_add(5, Ordering::SeqCst);
            ctx.bypass = self.bypass.load(Ordering::SeqCst);
        }

        fn post_apply_query(&self, ctx: &mut ObserverContext<'_>, _: &mut Vec<Response>) {
            self.called.fetch_add(6, Ordering::SeqCst);
            ctx.bypass = self.bypass.load(Ordering::SeqCst);
        }
    }

    impl RoleObserver for TestCoprocessor {
        fn on_role_change(&self, ctx: &mut ObserverContext<'_>, _: StateRole) {
            self.called.fetch_add(7, Ordering::SeqCst);
            ctx.bypass = self.bypass.load(Ordering::SeqCst);
        }
    }

    impl RegionChangeObserver for TestCoprocessor {
        fn on_region_changed(
            &self,
            ctx: &mut ObserverContext<'_>,
            _: RegionChangeEvent,
            _: StateRole,
        ) {
            self.called.fetch_add(8, Ordering::SeqCst);
            ctx.bypass = self.bypass.load(Ordering::SeqCst);
        }
    }

    impl ApplySnapshotObserver for TestCoprocessor {
        fn pre_apply_plain_kvs(
            &self,
            ctx: &mut ObserverContext<'_>,
            _: CfName,
            _: &[(Vec<u8>, Vec<u8>)],
        ) {
            self.called.fetch_add(9, Ordering::SeqCst);
            ctx.bypass = self.bypass.load(Ordering::SeqCst);
        }

        fn pre_apply_sst(&self, ctx: &mut ObserverContext<'_>, _: CfName, _: &str) {
            self.called.fetch_add(10, Ordering::SeqCst);
            ctx.bypass = self.bypass.load(Ordering::SeqCst);
        }
    }

    macro_rules! assert_all {
        ($target:expr, $expect:expr) => {{
            for (c, e) in ($target).iter().zip($expect) {
                assert_eq!(c.load(Ordering::SeqCst), *e);
            }
        }};
    }

    macro_rules! set_all {
        ($target:expr, $v:expr) => {{
            for v in $target {
                v.store($v, Ordering::SeqCst);
            }
        }};
    }

    #[test]
    fn test_trigger_right_hook() {
        let mut host = CoprocessorHost::default();
        let ob = TestCoprocessor::default();
        host.registry
            .register_admin_observer(1, Box::new(ob.clone()));
        host.registry
            .register_query_observer(1, Box::new(ob.clone()));
        host.registry
            .register_apply_snapshot_observer(1, Box::new(ob.clone()));
        host.registry
            .register_role_observer(1, Box::new(ob.clone()));
        host.registry
            .register_region_change_observer(1, Box::new(ob.clone()));
        let region = Region::default();
        let mut admin_req = RaftCmdRequest::default();
        admin_req.set_admin_request(AdminRequest::default());
        host.pre_propose(&region, &mut admin_req).unwrap();
        assert_all!(&[&ob.called], &[1]);
        host.pre_apply(&region, &admin_req);
        assert_all!(&[&ob.called], &[3]);
        let mut admin_resp = RaftCmdResponse::default();
        admin_resp.set_admin_response(AdminResponse::default());
        host.post_apply(&region, &mut admin_resp);
        assert_all!(&[&ob.called], &[6]);

        let mut query_req = RaftCmdRequest::default();
        query_req.set_requests(vec![Request::default()].into());
        host.pre_propose(&region, &mut query_req).unwrap();
        assert_all!(&[&ob.called], &[10]);
        host.pre_apply(&region, &query_req);
        assert_all!(&[&ob.called], &[15]);
        host.post_apply(&region, &mut RaftCmdResponse::default());
        assert_all!(&[&ob.called], &[21]);

        host.on_role_change(&region, StateRole::Leader);
        assert_all!(&[&ob.called], &[28]);

        host.on_region_changed(&region, RegionChangeEvent::Create, StateRole::Follower);
        assert_all!(&[&ob.called], &[36]);

        host.pre_apply_plain_kvs_from_snapshot(&region, "default", &[]);
        assert_all!(&[&ob.called], &[45]);
        host.pre_apply_sst_from_snapshot(&region, "default", "");
        assert_all!(&[&ob.called], &[55]);
    }

    #[test]
    fn test_order() {
        let mut host = CoprocessorHost::default();

        let ob1 = TestCoprocessor::default();
        host.registry
            .register_admin_observer(3, Box::new(ob1.clone()));
        host.registry
            .register_query_observer(3, Box::new(ob1.clone()));
        let ob2 = TestCoprocessor::default();
        host.registry
            .register_admin_observer(2, Box::new(ob2.clone()));
        host.registry
            .register_query_observer(2, Box::new(ob2.clone()));

        let region = Region::default();
        let mut admin_req = RaftCmdRequest::default();
        admin_req.set_admin_request(AdminRequest::default());
        let mut admin_resp = RaftCmdResponse::default();
        admin_resp.set_admin_response(AdminResponse::default());
        let query_req = RaftCmdRequest::default();
        let query_resp = RaftCmdResponse::default();

        let cases = vec![(0, admin_req, admin_resp), (3, query_req, query_resp)];

        for (base_score, mut req, mut resp) in cases {
            set_all!(&[&ob1.return_err, &ob2.return_err], false);
            set_all!(&[&ob1.called, &ob2.called], 0);
            set_all!(&[&ob1.bypass, &ob2.bypass], true);

            host.pre_propose(&region, &mut req).unwrap();

            // less means more.
            assert_all!(&[&ob1.called, &ob2.called], &[0, base_score + 1]);

            host.pre_apply(&region, &req);
            assert_all!(&[&ob1.called, &ob2.called], &[0, base_score * 2 + 3]);

            host.post_apply(&region, &mut resp);
            assert_all!(&[&ob1.called, &ob2.called], &[0, base_score * 3 + 6]);

            set_all!(&[&ob2.bypass], false);
            set_all!(&[&ob2.called], 0);

            host.pre_propose(&region, &mut req).unwrap();

            assert_all!(
                &[&ob1.called, &ob2.called],
                &[base_score + 1, base_score + 1]
            );

            set_all!(&[&ob1.called, &ob2.called], 0);

            // when return error, following coprocessor should not be run.
            set_all!(&[&ob2.return_err], true);
            host.pre_propose(&region, &mut req).unwrap_err();
            assert_all!(&[&ob1.called, &ob2.called], &[0, base_score + 1]);
        }
    }
}<|MERGE_RESOLUTION|>--- conflicted
+++ resolved
@@ -207,9 +207,6 @@
         }
     }
 
-<<<<<<< HEAD
-    pub fn new_split_checker_host<'a>(
-=======
     pub fn pre_apply_plain_kvs_from_snapshot(
         &self,
         region: &Region,
@@ -235,8 +232,7 @@
         );
     }
 
-    pub fn new_split_checker_host(
->>>>>>> 281b7d44
+    pub fn new_split_checker_host<'a>(
         &self,
         cfg: &'a Config,
         region: &Region,
