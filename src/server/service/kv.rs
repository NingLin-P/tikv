--- conflicted
+++ resolved
@@ -1088,7 +1088,6 @@
 
     fn get_store_safe_ts(
         &mut self,
-<<<<<<< HEAD
         ctx: RpcContext<'_>,
         mut request: StoreSafeTsRequest,
         sink: UnarySink<StoreSafeTsResponse>,
@@ -1110,13 +1109,6 @@
         .map(|_| ());
 
         ctx.spawn(task);
-=======
-        _: RpcContext<'_>,
-        _: StoreSafeTsRequest,
-        _: UnarySink<StoreSafeTsResponse>,
-    ) {
-        unimplemented!()
->>>>>>> c6cbec45
     }
 }
 
