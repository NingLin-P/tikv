--- conflicted
+++ resolved
@@ -70,14 +70,10 @@
 // No limit
 const DEFAULT_GC_MAX_WRITE_BYTES_PER_SEC: u64 = 0;
 
-<<<<<<< HEAD
-#[derive(Clone, Debug, Serialize, Deserialize, PartialEq, Configuration)]
-=======
 const FUTURE_STREAM_BUFFER_SIZE: usize = 8;
 const SCAN_LOCK_BATCH_SIZE: usize = 128;
 
-#[derive(Clone, Debug, Serialize, Deserialize, PartialEq)]
->>>>>>> 02b77fb9
+#[derive(Clone, Debug, Serialize, Deserialize, PartialEq, Configuration)]
 #[serde(default)]
 #[serde(rename_all = "kebab-case")]
 pub struct GcConfig {
@@ -135,16 +131,13 @@
         end_key: Key,
         callback: Callback<()>,
     },
-<<<<<<< HEAD
-    #[cfg(test)]
-    Validate(Box<dyn FnOnce(&GcConfig, &Option<RocksIOLimiter>) + Send>),
-=======
     PhysicalScanLock {
         ctx: Context,
         max_ts: TimeStamp,
         sender: future_mpsc::Sender<Result<Vec<LockInfo>>>,
     },
->>>>>>> 02b77fb9
+    #[cfg(test)]
+    Validate(Box<dyn FnOnce(&GcConfig, &Option<RocksIOLimiter>) + Send>),
 }
 
 impl GcTask {
@@ -152,12 +145,9 @@
         match self {
             GcTask::Gc { .. } => "gc",
             GcTask::UnsafeDestroyRange { .. } => "unsafe_destroy_range",
-<<<<<<< HEAD
+            GcTask::PhysicalScanLock { .. } => "physical_scan_lock",
             #[cfg(test)]
             GcTask::Validate(_) => "validate_config",
-=======
-            GcTask::PhysicalScanLock { .. } => "physical_scan_lock",
->>>>>>> 02b77fb9
         }
     }
 }
@@ -182,14 +172,12 @@
                 .field("start_key", &format!("{}", start_key))
                 .field("end_key", &format!("{}", end_key))
                 .finish(),
-<<<<<<< HEAD
-            #[cfg(test)]
-            GcTask::Validate(_) => write!(f, "Validate gc worker config"),
-=======
             GcTask::PhysicalScanLock { max_ts, .. } => f
                 .debug_struct("PhysicalScanLock")
                 .field("max_ts", max_ts)
                 .finish(),
+            #[cfg(test)]
+            GcTask::Validate(_) => write!(f, "Validate gc worker config"),
         }
     }
 }
@@ -267,7 +255,6 @@
                     .with_label_values(&[cf, *tag])
                     .inc_by(*count as i64);
             }
->>>>>>> 02b77fb9
         }
     }
 }
@@ -771,19 +758,16 @@
                     end_key
                 );
             }
-<<<<<<< HEAD
-            #[cfg(test)]
-            GcTask::Validate(f) => {
-                self.refresh_cfg();
-                f(&self.cfg, &self.limiter);
-            }
-=======
             GcTask::PhysicalScanLock {
                 ctx,
                 max_ts,
                 sender,
             } => self.handle_physical_scan_lock(handle, &ctx, max_ts, sender),
->>>>>>> 02b77fb9
+            #[cfg(test)]
+            GcTask::Validate(f) => {
+                self.refresh_cfg();
+                f(&self.cfg, &self.limiter);
+            }
         };
     }
 }
@@ -1577,10 +1561,10 @@
         })
     }
 
-<<<<<<< HEAD
     pub fn get_config_manager(&self) -> GcWorkerConfigManager {
         Arc::clone(&self.config_manager)
-=======
+    }
+
     pub fn physical_scan_lock(
         &self,
         ctx: Context,
@@ -1613,20 +1597,6 @@
             .into_stream()
             .flatten()
     }
-
-    pub fn change_io_limit(&self, limit: i64) -> Result<()> {
-        let mut limiter = self.limiter.lock().unwrap();
-        if limit == 0 {
-            limiter.take();
-        } else {
-            limiter
-                .get_or_insert_with(|| RocksIOLimiter::new(limit))
-                .set_bytes_per_second(limit as i64);
-        }
-        info!("GC io limit changed"; "max_write_bytes_per_sec" => limit);
-        Ok(())
->>>>>>> 02b77fb9
-    }
 }
 
 #[cfg(test)]
@@ -1635,13 +1605,10 @@
     use crate::config::{ConfigController, TiKvConfig};
     use crate::raftstore::coprocessor::{RegionInfo, SeekRegionCallback};
     use crate::raftstore::store::util::new_peer;
-<<<<<<< HEAD
-    use crate::storage::kv::{Result as EngineResult, RocksEngine, TestEngineBuilder};
-=======
     use crate::storage::kv::{
-        self, Callback as EngineCallback, Modify, Result as EngineResult, TestEngineBuilder,
+        self, Callback as EngineCallback, Modify, Result as EngineResult, RocksEngine,
+        TestEngineBuilder,
     };
->>>>>>> 02b77fb9
     use crate::storage::lock_manager::DummyLockManager;
     use crate::storage::{Storage, TestStorageBuilder};
     use futures::Future;
@@ -1661,11 +1628,8 @@
             GcTask::UnsafeDestroyRange {
                 ref mut callback, ..
             } => callback,
-<<<<<<< HEAD
+            GcTask::PhysicalScanLock { .. } => unreachable!(),
             GcTask::Validate(_) => unreachable!(),
-=======
-            GcTask::PhysicalScanLock { .. } => unreachable!(),
->>>>>>> 02b77fb9
         };
         mem::replace(callback, Box::new(|_| {}))
     }
