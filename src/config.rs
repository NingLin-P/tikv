// Copyright 2017 TiKV Project Authors. Licensed under Apache-2.0.

//! Configuration for the entire server.
//!
//! TiKV is configured through the `TiKvConfig` type, which is in turn
//! made up of many other configuration types.

use std::cmp::{self, Ord, Ordering};
use std::collections::HashMap;
use std::error::Error;
use std::fs;
use std::i32;
use std::io::Error as IoError;
use std::io::Write;
use std::path::Path;
use std::sync::Arc;
use std::time::Duration;
use std::usize;

use kvproto::configpb::{self, StatusCode};

use configuration::{
    rollback_or, ConfigChange, ConfigManager, ConfigValue, Configuration, Result as CfgResult,
};
use engine::rocks::{
    BlockBasedOptions, Cache, ColumnFamilyOptions, CompactionPriority, DBCompactionStyle,
    DBCompressionType, DBOptions, DBRateLimiterMode, DBRecoveryMode, LRUCacheOptions,
    TitanDBOptions,
};
use slog;

use crate::import::Config as ImportConfig;
use crate::server::gc_worker::GcConfig;
use crate::server::lock_manager::Config as PessimisticTxnConfig;
use crate::server::Config as ServerConfig;
use crate::server::CONFIG_ROCKSDB_GAUGE;
use crate::storage::config::{Config as StorageConfig, DEFAULT_DATA_DIR, DEFAULT_ROCKSDB_SUB_DIR};
use engine::rocks::util::config::{self as rocks_config, BlobRunMode, CompressionType};
use engine::rocks::util::{
    db_exist, get_cf_handle, CFOptions, EventListener, FixedPrefixSliceTransform,
    FixedSuffixSliceTransform, NoopSliceTransform,
};
use engine::{CF_DEFAULT, CF_LOCK, CF_RAFT, CF_WRITE, DB};
use engine_rocks::{
    RangePropertiesCollectorFactory, DEFAULT_PROP_KEYS_INDEX_DISTANCE,
    DEFAULT_PROP_SIZE_INDEX_DISTANCE,
};
use keys::region_raft_prefix_len;
use pd_client::{Config as PdConfig, ConfigClient};
use raftstore::coprocessor::properties::MvccPropertiesCollectorFactory;
use raftstore::coprocessor::Config as CopConfig;
use raftstore::store::Config as RaftstoreConfig;
use raftstore::store::PdTask;
use tikv_util::config::{self, ReadableDuration, ReadableSize, GB, KB, MB};
use tikv_util::future_pool;
use tikv_util::security::SecurityConfig;
use tikv_util::time::duration_to_sec;
use tikv_util::worker::FutureScheduler;
use tikv_util::Either;

const LOCKCF_MIN_MEM: usize = 256 * MB as usize;
const LOCKCF_MAX_MEM: usize = GB as usize;
const RAFT_MIN_MEM: usize = 256 * MB as usize;
const RAFT_MAX_MEM: usize = 2 * GB as usize;
const LAST_CONFIG_FILE: &str = "last_tikv.toml";
const MAX_BLOCK_SIZE: usize = 32 * MB as usize;

fn memory_mb_for_cf(is_raft_db: bool, cf: &str) -> usize {
    use sysinfo::SystemExt;
    let total_mem = sysinfo::System::new().get_total_memory() * KB;
    let (ratio, min, max) = match (is_raft_db, cf) {
        (true, CF_DEFAULT) => (0.02, RAFT_MIN_MEM, RAFT_MAX_MEM),
        (false, CF_DEFAULT) => (0.25, 0, usize::MAX),
        (false, CF_LOCK) => (0.02, LOCKCF_MIN_MEM, LOCKCF_MAX_MEM),
        (false, CF_WRITE) => (0.15, 0, usize::MAX),
        _ => unreachable!(),
    };
    let mut size = (total_mem as f64 * ratio) as usize;
    if size < min {
        size = min;
    } else if size > max {
        size = max;
    }
    size / MB as usize
}

#[derive(Clone, Serialize, Deserialize, PartialEq, Debug, Configuration)]
#[serde(default)]
#[serde(rename_all = "kebab-case")]
pub struct TitanCfConfig {
    #[config(skip)]
    pub min_blob_size: ReadableSize,
    #[config(skip)]
    pub blob_file_compression: CompressionType,
    #[config(skip)]
    pub blob_cache_size: ReadableSize,
    #[config(skip)]
    pub min_gc_batch_size: ReadableSize,
    #[config(skip)]
    pub max_gc_batch_size: ReadableSize,
    #[config(skip)]
    pub discardable_ratio: f64,
    #[config(skip)]
    pub sample_ratio: f64,
    #[config(skip)]
    pub merge_small_file_threshold: ReadableSize,
    pub blob_run_mode: BlobRunMode,
}

impl Default for TitanCfConfig {
    fn default() -> Self {
        Self {
            min_blob_size: ReadableSize::kb(1), // disable titan default
            blob_file_compression: CompressionType::Lz4,
            blob_cache_size: ReadableSize::mb(0),
            min_gc_batch_size: ReadableSize::mb(16),
            max_gc_batch_size: ReadableSize::mb(64),
            discardable_ratio: 0.5,
            sample_ratio: 0.1,
            merge_small_file_threshold: ReadableSize::mb(8),
            blob_run_mode: BlobRunMode::Normal,
        }
    }
}

impl TitanCfConfig {
    fn build_opts(&self) -> TitanDBOptions {
        let mut opts = TitanDBOptions::new();
        opts.set_min_blob_size(self.min_blob_size.0 as u64);
        opts.set_blob_file_compression(self.blob_file_compression.into());
        opts.set_blob_cache(self.blob_cache_size.0 as usize, -1, false, 0.0);
        opts.set_min_gc_batch_size(self.min_gc_batch_size.0 as u64);
        opts.set_max_gc_batch_size(self.max_gc_batch_size.0 as u64);
        opts.set_discardable_ratio(self.discardable_ratio);
        opts.set_sample_ratio(self.sample_ratio);
        opts.set_merge_small_file_threshold(self.merge_small_file_threshold.0 as u64);
        opts.set_blob_run_mode(self.blob_run_mode.into());
        opts
    }
}

fn get_background_job_limit(
    default_background_jobs: i32,
    default_sub_compactions: u32,
    default_background_gc: i32,
) -> (i32, u32, i32) {
    let cpu_num = sysinfo::get_logical_cores();
    // At the minimum, we should have two background jobs: one for flush and one for compaction.
    // Otherwise, the number of background jobs should not exceed cpu_num - 1.
    // By default, rocksdb assign (max_background_jobs / 4) threads dedicated for flush, and
    // the rest shared by flush and compaction.
    let max_background_jobs: i32 =
        cmp::max(2, cmp::min(default_background_jobs, (cpu_num - 1) as i32));
    // Cap max_sub_compactions to allow at least two compactions.
    let max_compactions = max_background_jobs - max_background_jobs / 4;
    let max_sub_compactions: u32 = cmp::max(
        1,
        cmp::min(default_sub_compactions, (max_compactions - 1) as u32),
    );
    // Maximum background GC threads for Titan
    let max_background_gc: i32 = cmp::min(default_background_gc, cpu_num as i32);

    (max_background_jobs, max_sub_compactions, max_background_gc)
}

macro_rules! cf_config {
    ($name:ident) => {
        #[derive(Clone, Serialize, Deserialize, PartialEq, Debug, Configuration)]
        #[serde(default)]
        #[serde(rename_all = "kebab-case")]
        pub struct $name {
            #[config(skip)]
            pub block_size: ReadableSize,
            pub block_cache_size: ReadableSize,
            #[config(skip)]
            pub disable_block_cache: bool,
            #[config(skip)]
            pub cache_index_and_filter_blocks: bool,
            #[config(skip)]
            pub pin_l0_filter_and_index_blocks: bool,
            #[config(skip)]
            pub use_bloom_filter: bool,
            #[config(skip)]
            pub optimize_filters_for_hits: bool,
            #[config(skip)]
            pub whole_key_filtering: bool,
            #[config(skip)]
            pub bloom_filter_bits_per_key: i32,
            #[config(skip)]
            pub block_based_bloom_filter: bool,
            #[config(skip)]
            pub read_amp_bytes_per_bit: u32,
            #[serde(with = "rocks_config::compression_type_level_serde")]
            #[config(skip)]
            pub compression_per_level: [DBCompressionType; 7],
            pub write_buffer_size: ReadableSize,
            pub max_write_buffer_number: i32,
            #[config(skip)]
            pub min_write_buffer_number_to_merge: i32,
            pub max_bytes_for_level_base: ReadableSize,
            pub target_file_size_base: ReadableSize,
            pub level0_file_num_compaction_trigger: i32,
            pub level0_slowdown_writes_trigger: i32,
            pub level0_stop_writes_trigger: i32,
            pub max_compaction_bytes: ReadableSize,
            #[serde(with = "rocks_config::compaction_pri_serde")]
            #[config(skip)]
            pub compaction_pri: CompactionPriority,
            #[config(skip)]
            pub dynamic_level_bytes: bool,
            #[config(skip)]
            pub num_levels: i32,
            pub max_bytes_for_level_multiplier: i32,
            #[serde(with = "rocks_config::compaction_style_serde")]
            #[config(skip)]
            pub compaction_style: DBCompactionStyle,
            pub disable_auto_compactions: bool,
            pub soft_pending_compaction_bytes_limit: ReadableSize,
            pub hard_pending_compaction_bytes_limit: ReadableSize,
            #[config(skip)]
            pub force_consistency_checks: bool,
            #[config(skip)]
            pub prop_size_index_distance: u64,
            #[config(skip)]
            pub prop_keys_index_distance: u64,
            #[config(skip)]
            pub enable_doubly_skiplist: bool,
            #[config(submodule)]
            pub titan: TitanCfConfig,
        }

        impl $name {
            fn validate(&self) -> Result<(), Box<dyn Error>> {
                if self.block_size.0 as usize > MAX_BLOCK_SIZE {
                    return Err(format!(
                        "invalid block-size {} for {}, exceed max size {}",
                        self.block_size.0,
                        stringify!($name),
                        MAX_BLOCK_SIZE
                    )
                    .into());
                }
                Ok(())
            }
        }
    };
}

macro_rules! write_into_metrics {
    ($cf:expr, $tag:expr, $metrics:expr) => {{
        $metrics
            .with_label_values(&[$tag, "block_size"])
            .set($cf.block_size.0 as f64);
        $metrics
            .with_label_values(&[$tag, "block_cache_size"])
            .set($cf.block_cache_size.0 as f64);
        $metrics
            .with_label_values(&[$tag, "disable_block_cache"])
            .set(($cf.disable_block_cache as i32).into());

        $metrics
            .with_label_values(&[$tag, "cache_index_and_filter_blocks"])
            .set(($cf.cache_index_and_filter_blocks as i32).into());
        $metrics
            .with_label_values(&[$tag, "pin_l0_filter_and_index_blocks"])
            .set(($cf.pin_l0_filter_and_index_blocks as i32).into());

        $metrics
            .with_label_values(&[$tag, "use_bloom_filter"])
            .set(($cf.use_bloom_filter as i32).into());
        $metrics
            .with_label_values(&[$tag, "optimize_filters_for_hits"])
            .set(($cf.optimize_filters_for_hits as i32).into());
        $metrics
            .with_label_values(&[$tag, "whole_key_filtering"])
            .set(($cf.whole_key_filtering as i32).into());
        $metrics
            .with_label_values(&[$tag, "bloom_filter_bits_per_key"])
            .set($cf.bloom_filter_bits_per_key.into());
        $metrics
            .with_label_values(&[$tag, "block_based_bloom_filter"])
            .set(($cf.block_based_bloom_filter as i32).into());

        $metrics
            .with_label_values(&[$tag, "read_amp_bytes_per_bit"])
            .set($cf.read_amp_bytes_per_bit.into());
        $metrics
            .with_label_values(&[$tag, "write_buffer_size"])
            .set($cf.write_buffer_size.0 as f64);
        $metrics
            .with_label_values(&[$tag, "max_write_buffer_number"])
            .set($cf.max_write_buffer_number.into());
        $metrics
            .with_label_values(&[$tag, "min_write_buffer_number_to_merge"])
            .set($cf.min_write_buffer_number_to_merge.into());
        $metrics
            .with_label_values(&[$tag, "max_bytes_for_level_base"])
            .set($cf.max_bytes_for_level_base.0 as f64);
        $metrics
            .with_label_values(&[$tag, "target_file_size_base"])
            .set($cf.target_file_size_base.0 as f64);
        $metrics
            .with_label_values(&[$tag, "level0_file_num_compaction_trigger"])
            .set($cf.level0_file_num_compaction_trigger.into());
        $metrics
            .with_label_values(&[$tag, "level0_slowdown_writes_trigger"])
            .set($cf.level0_slowdown_writes_trigger.into());
        $metrics
            .with_label_values(&[$tag, "level0_stop_writes_trigger"])
            .set($cf.level0_stop_writes_trigger.into());
        $metrics
            .with_label_values(&[$tag, "max_compaction_bytes"])
            .set($cf.max_compaction_bytes.0 as f64);
        $metrics
            .with_label_values(&[$tag, "dynamic_level_bytes"])
            .set(($cf.dynamic_level_bytes as i32).into());
        $metrics
            .with_label_values(&[$tag, "num_levels"])
            .set($cf.num_levels.into());
        $metrics
            .with_label_values(&[$tag, "max_bytes_for_level_multiplier"])
            .set($cf.max_bytes_for_level_multiplier.into());

        $metrics
            .with_label_values(&[$tag, "disable_auto_compactions"])
            .set(($cf.disable_auto_compactions as i32).into());
        $metrics
            .with_label_values(&[$tag, "soft_pending_compaction_bytes_limit"])
            .set($cf.soft_pending_compaction_bytes_limit.0 as f64);
        $metrics
            .with_label_values(&[$tag, "hard_pending_compaction_bytes_limit"])
            .set($cf.hard_pending_compaction_bytes_limit.0 as f64);
        $metrics
            .with_label_values(&[$tag, "force_consistency_checks"])
            .set(($cf.force_consistency_checks as i32).into());
        $metrics
            .with_label_values(&[$tag, "enable_doubly_skiplist"])
            .set(($cf.enable_doubly_skiplist as i32).into());
        $metrics
            .with_label_values(&[$tag, "titan_min_blob_size"])
            .set($cf.titan.min_blob_size.0 as f64);
        $metrics
            .with_label_values(&[$tag, "titan_blob_cache_size"])
            .set($cf.titan.blob_cache_size.0 as f64);
        $metrics
            .with_label_values(&[$tag, "titan_min_gc_batch_size"])
            .set($cf.titan.min_gc_batch_size.0 as f64);
        $metrics
            .with_label_values(&[$tag, "titan_max_gc_batch_size"])
            .set($cf.titan.max_gc_batch_size.0 as f64);
        $metrics
            .with_label_values(&[$tag, "titan_discardable_ratio"])
            .set($cf.titan.discardable_ratio);
        $metrics
            .with_label_values(&[$tag, "titan_sample_ratio"])
            .set($cf.titan.sample_ratio);
        $metrics
            .with_label_values(&[$tag, "titan_merge_small_file_threshold"])
            .set($cf.titan.merge_small_file_threshold.0 as f64);
    }};
}

macro_rules! build_cf_opt {
    ($opt:ident, $cache:ident) => {{
        let mut block_base_opts = BlockBasedOptions::new();
        block_base_opts.set_block_size($opt.block_size.0 as usize);
        block_base_opts.set_no_block_cache($opt.disable_block_cache);
        if let Some(cache) = $cache {
            block_base_opts.set_block_cache(cache);
        } else {
            let mut cache_opts = LRUCacheOptions::new();
            cache_opts.set_capacity($opt.block_cache_size.0 as usize);
            block_base_opts.set_block_cache(&Cache::new_lru_cache(cache_opts));
        }
        block_base_opts.set_cache_index_and_filter_blocks($opt.cache_index_and_filter_blocks);
        block_base_opts
            .set_pin_l0_filter_and_index_blocks_in_cache($opt.pin_l0_filter_and_index_blocks);
        if $opt.use_bloom_filter {
            block_base_opts.set_bloom_filter(
                $opt.bloom_filter_bits_per_key,
                $opt.block_based_bloom_filter,
            );
            block_base_opts.set_whole_key_filtering($opt.whole_key_filtering);
        }
        block_base_opts.set_read_amp_bytes_per_bit($opt.read_amp_bytes_per_bit);
        let mut cf_opts = ColumnFamilyOptions::new();
        cf_opts.set_block_based_table_factory(&block_base_opts);
        cf_opts.set_num_levels($opt.num_levels);
        assert!($opt.compression_per_level.len() >= $opt.num_levels as usize);
        let compression_per_level = $opt.compression_per_level[..$opt.num_levels as usize].to_vec();
        cf_opts.compression_per_level(compression_per_level.as_slice());
        cf_opts.set_write_buffer_size($opt.write_buffer_size.0);
        cf_opts.set_max_write_buffer_number($opt.max_write_buffer_number);
        cf_opts.set_min_write_buffer_number_to_merge($opt.min_write_buffer_number_to_merge);
        cf_opts.set_max_bytes_for_level_base($opt.max_bytes_for_level_base.0);
        cf_opts.set_target_file_size_base($opt.target_file_size_base.0);
        cf_opts.set_level_zero_file_num_compaction_trigger($opt.level0_file_num_compaction_trigger);
        cf_opts.set_level_zero_slowdown_writes_trigger($opt.level0_slowdown_writes_trigger);
        cf_opts.set_level_zero_stop_writes_trigger($opt.level0_stop_writes_trigger);
        cf_opts.set_max_compaction_bytes($opt.max_compaction_bytes.0);
        cf_opts.compaction_priority($opt.compaction_pri);
        cf_opts.set_level_compaction_dynamic_level_bytes($opt.dynamic_level_bytes);
        cf_opts.set_max_bytes_for_level_multiplier($opt.max_bytes_for_level_multiplier);
        cf_opts.set_compaction_style($opt.compaction_style);
        cf_opts.set_disable_auto_compactions($opt.disable_auto_compactions);
        cf_opts.set_soft_pending_compaction_bytes_limit($opt.soft_pending_compaction_bytes_limit.0);
        cf_opts.set_hard_pending_compaction_bytes_limit($opt.hard_pending_compaction_bytes_limit.0);
        cf_opts.set_optimize_filters_for_hits($opt.optimize_filters_for_hits);
        cf_opts.set_force_consistency_checks($opt.force_consistency_checks);
        if $opt.enable_doubly_skiplist {
            cf_opts.set_doubly_skiplist();
        }
        cf_opts
    }};
}

cf_config!(DefaultCfConfig);

impl Default for DefaultCfConfig {
    fn default() -> DefaultCfConfig {
        DefaultCfConfig {
            block_size: ReadableSize::kb(64),
            block_cache_size: ReadableSize::mb(memory_mb_for_cf(false, CF_DEFAULT) as u64),
            disable_block_cache: false,
            cache_index_and_filter_blocks: true,
            pin_l0_filter_and_index_blocks: true,
            use_bloom_filter: true,
            optimize_filters_for_hits: true,
            whole_key_filtering: true,
            bloom_filter_bits_per_key: 10,
            block_based_bloom_filter: false,
            read_amp_bytes_per_bit: 0,
            compression_per_level: [
                DBCompressionType::No,
                DBCompressionType::No,
                DBCompressionType::Lz4,
                DBCompressionType::Lz4,
                DBCompressionType::Lz4,
                DBCompressionType::Zstd,
                DBCompressionType::Zstd,
            ],
            write_buffer_size: ReadableSize::mb(128),
            max_write_buffer_number: 5,
            min_write_buffer_number_to_merge: 1,
            max_bytes_for_level_base: ReadableSize::mb(512),
            target_file_size_base: ReadableSize::mb(8),
            level0_file_num_compaction_trigger: 4,
            level0_slowdown_writes_trigger: 20,
            level0_stop_writes_trigger: 36,
            max_compaction_bytes: ReadableSize::gb(2),
            compaction_pri: CompactionPriority::MinOverlappingRatio,
            dynamic_level_bytes: true,
            num_levels: 7,
            max_bytes_for_level_multiplier: 10,
            compaction_style: DBCompactionStyle::Level,
            disable_auto_compactions: false,
            soft_pending_compaction_bytes_limit: ReadableSize::gb(64),
            hard_pending_compaction_bytes_limit: ReadableSize::gb(256),
            force_consistency_checks: true,
            prop_size_index_distance: DEFAULT_PROP_SIZE_INDEX_DISTANCE,
            prop_keys_index_distance: DEFAULT_PROP_KEYS_INDEX_DISTANCE,
            enable_doubly_skiplist: true,
            titan: TitanCfConfig::default(),
        }
    }
}

impl DefaultCfConfig {
    pub fn build_opt(&self, cache: &Option<Cache>) -> ColumnFamilyOptions {
        let mut cf_opts = build_cf_opt!(self, cache);
        let f = Box::new(RangePropertiesCollectorFactory {
            prop_size_index_distance: self.prop_size_index_distance,
            prop_keys_index_distance: self.prop_keys_index_distance,
        });
        cf_opts.add_table_properties_collector_factory("tikv.range-properties-collector", f);
        cf_opts.set_titandb_options(&self.titan.build_opts());
        cf_opts
    }
}

cf_config!(WriteCfConfig);

impl Default for WriteCfConfig {
    fn default() -> WriteCfConfig {
        // Setting blob_run_mode=read_only effectively disable Titan.
        let mut titan = TitanCfConfig::default();
        titan.blob_run_mode = BlobRunMode::ReadOnly;
        WriteCfConfig {
            block_size: ReadableSize::kb(64),
            block_cache_size: ReadableSize::mb(memory_mb_for_cf(false, CF_WRITE) as u64),
            disable_block_cache: false,
            cache_index_and_filter_blocks: true,
            pin_l0_filter_and_index_blocks: true,
            use_bloom_filter: true,
            optimize_filters_for_hits: false,
            whole_key_filtering: false,
            bloom_filter_bits_per_key: 10,
            block_based_bloom_filter: false,
            read_amp_bytes_per_bit: 0,
            compression_per_level: [
                DBCompressionType::No,
                DBCompressionType::No,
                DBCompressionType::Lz4,
                DBCompressionType::Lz4,
                DBCompressionType::Lz4,
                DBCompressionType::Zstd,
                DBCompressionType::Zstd,
            ],
            write_buffer_size: ReadableSize::mb(128),
            max_write_buffer_number: 5,
            min_write_buffer_number_to_merge: 1,
            max_bytes_for_level_base: ReadableSize::mb(512),
            target_file_size_base: ReadableSize::mb(8),
            level0_file_num_compaction_trigger: 4,
            level0_slowdown_writes_trigger: 20,
            level0_stop_writes_trigger: 36,
            max_compaction_bytes: ReadableSize::gb(2),
            compaction_pri: CompactionPriority::MinOverlappingRatio,
            dynamic_level_bytes: true,
            num_levels: 7,
            max_bytes_for_level_multiplier: 10,
            compaction_style: DBCompactionStyle::Level,
            disable_auto_compactions: false,
            soft_pending_compaction_bytes_limit: ReadableSize::gb(64),
            hard_pending_compaction_bytes_limit: ReadableSize::gb(256),
            force_consistency_checks: true,
            prop_size_index_distance: DEFAULT_PROP_SIZE_INDEX_DISTANCE,
            prop_keys_index_distance: DEFAULT_PROP_KEYS_INDEX_DISTANCE,
            enable_doubly_skiplist: true,
            titan,
        }
    }
}

impl WriteCfConfig {
    pub fn build_opt(&self, cache: &Option<Cache>) -> ColumnFamilyOptions {
        let mut cf_opts = build_cf_opt!(self, cache);
        // Prefix extractor(trim the timestamp at tail) for write cf.
        let e = Box::new(FixedSuffixSliceTransform::new(8));
        cf_opts
            .set_prefix_extractor("FixedSuffixSliceTransform", e)
            .unwrap();
        // Create prefix bloom filter for memtable.
        cf_opts.set_memtable_prefix_bloom_size_ratio(0.1);
        // Collects user defined properties.
        let f = Box::new(MvccPropertiesCollectorFactory::default());
        cf_opts.add_table_properties_collector_factory("tikv.mvcc-properties-collector", f);
        let f = Box::new(RangePropertiesCollectorFactory {
            prop_size_index_distance: self.prop_size_index_distance,
            prop_keys_index_distance: self.prop_keys_index_distance,
        });
        cf_opts.add_table_properties_collector_factory("tikv.range-properties-collector", f);
        cf_opts.set_titandb_options(&self.titan.build_opts());
        cf_opts
    }
}

cf_config!(LockCfConfig);

impl Default for LockCfConfig {
    fn default() -> LockCfConfig {
        // Setting blob_run_mode=read_only effectively disable Titan.
        let mut titan = TitanCfConfig::default();
        titan.blob_run_mode = BlobRunMode::ReadOnly;
        LockCfConfig {
            block_size: ReadableSize::kb(16),
            block_cache_size: ReadableSize::mb(memory_mb_for_cf(false, CF_LOCK) as u64),
            disable_block_cache: false,
            cache_index_and_filter_blocks: true,
            pin_l0_filter_and_index_blocks: true,
            use_bloom_filter: true,
            optimize_filters_for_hits: false,
            whole_key_filtering: true,
            bloom_filter_bits_per_key: 10,
            block_based_bloom_filter: false,
            read_amp_bytes_per_bit: 0,
            compression_per_level: [DBCompressionType::No; 7],
            write_buffer_size: ReadableSize::mb(32),
            max_write_buffer_number: 5,
            min_write_buffer_number_to_merge: 1,
            max_bytes_for_level_base: ReadableSize::mb(128),
            target_file_size_base: ReadableSize::mb(8),
            level0_file_num_compaction_trigger: 1,
            level0_slowdown_writes_trigger: 20,
            level0_stop_writes_trigger: 36,
            max_compaction_bytes: ReadableSize::gb(2),
            compaction_pri: CompactionPriority::ByCompensatedSize,
            dynamic_level_bytes: true,
            num_levels: 7,
            max_bytes_for_level_multiplier: 10,
            compaction_style: DBCompactionStyle::Level,
            disable_auto_compactions: false,
            soft_pending_compaction_bytes_limit: ReadableSize::gb(64),
            hard_pending_compaction_bytes_limit: ReadableSize::gb(256),
            force_consistency_checks: true,
            prop_size_index_distance: DEFAULT_PROP_SIZE_INDEX_DISTANCE,
            prop_keys_index_distance: DEFAULT_PROP_KEYS_INDEX_DISTANCE,
            enable_doubly_skiplist: true,
            titan,
        }
    }
}

impl LockCfConfig {
    pub fn build_opt(&self, cache: &Option<Cache>) -> ColumnFamilyOptions {
        let mut cf_opts = build_cf_opt!(self, cache);
        let f = Box::new(NoopSliceTransform);
        cf_opts
            .set_prefix_extractor("NoopSliceTransform", f)
            .unwrap();
        cf_opts.set_memtable_prefix_bloom_size_ratio(0.1);
        cf_opts.set_titandb_options(&self.titan.build_opts());
        cf_opts
    }
}

cf_config!(RaftCfConfig);

impl Default for RaftCfConfig {
    fn default() -> RaftCfConfig {
        // Setting blob_run_mode=read_only effectively disable Titan.
        let mut titan = TitanCfConfig::default();
        titan.blob_run_mode = BlobRunMode::ReadOnly;
        RaftCfConfig {
            block_size: ReadableSize::kb(16),
            block_cache_size: ReadableSize::mb(128),
            disable_block_cache: false,
            cache_index_and_filter_blocks: true,
            pin_l0_filter_and_index_blocks: true,
            use_bloom_filter: true,
            optimize_filters_for_hits: true,
            whole_key_filtering: true,
            bloom_filter_bits_per_key: 10,
            block_based_bloom_filter: false,
            read_amp_bytes_per_bit: 0,
            compression_per_level: [DBCompressionType::No; 7],
            write_buffer_size: ReadableSize::mb(128),
            max_write_buffer_number: 5,
            min_write_buffer_number_to_merge: 1,
            max_bytes_for_level_base: ReadableSize::mb(128),
            target_file_size_base: ReadableSize::mb(8),
            level0_file_num_compaction_trigger: 1,
            level0_slowdown_writes_trigger: 20,
            level0_stop_writes_trigger: 36,
            max_compaction_bytes: ReadableSize::gb(2),
            compaction_pri: CompactionPriority::ByCompensatedSize,
            dynamic_level_bytes: true,
            num_levels: 7,
            max_bytes_for_level_multiplier: 10,
            compaction_style: DBCompactionStyle::Level,
            disable_auto_compactions: false,
            soft_pending_compaction_bytes_limit: ReadableSize::gb(64),
            hard_pending_compaction_bytes_limit: ReadableSize::gb(256),
            force_consistency_checks: true,
            prop_size_index_distance: DEFAULT_PROP_SIZE_INDEX_DISTANCE,
            prop_keys_index_distance: DEFAULT_PROP_KEYS_INDEX_DISTANCE,
            enable_doubly_skiplist: true,
            titan,
        }
    }
}

impl RaftCfConfig {
    pub fn build_opt(&self, cache: &Option<Cache>) -> ColumnFamilyOptions {
        let mut cf_opts = build_cf_opt!(self, cache);
        let f = Box::new(NoopSliceTransform);
        cf_opts
            .set_prefix_extractor("NoopSliceTransform", f)
            .unwrap();
        cf_opts.set_memtable_prefix_bloom_size_ratio(0.1);
        cf_opts.set_titandb_options(&self.titan.build_opts());
        cf_opts
    }
}

#[derive(Clone, Serialize, Deserialize, PartialEq, Debug)]
#[serde(default)]
#[serde(rename_all = "kebab-case")]
// Note that Titan is still an experimental feature. Once enabled, it can't fall back.
// Forced fallback may result in data loss.
pub struct TitanDBConfig {
    pub enabled: bool,
    pub dirname: String,
    pub disable_gc: bool,
    pub max_background_gc: i32,
    // The value of this field will be truncated to seconds.
    pub purge_obsolete_files_period: ReadableDuration,
}

impl Default for TitanDBConfig {
    fn default() -> Self {
        Self {
            enabled: false,
            dirname: "".to_owned(),
            disable_gc: false,
            max_background_gc: 4,
            purge_obsolete_files_period: ReadableDuration::secs(10),
        }
    }
}

impl TitanDBConfig {
    fn build_opts(&self) -> TitanDBOptions {
        let mut opts = TitanDBOptions::new();
        opts.set_dirname(&self.dirname);
        opts.set_disable_background_gc(self.disable_gc);
        opts.set_max_background_gc(self.max_background_gc);
        opts.set_purge_obsolete_files_period(self.purge_obsolete_files_period.as_secs() as usize);
        opts
    }

    fn validate(&self) -> Result<(), Box<dyn Error>> {
        Ok(())
    }
}

#[derive(Clone, Serialize, Deserialize, PartialEq, Debug, Configuration)]
#[serde(default)]
#[serde(rename_all = "kebab-case")]
pub struct DbConfig {
    #[serde(with = "rocks_config::recovery_mode_serde")]
    #[config(skip)]
    pub wal_recovery_mode: DBRecoveryMode,
    #[config(skip)]
    pub wal_dir: String,
    #[config(skip)]
    pub wal_ttl_seconds: u64,
    #[config(skip)]
    pub wal_size_limit: ReadableSize,
    pub max_total_wal_size: ReadableSize,
    pub max_background_jobs: i32,
    #[config(skip)]
    pub max_manifest_file_size: ReadableSize,
    #[config(skip)]
    pub create_if_missing: bool,
    pub max_open_files: i32,
    #[config(skip)]
    pub enable_statistics: bool,
    #[config(skip)]
    pub stats_dump_period: ReadableDuration,
    pub compaction_readahead_size: ReadableSize,
    #[config(skip)]
    pub info_log_max_size: ReadableSize,
    #[config(skip)]
    pub info_log_roll_time: ReadableDuration,
    #[config(skip)]
    pub info_log_keep_log_file_num: u64,
    #[config(skip)]
    pub info_log_dir: String,
    #[config(skip)]
    pub rate_bytes_per_sec: ReadableSize,
    #[serde(with = "rocks_config::rate_limiter_mode_serde")]
    #[config(skip)]
    pub rate_limiter_mode: DBRateLimiterMode,
    #[config(skip)]
    pub auto_tuned: bool,
    pub bytes_per_sync: ReadableSize,
    pub wal_bytes_per_sync: ReadableSize,
    #[config(skip)]
    pub max_sub_compactions: u32,
    pub writable_file_max_buffer_size: ReadableSize,
    #[config(skip)]
    pub use_direct_io_for_flush_and_compaction: bool,
    #[config(skip)]
    pub enable_pipelined_write: bool,
    #[config(skip)]
    pub enable_unordered_write: bool,
    #[config(submodule)]
    pub defaultcf: DefaultCfConfig,
    #[config(submodule)]
    pub writecf: WriteCfConfig,
    #[config(submodule)]
    pub lockcf: LockCfConfig,
    #[config(submodule)]
    pub raftcf: RaftCfConfig,
    #[config(skip)]
    pub titan: TitanDBConfig,
}

impl Default for DbConfig {
    fn default() -> DbConfig {
        let (max_background_jobs, max_sub_compactions, max_background_gc) =
            get_background_job_limit(8, 3, 4);
        let mut titan_config = TitanDBConfig::default();
        titan_config.max_background_gc = max_background_gc;
        DbConfig {
            wal_recovery_mode: DBRecoveryMode::PointInTime,
            wal_dir: "".to_owned(),
            wal_ttl_seconds: 0,
            wal_size_limit: ReadableSize::kb(0),
            max_total_wal_size: ReadableSize::gb(4),
            max_background_jobs,
            max_manifest_file_size: ReadableSize::mb(128),
            create_if_missing: true,
            max_open_files: 40960,
            enable_statistics: true,
            stats_dump_period: ReadableDuration::minutes(10),
            compaction_readahead_size: ReadableSize::kb(0),
            info_log_max_size: ReadableSize::gb(1),
            info_log_roll_time: ReadableDuration::secs(0),
            info_log_keep_log_file_num: 10,
            info_log_dir: "".to_owned(),
            rate_bytes_per_sec: ReadableSize::kb(0),
            rate_limiter_mode: DBRateLimiterMode::WriteOnly,
            auto_tuned: false,
            bytes_per_sync: ReadableSize::mb(1),
            wal_bytes_per_sync: ReadableSize::kb(512),
            max_sub_compactions,
            writable_file_max_buffer_size: ReadableSize::mb(1),
            use_direct_io_for_flush_and_compaction: false,
            enable_pipelined_write: true,
            enable_unordered_write: false,
            defaultcf: DefaultCfConfig::default(),
            writecf: WriteCfConfig::default(),
            lockcf: LockCfConfig::default(),
            raftcf: RaftCfConfig::default(),
            titan: titan_config,
        }
    }
}

impl DbConfig {
    pub fn build_opt(&self) -> DBOptions {
        let mut opts = DBOptions::new();
        opts.set_wal_recovery_mode(self.wal_recovery_mode);
        if !self.wal_dir.is_empty() {
            opts.set_wal_dir(&self.wal_dir);
        }
        opts.set_wal_ttl_seconds(self.wal_ttl_seconds);
        opts.set_wal_size_limit_mb(self.wal_size_limit.as_mb());
        opts.set_max_total_wal_size(self.max_total_wal_size.0);
        opts.set_max_background_jobs(self.max_background_jobs);
        opts.set_max_manifest_file_size(self.max_manifest_file_size.0);
        opts.create_if_missing(self.create_if_missing);
        opts.set_max_open_files(self.max_open_files);
        opts.enable_statistics(self.enable_statistics);
        opts.set_stats_dump_period_sec(self.stats_dump_period.as_secs() as usize);
        opts.set_compaction_readahead_size(self.compaction_readahead_size.0);
        opts.set_max_log_file_size(self.info_log_max_size.0);
        opts.set_log_file_time_to_roll(self.info_log_roll_time.as_secs());
        opts.set_keep_log_file_num(self.info_log_keep_log_file_num);
        if !self.info_log_dir.is_empty() {
            opts.create_info_log(&self.info_log_dir)
                .unwrap_or_else(|e| {
                    panic!(
                        "create RocksDB info log {} error: {:?}",
                        self.info_log_dir, e
                    );
                })
        }

        if self.rate_bytes_per_sec.0 > 0 {
            opts.set_ratelimiter_with_auto_tuned(
                self.rate_bytes_per_sec.0 as i64,
                self.rate_limiter_mode,
                self.auto_tuned,
            );
        }

        opts.set_bytes_per_sync(self.bytes_per_sync.0 as u64);
        opts.set_wal_bytes_per_sync(self.wal_bytes_per_sync.0 as u64);
        opts.set_max_subcompactions(self.max_sub_compactions);
        opts.set_writable_file_max_buffer_size(self.writable_file_max_buffer_size.0 as i32);
        opts.set_use_direct_io_for_flush_and_compaction(
            self.use_direct_io_for_flush_and_compaction,
        );
        opts.enable_pipelined_write(self.enable_pipelined_write);
        opts.enable_unordered_write(self.enable_unordered_write);
        opts.add_event_listener(EventListener::new("kv"));

        if self.titan.enabled {
            opts.set_titandb_options(&self.titan.build_opts());
        }
        opts
    }

    pub fn build_cf_opts(&self, cache: &Option<Cache>) -> Vec<CFOptions<'_>> {
        vec![
            CFOptions::new(CF_DEFAULT, self.defaultcf.build_opt(cache)),
            CFOptions::new(CF_LOCK, self.lockcf.build_opt(cache)),
            CFOptions::new(CF_WRITE, self.writecf.build_opt(cache)),
            // TODO: remove CF_RAFT.
            CFOptions::new(CF_RAFT, self.raftcf.build_opt(cache)),
        ]
    }

    pub fn build_cf_opts_v2(&self, cache: &Option<Cache>) -> Vec<CFOptions<'_>> {
        vec![
            CFOptions::new(CF_DEFAULT, self.defaultcf.build_opt(cache)),
            CFOptions::new(CF_LOCK, self.lockcf.build_opt(cache)),
            CFOptions::new(CF_WRITE, self.writecf.build_opt(cache)),
            CFOptions::new(CF_RAFT, self.raftcf.build_opt(cache)),
        ]
    }

    fn validate(&mut self) -> Result<(), Box<dyn Error>> {
        self.defaultcf.validate()?;
        self.lockcf.validate()?;
        self.writecf.validate()?;
        self.raftcf.validate()?;
        self.titan.validate()?;
        if self.enable_unordered_write {
            if self.titan.enabled {
                return Err("RocksDB.unordered_write does not support Titan".into());
            }
            if self.enable_pipelined_write {
                return Err("pipelined_write is not compatible with unordered_write".into());
            }
        }
        Ok(())
    }

    fn write_into_metrics(&self) {
        write_into_metrics!(self.defaultcf, CF_DEFAULT, CONFIG_ROCKSDB_GAUGE);
        write_into_metrics!(self.lockcf, CF_LOCK, CONFIG_ROCKSDB_GAUGE);
        write_into_metrics!(self.writecf, CF_WRITE, CONFIG_ROCKSDB_GAUGE);
        write_into_metrics!(self.raftcf, CF_RAFT, CONFIG_ROCKSDB_GAUGE);
    }
}

cf_config!(RaftDefaultCfConfig);

impl Default for RaftDefaultCfConfig {
    fn default() -> RaftDefaultCfConfig {
        RaftDefaultCfConfig {
            block_size: ReadableSize::kb(64),
            block_cache_size: ReadableSize::mb(memory_mb_for_cf(true, CF_DEFAULT) as u64),
            disable_block_cache: false,
            cache_index_and_filter_blocks: true,
            pin_l0_filter_and_index_blocks: true,
            use_bloom_filter: false,
            optimize_filters_for_hits: true,
            whole_key_filtering: true,
            bloom_filter_bits_per_key: 10,
            block_based_bloom_filter: false,
            read_amp_bytes_per_bit: 0,
            compression_per_level: [
                DBCompressionType::No,
                DBCompressionType::No,
                DBCompressionType::Lz4,
                DBCompressionType::Lz4,
                DBCompressionType::Lz4,
                DBCompressionType::Zstd,
                DBCompressionType::Zstd,
            ],
            write_buffer_size: ReadableSize::mb(128),
            max_write_buffer_number: 5,
            min_write_buffer_number_to_merge: 1,
            max_bytes_for_level_base: ReadableSize::mb(512),
            target_file_size_base: ReadableSize::mb(8),
            level0_file_num_compaction_trigger: 4,
            level0_slowdown_writes_trigger: 20,
            level0_stop_writes_trigger: 36,
            max_compaction_bytes: ReadableSize::gb(2),
            compaction_pri: CompactionPriority::ByCompensatedSize,
            dynamic_level_bytes: true,
            num_levels: 7,
            max_bytes_for_level_multiplier: 10,
            compaction_style: DBCompactionStyle::Level,
            disable_auto_compactions: false,
            soft_pending_compaction_bytes_limit: ReadableSize::gb(64),
            hard_pending_compaction_bytes_limit: ReadableSize::gb(256),
            force_consistency_checks: true,
            prop_size_index_distance: DEFAULT_PROP_SIZE_INDEX_DISTANCE,
            prop_keys_index_distance: DEFAULT_PROP_KEYS_INDEX_DISTANCE,
            enable_doubly_skiplist: true,
            titan: TitanCfConfig::default(),
        }
    }
}

impl RaftDefaultCfConfig {
    pub fn build_opt(&self, cache: &Option<Cache>) -> ColumnFamilyOptions {
        let mut cf_opts = build_cf_opt!(self, cache);
        let f = Box::new(FixedPrefixSliceTransform::new(region_raft_prefix_len()));
        cf_opts
            .set_memtable_insert_hint_prefix_extractor("RaftPrefixSliceTransform", f)
            .unwrap();
        cf_opts.set_titandb_options(&self.titan.build_opts());
        cf_opts
    }
}

// RocksDB Env associate thread pools of multiple instances from the same process.
// When construct Options, options.env is set to same singleton Env::Default() object.
// So total max_background_jobs = max(rocksdb.max_background_jobs, raftdb.max_background_jobs)
// But each instance will limit their background jobs according to their own max_background_jobs
#[derive(Clone, Serialize, Deserialize, PartialEq, Debug, Configuration)]
#[serde(default)]
#[serde(rename_all = "kebab-case")]
pub struct RaftDbConfig {
    #[serde(with = "rocks_config::recovery_mode_serde")]
    #[config(skip)]
    pub wal_recovery_mode: DBRecoveryMode,
    #[config(skip)]
    pub wal_dir: String,
    #[config(skip)]
    pub wal_ttl_seconds: u64,
    #[config(skip)]
    pub wal_size_limit: ReadableSize,
    pub max_total_wal_size: ReadableSize,
    pub max_background_jobs: i32,
    #[config(skip)]
    pub max_manifest_file_size: ReadableSize,
    #[config(skip)]
    pub create_if_missing: bool,
    pub max_open_files: i32,
    #[config(skip)]
    pub enable_statistics: bool,
    #[config(skip)]
    pub stats_dump_period: ReadableDuration,
    pub compaction_readahead_size: ReadableSize,
    #[config(skip)]
    pub info_log_max_size: ReadableSize,
    #[config(skip)]
    pub info_log_roll_time: ReadableDuration,
    #[config(skip)]
    pub info_log_keep_log_file_num: u64,
    #[config(skip)]
    pub info_log_dir: String,
    #[config(skip)]
    pub max_sub_compactions: u32,
    pub writable_file_max_buffer_size: ReadableSize,
    #[config(skip)]
    pub use_direct_io_for_flush_and_compaction: bool,
    #[config(skip)]
    pub enable_pipelined_write: bool,
    #[config(skip)]
    pub enable_unordered_write: bool,
    #[config(skip)]
    pub allow_concurrent_memtable_write: bool,
    pub bytes_per_sync: ReadableSize,
    pub wal_bytes_per_sync: ReadableSize,
    #[config(submodule)]
    pub defaultcf: RaftDefaultCfConfig,
    #[config(skip)]
    pub titan: TitanDBConfig,
}

impl Default for RaftDbConfig {
    fn default() -> RaftDbConfig {
        let (max_background_jobs, max_sub_compactions, max_background_gc) =
            get_background_job_limit(4, 2, 4);
        let mut titan_config = TitanDBConfig::default();
        titan_config.max_background_gc = max_background_gc;
        RaftDbConfig {
            wal_recovery_mode: DBRecoveryMode::PointInTime,
            wal_dir: "".to_owned(),
            wal_ttl_seconds: 0,
            wal_size_limit: ReadableSize::kb(0),
            max_total_wal_size: ReadableSize::gb(4),
            max_background_jobs,
            max_manifest_file_size: ReadableSize::mb(20),
            create_if_missing: true,
            max_open_files: 40960,
            enable_statistics: true,
            stats_dump_period: ReadableDuration::minutes(10),
            compaction_readahead_size: ReadableSize::kb(0),
            info_log_max_size: ReadableSize::gb(1),
            info_log_roll_time: ReadableDuration::secs(0),
            info_log_keep_log_file_num: 10,
            info_log_dir: "".to_owned(),
            max_sub_compactions,
            writable_file_max_buffer_size: ReadableSize::mb(1),
            use_direct_io_for_flush_and_compaction: false,
            enable_pipelined_write: true,
            enable_unordered_write: false,
            allow_concurrent_memtable_write: false,
            bytes_per_sync: ReadableSize::mb(1),
            wal_bytes_per_sync: ReadableSize::kb(512),
            defaultcf: RaftDefaultCfConfig::default(),
            titan: titan_config,
        }
    }
}

impl RaftDbConfig {
    pub fn build_opt(&self) -> DBOptions {
        let mut opts = DBOptions::new();
        opts.set_wal_recovery_mode(self.wal_recovery_mode);
        if !self.wal_dir.is_empty() {
            opts.set_wal_dir(&self.wal_dir);
        }
        opts.set_wal_ttl_seconds(self.wal_ttl_seconds);
        opts.set_wal_size_limit_mb(self.wal_size_limit.as_mb());
        opts.set_max_background_jobs(self.max_background_jobs);
        opts.set_max_total_wal_size(self.max_total_wal_size.0);
        opts.set_max_manifest_file_size(self.max_manifest_file_size.0);
        opts.create_if_missing(self.create_if_missing);
        opts.set_max_open_files(self.max_open_files);
        opts.enable_statistics(self.enable_statistics);
        opts.set_stats_dump_period_sec(self.stats_dump_period.as_secs() as usize);
        opts.set_compaction_readahead_size(self.compaction_readahead_size.0);
        opts.set_max_log_file_size(self.info_log_max_size.0);
        opts.set_log_file_time_to_roll(self.info_log_roll_time.as_secs());
        opts.set_keep_log_file_num(self.info_log_keep_log_file_num);
        if !self.info_log_dir.is_empty() {
            opts.create_info_log(&self.info_log_dir)
                .unwrap_or_else(|e| {
                    panic!(
                        "create RocksDB info log {} error: {:?}",
                        self.info_log_dir, e
                    );
                })
        }
        opts.set_max_subcompactions(self.max_sub_compactions);
        opts.set_writable_file_max_buffer_size(self.writable_file_max_buffer_size.0 as i32);
        opts.set_use_direct_io_for_flush_and_compaction(
            self.use_direct_io_for_flush_and_compaction,
        );
        opts.enable_pipelined_write(self.enable_pipelined_write);
        opts.enable_unordered_write(self.enable_unordered_write);
        opts.allow_concurrent_memtable_write(self.allow_concurrent_memtable_write);
        opts.add_event_listener(EventListener::new("raft"));
        opts.set_bytes_per_sync(self.bytes_per_sync.0 as u64);
        opts.set_wal_bytes_per_sync(self.wal_bytes_per_sync.0 as u64);
        // TODO maybe create a new env for raft engine
        if self.titan.enabled {
            opts.set_titandb_options(&self.titan.build_opts());
        }

        opts
    }

    pub fn build_cf_opts(&self, cache: &Option<Cache>) -> Vec<CFOptions<'_>> {
        vec![CFOptions::new(CF_DEFAULT, self.defaultcf.build_opt(cache))]
    }

    fn validate(&mut self) -> Result<(), Box<dyn Error>> {
        self.defaultcf.validate()?;
        if self.enable_unordered_write {
            if self.titan.enabled {
                return Err("raftdb: unordered_write is not compatible with Titan".into());
            }
            if self.enable_pipelined_write {
                return Err(
                    "raftdb: pipelined_write is not compatible with unordered_write".into(),
                );
            }
        }
        Ok(())
    }
}

#[derive(Clone, Copy, Debug)]
pub enum DBType {
    Kv,
    Raft,
}

pub struct DBConfigManger {
    db: Arc<DB>,
    db_type: DBType,
}

impl DBConfigManger {
    pub fn new(db: Arc<DB>, db_type: DBType) -> Self {
        DBConfigManger { db, db_type }
    }
}

impl DBConfigManger {
    fn set_db_config(&self, opts: &[(&str, &str)]) -> Result<(), Box<dyn Error>> {
        self.db.set_db_options(opts)?;
        Ok(())
    }

    fn set_cf_config(&self, cf: &str, opts: &[(&str, &str)]) -> Result<(), Box<dyn Error>> {
        self.validate_cf(cf)?;
        let handle = get_cf_handle(&self.db, cf)?;
        self.db.set_options_cf(handle, opts)?;
        // Write config to metric
        for (cfg_name, cfg_value) in opts {
            let cfg_value = match cfg_value {
                v if *v == "true" => Ok(1f64),
                v if *v == "false" => Ok(0f64),
                v => v.parse::<f64>(),
            };
            if let Ok(v) = cfg_value {
                CONFIG_ROCKSDB_GAUGE
                    .with_label_values(&[cf, cfg_name])
                    .set(v);
            }
        }
        Ok(())
    }

    fn set_block_cache_size(&self, cf: &str, size: ReadableSize) -> Result<(), Box<dyn Error>> {
        self.validate_cf(cf)?;
        let handle = get_cf_handle(&self.db, cf)?;
        let opt = self.db.get_options_cf(handle);
        opt.set_block_cache_capacity(size.0)?;
        // Write config to metric
        CONFIG_ROCKSDB_GAUGE
            .with_label_values(&[cf, "block_cache_size"])
            .set(size.0 as f64);
        Ok(())
    }

    fn validate_cf(&self, cf: &str) -> Result<(), Box<dyn Error>> {
        match (self.db_type, cf) {
            (DBType::Kv, CF_DEFAULT)
            | (DBType::Kv, CF_WRITE)
            | (DBType::Kv, CF_LOCK)
            | (DBType::Kv, CF_RAFT)
            | (DBType::Raft, CF_DEFAULT) => Ok(()),
            _ => Err(format!("invalid cf {:?} for db {:?}", cf, self.db_type).into()),
        }
    }
}

impl ConfigManager for DBConfigManger {
    fn dispatch(&mut self, change: ConfigChange) -> Result<(), Box<dyn Error>> {
        let change_str = format!("{:?}", change);
        let mut change: Vec<(String, ConfigValue)> = change.into_iter().collect();
        let cf_config = change.drain_filter(|(name, _)| name.ends_with("cf"));
        for (cf_name, cf_change) in cf_config {
            if let ConfigValue::Module(mut cf_change) = cf_change {
                // defaultcf -> default
                let cf_name = &cf_name[..(cf_name.len() - 2)];
                if let Some(v) = cf_change.remove("block_cache_size") {
                    // currently we can't modify block_cache_size via set_options_cf
                    self.set_block_cache_size(&cf_name, v.into())?;
                }
                if let Some(ConfigValue::Module(titan_change)) = cf_change.remove("titan") {
                    for (name, value) in titan_change {
                        cf_change.insert(name, value);
                    }
                }
                if !cf_change.is_empty() {
                    let cf_change = config_value_to_string(cf_change.into_iter().collect());
                    let cf_change_slice = config_to_slice(&cf_change);
                    self.set_cf_config(&cf_name, &cf_change_slice)?;
                }
            }
        }
        if !change.is_empty() {
            let change = config_value_to_string(change);
            let change_slice = config_to_slice(&change);
            self.set_db_config(&change_slice)?;
        }
        info!(
            "rocksdb config changed";
            "db" => ?self.db_type,
            "change" => change_str
        );
        Ok(())
    }
}

fn config_to_slice(config_change: &[(String, String)]) -> Vec<(&str, &str)> {
    config_change
        .iter()
        .map(|(name, value)| (name.as_str(), value.as_str()))
        .collect()
}

// Convert `ConfigValue` to formatted String that can pass to `DB::set_db_options`
fn config_value_to_string(config_change: Vec<(String, ConfigValue)>) -> Vec<(String, String)> {
    config_change
        .into_iter()
        .map(|(name, value)| {
            let v = match value {
                d @ ConfigValue::Duration(_) => {
                    let d: ReadableDuration = d.into();
                    d.as_secs().to_string()
                }
                s @ ConfigValue::Size(_) => {
                    let s: ReadableSize = s.into();
                    s.0.to_string()
                }
                ConfigValue::Module(_) => unreachable!(),
                v => format!("{}", v),
            };
            (name, v)
        })
        .collect()
}

#[derive(Clone, Serialize, Deserialize, PartialEq, Debug)]
#[serde(default)]
#[serde(rename_all = "kebab-case")]
pub struct MetricConfig {
    pub interval: ReadableDuration,
    pub address: String,
    pub job: String,
}

impl Default for MetricConfig {
    fn default() -> MetricConfig {
        MetricConfig {
            interval: ReadableDuration::secs(15),
            address: "".to_owned(),
            job: "tikv".to_owned(),
        }
    }
}

pub mod log_level_serde {
    use serde::{
        de::{Error, Unexpected},
        Deserialize, Deserializer, Serialize, Serializer,
    };
    use slog::Level;
    use tikv_util::logger::{get_level_by_string, get_string_by_level};

    pub fn deserialize<'de, D>(deserializer: D) -> Result<Level, D::Error>
    where
        D: Deserializer<'de>,
    {
        let string = String::deserialize(deserializer)?;
        get_level_by_string(&string)
            .ok_or_else(|| D::Error::invalid_value(Unexpected::Str(&string), &"a valid log level"))
    }

    #[allow(clippy::trivially_copy_pass_by_ref)]
    pub fn serialize<S>(value: &Level, serializer: S) -> Result<S::Ok, S::Error>
    where
        S: Serializer,
    {
        get_string_by_level(*value).serialize(serializer)
    }
}

#[derive(Clone, Copy, Serialize, Deserialize, PartialEq, Debug)]
#[serde(default)]
#[serde(rename_all = "kebab-case")]
pub struct UnifiedReadPoolConfig {
    pub min_thread_count: usize,
    pub max_thread_count: usize,
    // FIXME: Add more configs when they are effective in yatp
}

impl UnifiedReadPoolConfig {
    fn validate(&self) -> Result<(), Box<dyn Error>> {
        if self.min_thread_count == 0 {
            return Err("readpool.unified.min-thread-count should be > 0"
                .to_string()
                .into());
        }
        if self.max_thread_count < self.min_thread_count {
            return Err(
                "readpool.unified.max-thread-count should be >= readpool.unified.min-thread-count"
                    .to_string()
                    .into(),
            );
        }
        Ok(())
    }
}

const UNIFIED_READPOOL_MIN_CONCURRENCY: usize = 4;

// FIXME: Use macros to generate it if yatp is used elsewhere besides readpool.
impl Default for UnifiedReadPoolConfig {
    fn default() -> UnifiedReadPoolConfig {
        let cpu_num = sysinfo::get_logical_cores();
        let mut concurrency = (cpu_num as f64 * 0.8) as usize;
        concurrency = cmp::max(UNIFIED_READPOOL_MIN_CONCURRENCY, concurrency);
        Self {
            min_thread_count: 1,
            max_thread_count: concurrency,
        }
    }
}

#[cfg(test)]
mod unified_read_pool_tests {
    use super::*;

    #[test]
    fn test_validate() {
        let cfg = UnifiedReadPoolConfig {
            min_thread_count: 1,
            max_thread_count: 2,
        };
        assert!(cfg.validate().is_ok());

        let invalid_cfg = UnifiedReadPoolConfig {
            min_thread_count: 0,
            ..cfg
        };
        assert!(invalid_cfg.validate().is_err());

        let invalid_cfg = UnifiedReadPoolConfig {
            min_thread_count: 2,
            max_thread_count: 1,
        };
        assert!(invalid_cfg.validate().is_err());
    }
}

macro_rules! readpool_config {
    ($struct_name:ident, $test_mod_name:ident, $display_name:expr) => {
        #[derive(Clone, Copy, Serialize, Deserialize, PartialEq, Debug)]
        #[serde(default)]
        #[serde(rename_all = "kebab-case")]
        pub struct $struct_name {
            pub high_concurrency: usize,
            pub normal_concurrency: usize,
            pub low_concurrency: usize,
            pub max_tasks_per_worker_high: usize,
            pub max_tasks_per_worker_normal: usize,
            pub max_tasks_per_worker_low: usize,
            pub stack_size: ReadableSize,
        }

        impl $struct_name {
            /// Builds configurations for low, normal and high priority pools.
            pub fn to_future_pool_configs(&self) -> Vec<future_pool::Config> {
                vec![
                    future_pool::Config {
                        workers: self.low_concurrency,
                        max_tasks_per_worker: self.max_tasks_per_worker_low,
                        stack_size: self.stack_size.0 as usize,
                    },
                    future_pool::Config {
                        workers: self.normal_concurrency,
                        max_tasks_per_worker: self.max_tasks_per_worker_normal,
                        stack_size: self.stack_size.0 as usize,
                    },
                    future_pool::Config {
                        workers: self.high_concurrency,
                        max_tasks_per_worker: self.max_tasks_per_worker_high,
                        stack_size: self.stack_size.0 as usize,
                    },
                ]
            }

            pub fn default_for_test() -> Self {
                Self {
                    high_concurrency: 2,
                    normal_concurrency: 2,
                    low_concurrency: 2,
                    max_tasks_per_worker_high: 2000,
                    max_tasks_per_worker_normal: 2000,
                    max_tasks_per_worker_low: 2000,
                    stack_size: ReadableSize::mb(1),
                }
            }

            pub fn validate(&self) -> Result<(), Box<dyn Error>> {
                if self.high_concurrency == 0 {
                    return Err(format!(
                        "readpool.{}.high-concurrency should be > 0",
                        $display_name
                    )
                    .into());
                }
                if self.normal_concurrency == 0 {
                    return Err(format!(
                        "readpool.{}.normal-concurrency should be > 0",
                        $display_name
                    )
                    .into());
                }
                if self.low_concurrency == 0 {
                    return Err(format!(
                        "readpool.{}.low-concurrency should be > 0",
                        $display_name
                    )
                    .into());
                }
                if self.stack_size.0 < ReadableSize::mb(2).0 {
                    return Err(
                        format!("readpool.{}.stack-size should be >= 2mb", $display_name).into(),
                    );
                }
                if self.max_tasks_per_worker_high <= 1 {
                    return Err(format!(
                        "readpool.{}.max-tasks-per-worker-high should be > 1",
                        $display_name
                    )
                    .into());
                }
                if self.max_tasks_per_worker_normal <= 1 {
                    return Err(format!(
                        "readpool.{}.max-tasks-per-worker-normal should be > 1",
                        $display_name
                    )
                    .into());
                }
                if self.max_tasks_per_worker_low <= 1 {
                    return Err(format!(
                        "readpool.{}.max-tasks-per-worker-low should be > 1",
                        $display_name
                    )
                    .into());
                }

                Ok(())
            }
        }

        #[cfg(test)]
        mod $test_mod_name {
            use super::*;

            #[test]
            fn test_validate() {
                let cfg = $struct_name::default();
                assert!(cfg.validate().is_ok());

                let mut invalid_cfg = cfg.clone();
                invalid_cfg.high_concurrency = 0;
                assert!(invalid_cfg.validate().is_err());

                let mut invalid_cfg = cfg.clone();
                invalid_cfg.normal_concurrency = 0;
                assert!(invalid_cfg.validate().is_err());

                let mut invalid_cfg = cfg.clone();
                invalid_cfg.low_concurrency = 0;
                assert!(invalid_cfg.validate().is_err());

                let mut invalid_cfg = cfg.clone();
                invalid_cfg.stack_size = ReadableSize::mb(1);
                assert!(invalid_cfg.validate().is_err());

                let mut invalid_cfg = cfg.clone();
                invalid_cfg.max_tasks_per_worker_high = 0;
                assert!(invalid_cfg.validate().is_err());
                invalid_cfg.max_tasks_per_worker_high = 1;
                assert!(invalid_cfg.validate().is_err());
                invalid_cfg.max_tasks_per_worker_high = 100;
                assert!(cfg.validate().is_ok());

                let mut invalid_cfg = cfg.clone();
                invalid_cfg.max_tasks_per_worker_normal = 0;
                assert!(invalid_cfg.validate().is_err());
                invalid_cfg.max_tasks_per_worker_normal = 1;
                assert!(invalid_cfg.validate().is_err());
                invalid_cfg.max_tasks_per_worker_normal = 100;
                assert!(cfg.validate().is_ok());

                let mut invalid_cfg = cfg.clone();
                invalid_cfg.max_tasks_per_worker_low = 0;
                assert!(invalid_cfg.validate().is_err());
                invalid_cfg.max_tasks_per_worker_low = 1;
                assert!(invalid_cfg.validate().is_err());
                invalid_cfg.max_tasks_per_worker_low = 100;
                assert!(cfg.validate().is_ok());
            }
        }
    };
}

const DEFAULT_STORAGE_READPOOL_MIN_CONCURRENCY: usize = 4;
const DEFAULT_STORAGE_READPOOL_MAX_CONCURRENCY: usize = 8;

// Assume a request can be finished in 1ms, a request at position x will wait about
// 0.001 * x secs to be actual started. A server-is-busy error will trigger 2 seconds
// backoff. So when it needs to wait for more than 2 seconds, return error won't causse
// larger latency.
const DEFAULT_READPOOL_MAX_TASKS_PER_WORKER: usize = 2 as usize * 1000;

const DEFAULT_READPOOL_STACK_SIZE_MB: u64 = 10;

readpool_config!(StorageReadPoolConfig, storage_read_pool_test, "storage");

impl Default for StorageReadPoolConfig {
    fn default() -> Self {
        let cpu_num = sysinfo::get_logical_cores();
        let mut concurrency = (cpu_num as f64 * 0.5) as usize;
        concurrency = cmp::max(DEFAULT_STORAGE_READPOOL_MIN_CONCURRENCY, concurrency);
        concurrency = cmp::min(DEFAULT_STORAGE_READPOOL_MAX_CONCURRENCY, concurrency);
        Self {
            high_concurrency: concurrency,
            normal_concurrency: concurrency,
            low_concurrency: concurrency,
            max_tasks_per_worker_high: DEFAULT_READPOOL_MAX_TASKS_PER_WORKER,
            max_tasks_per_worker_normal: DEFAULT_READPOOL_MAX_TASKS_PER_WORKER,
            max_tasks_per_worker_low: DEFAULT_READPOOL_MAX_TASKS_PER_WORKER,
            stack_size: ReadableSize::mb(DEFAULT_READPOOL_STACK_SIZE_MB),
        }
    }
}

const DEFAULT_COPROCESSOR_READPOOL_MIN_CONCURRENCY: usize = 2;

readpool_config!(
    CoprReadPoolConfig,
    coprocessor_read_pool_test,
    "coprocessor"
);

impl Default for CoprReadPoolConfig {
    fn default() -> Self {
        let cpu_num = sysinfo::get_logical_cores();
        let mut concurrency = (cpu_num as f64 * 0.8) as usize;
        concurrency = cmp::max(DEFAULT_COPROCESSOR_READPOOL_MIN_CONCURRENCY, concurrency);
        Self {
            high_concurrency: concurrency,
            normal_concurrency: concurrency,
            low_concurrency: concurrency,
            max_tasks_per_worker_high: DEFAULT_READPOOL_MAX_TASKS_PER_WORKER,
            max_tasks_per_worker_normal: DEFAULT_READPOOL_MAX_TASKS_PER_WORKER,
            max_tasks_per_worker_low: DEFAULT_READPOOL_MAX_TASKS_PER_WORKER,
            stack_size: ReadableSize::mb(DEFAULT_READPOOL_STACK_SIZE_MB),
        }
    }
}

#[derive(Clone, Serialize, Deserialize, PartialEq, Debug)]
#[serde(default)]
#[serde(rename_all = "kebab-case")]
pub struct ReadPoolConfig {
    pub unify_read_pool: bool,
    pub unified: UnifiedReadPoolConfig,
    pub storage: StorageReadPoolConfig,
    pub coprocessor: CoprReadPoolConfig,
}

impl ReadPoolConfig {
    pub fn validate(&self) -> Result<(), Box<dyn Error>> {
        if self.unify_read_pool {
            self.unified.validate()?;
        } else {
            self.storage.validate()?;
            self.coprocessor.validate()?;
        }
        Ok(())
    }
}

impl Default for ReadPoolConfig {
    fn default() -> ReadPoolConfig {
        ReadPoolConfig {
            unify_read_pool: false,
            unified: Default::default(),
            storage: Default::default(),
            coprocessor: Default::default(),
        }
    }
}

#[cfg(test)]
mod readpool_tests {
    use super::*;

    #[test]
    fn test_unified_disabled() {
        // Allow invalid yatp config when yatp is not used.
        let unified = UnifiedReadPoolConfig {
            min_thread_count: 0,
            max_thread_count: 0,
        };
        assert!(unified.validate().is_err());
        let storage = StorageReadPoolConfig::default();
        assert!(storage.validate().is_ok());
        let coprocessor = CoprReadPoolConfig::default();
        assert!(coprocessor.validate().is_ok());
        let cfg = ReadPoolConfig {
            unify_read_pool: false,
            unified,
            storage,
            coprocessor,
        };
        assert!(cfg.validate().is_ok());

        // Storage and coprocessor config must be valid when yatp is not used.
        let unified = UnifiedReadPoolConfig::default();
        assert!(unified.validate().is_ok());
        let storage = StorageReadPoolConfig {
            high_concurrency: 0,
            ..Default::default()
        };
        assert!(storage.validate().is_err());
        let coprocessor = CoprReadPoolConfig::default();
        let invalid_cfg = ReadPoolConfig {
            unify_read_pool: false,
            unified,
            storage,
            coprocessor,
        };
        assert!(invalid_cfg.validate().is_err());
    }

    #[test]
    fn test_unified_enabled() {
        // Allow invalid storage and coprocessor config when yatp is used.
        let unified = UnifiedReadPoolConfig::default();
        assert!(unified.validate().is_ok());
        let storage = StorageReadPoolConfig {
            high_concurrency: 0,
            ..Default::default()
        };
        assert!(storage.validate().is_err());
        let coprocessor = CoprReadPoolConfig {
            high_concurrency: 0,
            ..Default::default()
        };
        assert!(coprocessor.validate().is_err());
        let cfg = ReadPoolConfig {
            unify_read_pool: true,
            unified,
            storage,
            coprocessor,
        };
        assert!(cfg.validate().is_ok());

        // Yatp config must be valid when yatp is used.
        let unified = UnifiedReadPoolConfig {
            min_thread_count: 0,
            max_thread_count: 0,
        };
        assert!(unified.validate().is_err());
        let storage = StorageReadPoolConfig::default();
        assert!(storage.validate().is_ok());
        let coprocessor = CoprReadPoolConfig::default();
        assert!(coprocessor.validate().is_ok());
        let cfg = ReadPoolConfig {
            unify_read_pool: true,
            unified,
            storage,
            coprocessor,
        };
        assert!(cfg.validate().is_err());
    }
}

#[derive(Clone, Serialize, Deserialize, PartialEq, Debug, Configuration)]
#[serde(default)]
#[serde(rename_all = "kebab-case")]
pub struct TiKvConfig {
    #[config(skip)]
    pub dynamic_config: bool,

    #[config(skip)]
    #[serde(with = "log_level_serde")]
    pub log_level: slog::Level,

    #[config(skip)]
    pub log_file: String,

    #[config(skip)]
    pub log_rotation_timespan: ReadableDuration,

    #[config(skip)]
    pub log_rotation_size: ReadableSize,

    #[config(hidden)]
    pub panic_when_unexpected_key_or_data: bool,

    pub refresh_config_interval: ReadableDuration,

    #[config(skip)]
    pub readpool: ReadPoolConfig,

    #[config(skip)]
    pub server: ServerConfig,

    #[config(skip)]
    pub storage: StorageConfig,

    #[config(skip)]
    pub pd: PdConfig,

    #[config(hidden)]
    pub metric: MetricConfig,

    #[config(submodule)]
    #[serde(rename = "raftstore")]
    pub raft_store: RaftstoreConfig,

    #[config(submodule)]
    pub coprocessor: CopConfig,

    #[config(submodule)]
    pub rocksdb: DbConfig,

    #[config(submodule)]
    pub raftdb: RaftDbConfig,

    #[config(skip)]
    pub security: SecurityConfig,

    #[config(skip)]
    pub import: ImportConfig,

    #[config(submodule)]
    pub pessimistic_txn: PessimisticTxnConfig,

    #[config(submodule)]
    pub gc: GcConfig,
}

impl Default for TiKvConfig {
    fn default() -> TiKvConfig {
        TiKvConfig {
            dynamic_config: false,
            log_level: slog::Level::Info,
            log_file: "".to_owned(),
            log_rotation_timespan: ReadableDuration::hours(24),
            log_rotation_size: ReadableSize::mb(300),
            panic_when_unexpected_key_or_data: false,
            refresh_config_interval: ReadableDuration::secs(30),
            readpool: ReadPoolConfig::default(),
            server: ServerConfig::default(),
            metric: MetricConfig::default(),
            raft_store: RaftstoreConfig::default(),
            coprocessor: CopConfig::default(),
            pd: PdConfig::default(),
            rocksdb: DbConfig::default(),
            raftdb: RaftDbConfig::default(),
            storage: StorageConfig::default(),
            security: SecurityConfig::default(),
            import: ImportConfig::default(),
            pessimistic_txn: PessimisticTxnConfig::default(),
            gc: GcConfig::default(),
        }
    }
}

impl TiKvConfig {
    // TODO: change to validate(&self)
    pub fn validate(&mut self) -> Result<(), Box<dyn Error>> {
        self.validate_or_rollback(None)
    }

    /// Validate the config, if encounter invalid config try to fallback to
    /// the valid config
    pub fn validate_with_rollback(
        &mut self,
        valid_cfg: &TiKvConfig,
    ) -> Result<ConfigChange, Box<dyn Error>> {
        let mut c = HashMap::new();
        self.validate_or_rollback(Some((valid_cfg, &mut c)))?;
        Ok(c)
    }

    // If `rb_collector` is `Some`, when encounter some invalid config, instead of
    // return an Error, a fallback from these invalid configs to the valid config
    // will be collected and insert into `rb_collector`
    fn validate_or_rollback(
        &mut self,
        mut rb_collector: Option<(&TiKvConfig, &mut ConfigChange)>,
    ) -> Result<(), Box<dyn Error>> {
        self.readpool.validate()?;
        self.storage.validate()?;

        self.raft_store.region_split_check_diff = self.coprocessor.region_split_size / 16;
        self.raft_store.raftdb_path = if self.raft_store.raftdb_path.is_empty() {
            config::canonicalize_sub_path(&self.storage.data_dir, "raft")?
        } else {
            config::canonicalize_path(&self.raft_store.raftdb_path)?
        };

        let kv_db_path =
            config::canonicalize_sub_path(&self.storage.data_dir, DEFAULT_ROCKSDB_SUB_DIR)?;

        if kv_db_path == self.raft_store.raftdb_path {
            return Err("raft_store.raftdb_path can not same with storage.data_dir/db".into());
        }
        if db_exist(&kv_db_path) && !db_exist(&self.raft_store.raftdb_path) {
            return Err("default rocksdb exist, buf raftdb not exist".into());
        }
        if !db_exist(&kv_db_path) && db_exist(&self.raft_store.raftdb_path) {
            return Err("default rocksdb not exist, buf raftdb exist".into());
        }

        // Check blob file dir is empty when titan is disabled
        if !self.rocksdb.titan.enabled {
            let titandb_path = if self.rocksdb.titan.dirname.is_empty() {
                Path::new(&kv_db_path).join("titandb")
            } else {
                Path::new(&self.rocksdb.titan.dirname).to_path_buf()
            };
            if let Err(e) =
                tikv_util::config::check_data_dir_empty(titandb_path.to_str().unwrap(), "blob")
            {
                return Err(format!(
                    "check: titandb-data-dir-empty; err: \"{}\"; \
                     hint: You have disabled titan when its data directory is not empty. \
                     To properly shutdown titan, please enter fallback blob-run-mode and \
                     wait till titandb files are all safely ingested.",
                    e
                )
                .into());
            }
        }

        let expect_keepalive = self.raft_store.raft_heartbeat_interval() * 2;
        if expect_keepalive > self.server.grpc_keepalive_time.0 {
            return Err(format!(
                "grpc_keepalive_time is too small, it should not less than the double of \
                 raft tick interval (>= {})",
                duration_to_sec(expect_keepalive)
            )
            .into());
        }

        rollback_or!(
            rb_collector,
            raft_store,
            |r| { self.raft_store.validate_or_rollback(r) },
            self.raft_store.validate()?
        );
        rollback_or!(
            rb_collector,
            coprocessor,
            |r| { self.coprocessor.validate_or_rollback(r) },
            self.coprocessor.validate()?
        );
        rollback_or!(
            rb_collector,
            pessimistic_txn,
            |r| { self.pessimistic_txn.validate_or_rollback(r) },
            self.pessimistic_txn.validate()?
        );
        rollback_or!(
            rb_collector,
            gc,
            |r| { self.gc.validate_or_rollback(r) },
            self.gc.validate()?
        );
        self.rocksdb.validate()?;
        self.raftdb.validate()?;
        self.server.validate()?;
        self.pd.validate()?;
        self.security.validate()?;
        self.import.validate()?;
        Ok(())
    }

    pub fn compatible_adjust(&mut self) {
        let default_raft_store = RaftstoreConfig::default();
        let default_coprocessor = CopConfig::default();
        if self.raft_store.region_max_size != default_raft_store.region_max_size {
            warn!(
                "deprecated configuration, \
                 raftstore.region-max-size has been moved to coprocessor"
            );
            if self.coprocessor.region_max_size == default_coprocessor.region_max_size {
                warn!(
                    "override coprocessor.region-max-size with raftstore.region-max-size, {:?}",
                    self.raft_store.region_max_size
                );
                self.coprocessor.region_max_size = self.raft_store.region_max_size;
            }
            self.raft_store.region_max_size = default_raft_store.region_max_size;
        }
        if self.raft_store.region_split_size != default_raft_store.region_split_size {
            warn!(
                "deprecated configuration, \
                 raftstore.region-split-size has been moved to coprocessor",
            );
            if self.coprocessor.region_split_size == default_coprocessor.region_split_size {
                warn!(
                    "override coprocessor.region-split-size with raftstore.region-split-size, {:?}",
                    self.raft_store.region_split_size
                );
                self.coprocessor.region_split_size = self.raft_store.region_split_size;
            }
            self.raft_store.region_split_size = default_raft_store.region_split_size;
        }
        if self.server.end_point_concurrency.is_some() {
            warn!(
                "deprecated configuration, {} has been moved to {}",
                "server.end-point-concurrency", "readpool.coprocessor.xxx-concurrency",
            );
            warn!(
                "override {} with {}, {:?}",
                "readpool.coprocessor.xxx-concurrency",
                "server.end-point-concurrency",
                self.server.end_point_concurrency
            );
            let concurrency = self.server.end_point_concurrency.take().unwrap();
            self.readpool.coprocessor.high_concurrency = concurrency;
            self.readpool.coprocessor.normal_concurrency = concurrency;
            self.readpool.coprocessor.low_concurrency = concurrency;
        }
        if self.server.end_point_stack_size.is_some() {
            warn!(
                "deprecated configuration, {} has been moved to {}",
                "server.end-point-stack-size", "readpool.coprocessor.stack-size",
            );
            warn!(
                "override {} with {}, {:?}",
                "readpool.coprocessor.stack-size",
                "server.end-point-stack-size",
                self.server.end_point_stack_size
            );
            self.readpool.coprocessor.stack_size = self.server.end_point_stack_size.take().unwrap();
        }
        if self.server.end_point_max_tasks.is_some() {
            warn!(
                "deprecated configuration, {} is no longer used and ignored, please use {}.",
                "server.end-point-max-tasks", "readpool.coprocessor.max-tasks-per-worker-xxx",
            );
            // Note:
            // Our `end_point_max_tasks` is mostly mistakenly configured, so we don't override
            // new configuration using old values.
            self.server.end_point_max_tasks = None;
        }

        // When shared block cache is enabled, if its capacity is set, it overrides individual
        // block cache sizes. Otherwise use the sum of block cache size of all column families
        // as the shared cache size.
        let cache_cfg = &mut self.storage.block_cache;
        if cache_cfg.shared && cache_cfg.capacity.is_none() {
            cache_cfg.capacity = Some(ReadableSize {
                0: self.rocksdb.defaultcf.block_cache_size.0
                    + self.rocksdb.writecf.block_cache_size.0
                    + self.rocksdb.lockcf.block_cache_size.0
                    + self.raftdb.defaultcf.block_cache_size.0,
            });
        }
    }

    pub fn check_critical_cfg_with(&self, last_cfg: &Self) -> Result<(), String> {
        if last_cfg.rocksdb.wal_dir != self.rocksdb.wal_dir {
            return Err(format!(
                "db wal_dir have been changed, former db wal_dir is '{}', \
                 current db wal_dir is '{}', please guarantee all data wal logs \
                 have been moved to destination directory.",
                last_cfg.rocksdb.wal_dir, self.rocksdb.wal_dir
            ));
        }

        if last_cfg.raftdb.wal_dir != self.raftdb.wal_dir {
            return Err(format!(
                "raftdb wal_dir have been changed, former raftdb wal_dir is '{}', \
                 current raftdb wal_dir is '{}', please guarantee all raft wal logs \
                 have been moved to destination directory.",
                last_cfg.raftdb.wal_dir, self.rocksdb.wal_dir
            ));
        }

        if last_cfg.storage.data_dir != self.storage.data_dir {
            // In tikv 3.0 the default value of storage.data-dir changed
            // from "" to "./"
            let using_default_after_upgrade =
                last_cfg.storage.data_dir.is_empty() && self.storage.data_dir == DEFAULT_DATA_DIR;

            if !using_default_after_upgrade {
                return Err(format!(
                    "storage data dir have been changed, former data dir is {}, \
                     current data dir is {}, please check if it is expected.",
                    last_cfg.storage.data_dir, self.storage.data_dir
                ));
            }
        }

        if last_cfg.raft_store.raftdb_path != self.raft_store.raftdb_path {
            return Err(format!(
                "raft dir have been changed, former raft dir is '{}', \
                 current raft dir is '{}', please check if it is expected.",
                last_cfg.raft_store.raftdb_path, self.raft_store.raftdb_path
            ));
        }

        Ok(())
    }

    pub fn from_file<P: AsRef<Path>>(path: P) -> Self {
        (|| -> Result<Self, Box<dyn Error>> {
            let s = fs::read_to_string(&path)?;
            Ok(::toml::from_str(&s)?)
        })()
        .unwrap_or_else(|e| {
            panic!(
                "invalid auto generated configuration file {}, err {}",
                path.as_ref().display(),
                e
            );
        })
    }

    pub fn write_to_file<P: AsRef<Path>>(&self, path: P) -> Result<(), IoError> {
        let content = ::toml::to_string(&self).unwrap();
        let mut f = fs::File::create(&path)?;
        f.write_all(content.as_bytes())?;
        f.sync_all()?;

        Ok(())
    }

    pub fn write_into_metrics(&self) {
        self.raft_store.write_into_metrics();
        self.rocksdb.write_into_metrics();
    }
}

/// Prevents launching with an incompatible configuration
///
/// Loads the previously-loaded configuration from `last_tikv.toml`,
/// compares key configuration items and fails if they are not
/// identical.
pub fn check_critical_config(config: &TiKvConfig) -> Result<(), String> {
    // Check current critical configurations with last time, if there are some
    // changes, user must guarantee relevant works have been done.
    let store_path = Path::new(&config.storage.data_dir);
    let last_cfg_path = store_path.join(LAST_CONFIG_FILE);

    if last_cfg_path.exists() {
        let last_cfg = TiKvConfig::from_file(&last_cfg_path);
        config.check_critical_cfg_with(&last_cfg)?;
    }

    Ok(())
}

/// Persists critical config to `last_tikv.toml`
pub fn persist_critical_config(config: &TiKvConfig) -> Result<(), String> {
    let store_path = Path::new(&config.storage.data_dir);
    let last_cfg_path = store_path.join(LAST_CONFIG_FILE);

    // Create parent directory if missing.
    if let Err(e) = fs::create_dir_all(&store_path) {
        return Err(format!(
            "create parent directory '{}' failed: {}",
            store_path.to_str().unwrap(),
            e
        ));
    }

    // Persist current critical configurations to file.
    if let Err(e) = config.write_to_file(&last_cfg_path) {
        return Err(format!(
            "persist critical config to '{}' failed: {}",
            last_cfg_path.to_str().unwrap(),
            e
        ));
    }

    Ok(())
}

fn to_config_entry(change: ConfigChange) -> CfgResult<Vec<configpb::ConfigEntry>> {
    // This helper function translate nested module config to a list
    // of name/value pair and seperated module by '.' in the name field,
    // by recursive call helper function with an prefix which represent
    // th prefix of current module. And also compatible the field name
    // in config struct with the name in toml file.
    fn helper(prefix: String, change: ConfigChange) -> CfgResult<Vec<configpb::ConfigEntry>> {
        let mut entries = Vec::with_capacity(change.len());

        for (mut name, value) in change {
            if name == "raft_store" {
                name = "raftstore".to_owned();
            } else {
                name = name.replace("_", "-");
            }
            if !prefix.is_empty() {
                let mut p = prefix.clone();
                p.push_str(&format!(".{}", name));
                name = p;
            }
            if let ConfigValue::Module(change) = value {
                if !change.is_empty() {
                    entries.append(&mut helper(name, change)?);
                }
            } else {
                let mut e = configpb::ConfigEntry::default();
                e.set_name(name);
                e.set_value(from_change_value(value)?);
                entries.push(e);
            }
        }
        Ok(entries)
    };
    helper("".to_owned(), change)
}

fn from_change_value(v: ConfigValue) -> CfgResult<String> {
    let s = match v {
        ConfigValue::Duration(_) => {
            let v: ReadableDuration = v.into();
            toml::to_string(&v)?
        }
        ConfigValue::Size(_) => {
            let v: ReadableSize = v.into();
            toml::to_string(&v)?
        }
        ConfigValue::U64(ref v) => toml::to_string(v)?,
        ConfigValue::F64(ref v) => toml::to_string(v)?,
        ConfigValue::Usize(ref v) => toml::to_string(v)?,
        ConfigValue::Bool(ref v) => toml::to_string(v)?,
        ConfigValue::String(ref v) => toml::to_string(v)?,
        _ => unreachable!(),
    };
    Ok(s)
}

/// Comparing two `Version` with the assumption of `global` and `local`
/// should be monotonically increased, if `global` or `local` of _current config_
/// less than _incoming config_ means there are update in _incoming config_
pub fn cmp_version(current: &configpb::Version, incoming: &configpb::Version) -> Ordering {
    match (
        Ord::cmp(&current.local, &incoming.local),
        Ord::cmp(&current.global, &incoming.global),
    ) {
        (Ordering::Equal, Ordering::Equal) => Ordering::Equal,
        (Ordering::Less, _) | (_, Ordering::Less) => Ordering::Less,
        _ => Ordering::Greater,
    }
}

#[derive(PartialEq, Eq, Hash, Debug, Clone)]
pub enum Module {
    Readpool,
    Server,
    Metric,
    Raftstore,
    Coprocessor,
    Pd,
    Rocksdb,
    Raftdb,
    Storage,
    Security,
    Import,
    PessimisticTxn,
    Gc,
    Unknown(String),
}

impl From<&str> for Module {
    fn from(m: &str) -> Module {
        match m {
            "readpool" => Module::Readpool,
            "server" => Module::Server,
            "metric" => Module::Metric,
            "raft_store" => Module::Raftstore,
            "coprocessor" => Module::Coprocessor,
            "pd" => Module::Pd,
            "rocksdb" => Module::Rocksdb,
            "raftdb" => Module::Raftdb,
            "storage" => Module::Storage,
            "security" => Module::Security,
            "import" => Module::Import,
            "pessimistic_txn" => Module::PessimisticTxn,
            "gc" => Module::Gc,
            n => Module::Unknown(n.to_owned()),
        }
    }
}

/// ConfigController use to register each module's config manager,
/// and dispatch the change of config to corresponding managers or
/// return the change if the incoming change is invalid.
#[derive(Default)]
pub struct ConfigController {
    current: TiKvConfig,
    config_mgrs: HashMap<Module, Box<dyn ConfigManager>>,
    start_version: Option<configpb::Version>,
}

impl ConfigController {
    pub fn new(current: TiKvConfig, version: configpb::Version) -> Self {
        ConfigController {
            current,
            config_mgrs: HashMap::new(),
            start_version: Some(version),
        }
    }

    pub fn update_or_rollback(
        &mut self,
        mut incoming: TiKvConfig,
    ) -> CfgResult<Either<ConfigChange, bool>> {
        // Config from PD have not been checked, call `compatible_adjust()`
        // and `validate()` before use it
        incoming.compatible_adjust();
<<<<<<< HEAD
=======
        // TODO: return the invalid config instead
        if incoming.validate().is_err() {
            let diff = incoming.diff(&self.current);
            return Ok(Either::Left(diff));
        }
>>>>>>> e4807144
        let diff = self.current.diff(&incoming);
        if diff.is_empty() {
            return Ok(Either::Right(false));
        } else {
            // validate current config after apply diff, we can't just validate the
            // incoming config because some configs are skip and incoming config not
            // equal to current config + diff
            let mut current = self.current.clone();
            current.update(diff.clone());
            let rollback = current.validate_with_rollback(&self.current)?;
            if !rollback.is_empty() {
                return Ok(Either::Left(rollback));
            }
        }
        let mut to_update = HashMap::with_capacity(diff.len());
        for (name, change) in diff.into_iter() {
            match change {
                ConfigValue::Module(change) => {
                    // update a submodule's config only if changes had been sucessfully
                    // dispatched to corresponding config manager, to avoid double dispatch change
                    if let Some(mgr) = self.config_mgrs.get_mut(&Module::from(name.as_str())) {
                        if let Err(e) = mgr.dispatch(change.clone()) {
                            self.current.update(to_update);
                            return Err(e);
                        }
                    }
                    to_update.insert(name, ConfigValue::Module(change));
                }
                _ => {
                    let _ = to_update.insert(name, change);
                }
            }
        }
        debug!("all config change had been dispatched"; "change" => ?to_update);
        self.current.update(to_update);
        Ok(Either::Right(true))
    }

    pub fn register(&mut self, module: Module, cfg_mgr: Box<dyn ConfigManager>) {
        if self.config_mgrs.insert(module.clone(), cfg_mgr).is_some() {
            warn!("config manager for module {:?} already registered", module)
        }
    }

    pub fn get_current(&self) -> &TiKvConfig {
        &self.current
    }

    pub fn get_current_mut(&mut self) -> &mut TiKvConfig {
        &mut self.current
    }
}

pub struct ConfigHandler {
    id: String,
    version: configpb::Version,
    config_controller: ConfigController,
}

impl ConfigHandler {
    pub fn start(
        id: String,
        mut controller: ConfigController,
        scheduler: FutureScheduler<PdTask>,
    ) -> CfgResult<Self> {
        if controller.get_current().dynamic_config {
            if let Err(e) = scheduler.schedule(PdTask::RefreshConfig) {
                return Err(format!("failed to schedule refresh config task: {:?}", e).into());
            }
        }
        let version = controller.start_version.take().unwrap_or_default();
        Ok(ConfigHandler {
            id,
            version,
            config_controller: controller,
        })
    }

    pub fn get_id(&self) -> String {
        self.id.clone()
    }

    pub fn get_version(&self) -> &configpb::Version {
        &self.version
    }

    pub fn get_config(&self) -> &TiKvConfig {
        self.config_controller.get_current()
    }
}

impl ConfigHandler {
    /// Register the local config to pd and get the latest
    /// version and config
    pub fn create(
        id: String,
        cfg_client: Arc<impl ConfigClient>,
        local_config: TiKvConfig,
    ) -> CfgResult<(configpb::Version, TiKvConfig)> {
        let cfg = toml::to_string(&local_config.get_encoder())?;
        let version = configpb::Version::default();
        let mut resp = cfg_client.register_config(id, version, cfg)?;
        match resp.get_status().get_code() {
            StatusCode::Ok | StatusCode::WrongVersion => {
                let mut incoming: TiKvConfig = toml::from_str(resp.get_config())?;
                let mut version = resp.take_version();
                incoming.compatible_adjust();
                if let Err(e) = incoming.validate() {
                    warn!(
                        "config from pd is invalid, fallback to local config";
                        "version" => ?version,
                        "error" => ?e,
                    );
                    version = configpb::Version::default();
                    incoming = local_config;
                }
                info!("register config success"; "version" => ?version);
                Ok((version, incoming))
            }
            _ => Err(format!("failed to register config, response: {:?}", resp).into()),
        }
    }

    /// Update the local config if remote config had been changed,
    /// rollback the remote config if the change are invalid.
    pub fn refresh_config(&mut self, cfg_client: &dyn ConfigClient) -> CfgResult<()> {
        let mut resp = cfg_client.get_config(self.get_id(), self.version.clone())?;
        let version = resp.take_version();
        match resp.get_status().get_code() {
            StatusCode::Ok => Ok(()),
            StatusCode::WrongVersion if cmp_version(&self.version, &version) == Ordering::Less => {
                let incoming: TiKvConfig = toml::from_str(resp.get_config())?;
                match self.config_controller.update_or_rollback(incoming)? {
                    Either::Left(rollback_change) => {
                        warn!(
                            "tried to update local config to an invalid config";
                            "version" => ?version
                        );
                        let entries = to_config_entry(rollback_change)?;
                        self.update_config(version, entries, cfg_client)?;
                    }
                    Either::Right(updated) => {
                        if updated {
                            info!("local config updated"; "version" => ?version);
                        } else {
                            info!("config version upated"; "version" => ?version);
                        }
                        self.version = version;
                    }
                }
                Ok(())
            }
            code => {
                warn!(
                    "failed to get remote config";
                    "status" => ?code,
                    "version" => ?version
                );
                Err(format!("{:?}", resp).into())
            }
        }
    }

    fn update_config(
        &mut self,
        version: configpb::Version,
        entries: Vec<configpb::ConfigEntry>,
        cfg_client: &dyn ConfigClient,
    ) -> CfgResult<()> {
        let mut resp = cfg_client.update_config(self.get_id(), version, entries)?;
        match resp.get_status().get_code() {
            StatusCode::Ok => {
                self.version = resp.take_version();
                Ok(())
            }
            code => {
                debug!("failed to update remote config"; "status" => ?code);
                Err(format!("{:?}", resp).into())
            }
        }
    }
}

use raftstore::store::DynamicConfig;
impl DynamicConfig for ConfigHandler {
    fn refresh(&mut self, cfg_client: &dyn ConfigClient) {
        debug!(
            "refresh config";
            "component id" => self.get_id(),
            "version" => ?self.get_version()
        );
        if let Err(e) = self.refresh_config(cfg_client) {
            warn!(
                "failed to refresh config";
                "component id" => self.get_id(),
                "version" => ?self.get_version(),
                "err" => ?e
            )
        }
    }
    fn refresh_interval(&self) -> Duration {
        Duration::from(self.config_controller.current.refresh_config_interval)
    }
    fn get(&self) -> String {
        toml::to_string(self.get_config()).unwrap()
    }
}

#[cfg(test)]
mod tests {
    use tempfile::Builder;

    use super::*;
    use engine::rocks::util::new_engine_opt;
    use kvproto::configpb::Version;
    use slog::Level;
    use std::cmp::Ordering;
    use toml;

    #[test]
    fn test_check_critical_cfg_with() {
        let mut tikv_cfg = TiKvConfig::default();
        let mut last_cfg = TiKvConfig::default();
        assert!(tikv_cfg.check_critical_cfg_with(&last_cfg).is_ok());

        tikv_cfg.rocksdb.wal_dir = "/data/wal_dir".to_owned();
        assert!(tikv_cfg.check_critical_cfg_with(&last_cfg).is_err());

        last_cfg.rocksdb.wal_dir = "/data/wal_dir".to_owned();
        assert!(tikv_cfg.check_critical_cfg_with(&last_cfg).is_ok());

        tikv_cfg.raftdb.wal_dir = "/raft/wal_dir".to_owned();
        assert!(tikv_cfg.check_critical_cfg_with(&last_cfg).is_err());

        last_cfg.raftdb.wal_dir = "/raft/wal_dir".to_owned();
        assert!(tikv_cfg.check_critical_cfg_with(&last_cfg).is_ok());

        tikv_cfg.storage.data_dir = "/data1".to_owned();
        assert!(tikv_cfg.check_critical_cfg_with(&last_cfg).is_err());

        last_cfg.storage.data_dir = "/data1".to_owned();
        assert!(tikv_cfg.check_critical_cfg_with(&last_cfg).is_ok());

        tikv_cfg.raft_store.raftdb_path = "/raft_path".to_owned();
        assert!(tikv_cfg.check_critical_cfg_with(&last_cfg).is_err());

        last_cfg.raft_store.raftdb_path = "/raft_path".to_owned();
        assert!(tikv_cfg.check_critical_cfg_with(&last_cfg).is_ok());
    }

    #[test]
    fn test_persist_cfg() {
        let dir = Builder::new().prefix("test_persist_cfg").tempdir().unwrap();
        let path_buf = dir.path().join(LAST_CONFIG_FILE);
        let file = path_buf.as_path().to_str().unwrap();
        let (s1, s2) = ("/xxx/wal_dir".to_owned(), "/yyy/wal_dir".to_owned());

        let mut tikv_cfg = TiKvConfig::default();

        tikv_cfg.rocksdb.wal_dir = s1.clone();
        tikv_cfg.raftdb.wal_dir = s2.clone();
        tikv_cfg.write_to_file(file).unwrap();
        let cfg_from_file = TiKvConfig::from_file(file);
        assert_eq!(cfg_from_file.rocksdb.wal_dir, s1.clone());
        assert_eq!(cfg_from_file.raftdb.wal_dir, s2.clone());

        // write critical config when exist.
        tikv_cfg.rocksdb.wal_dir = s2.clone();
        tikv_cfg.raftdb.wal_dir = s1.clone();
        tikv_cfg.write_to_file(file).unwrap();
        let cfg_from_file = TiKvConfig::from_file(file);
        assert_eq!(cfg_from_file.rocksdb.wal_dir, s2);
        assert_eq!(cfg_from_file.raftdb.wal_dir, s1);
    }

    #[test]
    fn test_create_parent_dir_if_missing() {
        let root_path = Builder::new()
            .prefix("test_create_parent_dir_if_missing")
            .tempdir()
            .unwrap();
        let path = root_path.path().join("not_exist_dir");

        let mut tikv_cfg = TiKvConfig::default();
        tikv_cfg.storage.data_dir = path.as_path().to_str().unwrap().to_owned();
        assert!(persist_critical_config(&tikv_cfg).is_ok());
    }

    #[test]
    fn test_keepalive_check() {
        let mut tikv_cfg = TiKvConfig::default();
        tikv_cfg.pd.endpoints = vec!["".to_owned()];
        let dur = tikv_cfg.raft_store.raft_heartbeat_interval();
        tikv_cfg.server.grpc_keepalive_time = ReadableDuration(dur);
        assert!(tikv_cfg.validate().is_err());
        tikv_cfg.server.grpc_keepalive_time = ReadableDuration(dur * 2);
        tikv_cfg.validate().unwrap();
    }

    #[test]
    fn test_block_size() {
        let mut tikv_cfg = TiKvConfig::default();
        tikv_cfg.pd.endpoints = vec!["".to_owned()];
        tikv_cfg.rocksdb.defaultcf.block_size = ReadableSize::gb(10);
        tikv_cfg.rocksdb.lockcf.block_size = ReadableSize::gb(10);
        tikv_cfg.rocksdb.writecf.block_size = ReadableSize::gb(10);
        tikv_cfg.rocksdb.raftcf.block_size = ReadableSize::gb(10);
        tikv_cfg.raftdb.defaultcf.block_size = ReadableSize::gb(10);
        assert!(tikv_cfg.validate().is_err());
        tikv_cfg.rocksdb.defaultcf.block_size = ReadableSize::kb(10);
        tikv_cfg.rocksdb.lockcf.block_size = ReadableSize::kb(10);
        tikv_cfg.rocksdb.writecf.block_size = ReadableSize::kb(10);
        tikv_cfg.rocksdb.raftcf.block_size = ReadableSize::kb(10);
        tikv_cfg.raftdb.defaultcf.block_size = ReadableSize::kb(10);
        tikv_cfg.validate().unwrap();
    }

    #[test]
    fn test_parse_log_level() {
        #[derive(Serialize, Deserialize, Debug)]
        struct LevelHolder {
            #[serde(with = "log_level_serde")]
            v: Level,
        }

        let legal_cases = vec![
            ("critical", Level::Critical),
            ("error", Level::Error),
            ("warning", Level::Warning),
            ("debug", Level::Debug),
            ("trace", Level::Trace),
            ("info", Level::Info),
        ];
        for (serialized, deserialized) in legal_cases {
            let holder = LevelHolder { v: deserialized };
            let res_string = toml::to_string(&holder).unwrap();
            let exp_string = format!("v = \"{}\"\n", serialized);
            assert_eq!(res_string, exp_string);
            let res_value: LevelHolder = toml::from_str(&exp_string).unwrap();
            assert_eq!(res_value.v, deserialized);
        }

        let compatibility_cases = vec![("warn", Level::Warning)];
        for (serialized, deserialized) in compatibility_cases {
            let variant_string = format!("v = \"{}\"\n", serialized);
            let res_value: LevelHolder = toml::from_str(&variant_string).unwrap();
            assert_eq!(res_value.v, deserialized);
        }

        let illegal_cases = vec!["foobar", ""];
        for case in illegal_cases {
            let string = format!("v = \"{}\"\n", case);
            toml::from_str::<LevelHolder>(&string).unwrap_err();
        }
    }

    #[test]
    fn test_config_change_to_config_entry() {
        let old = TiKvConfig::default();
        let mut incoming = TiKvConfig::default();
        incoming.refresh_config_interval = ReadableDuration::hours(10);
        let diff = to_config_entry(old.diff(&incoming)).unwrap();
        assert_eq!(diff.len(), 1);
        assert_eq!(diff[0].name, "refresh-config-interval");
        assert_eq!(
            diff[0].value,
            toml::to_string(&incoming.refresh_config_interval).unwrap()
        );
    }

    #[test]
    fn test_cmp_version() {
        fn new_version((g1, l1): (u64, u64), (g2, l2): (u64, u64)) -> (Version, Version) {
            let mut v1 = Version::default();
            v1.set_global(g1);
            v1.set_local(l1);
            let mut v2 = Version::default();
            v2.set_global(g2);
            v2.set_local(l2);
            (v1, v2)
        }

        let (v1, v2) = new_version((10, 10), (10, 10));
        assert_eq!(cmp_version(&v1, &v2), Ordering::Equal);

        // either global or local of v1 less than global or local of v2
        // Ordering::Less shuold be returned
        let (small, big) = (10, 11);
        let (v1, v2) = new_version((small, 10), (big, 10));
        assert_eq!(cmp_version(&v1, &v2), Ordering::Less);
        let (v1, v2) = new_version((small, 20), (big, 10));
        assert_eq!(cmp_version(&v1, &v2), Ordering::Less);
        let (v1, v2) = new_version((small, 10), (big, 20));
        assert_eq!(cmp_version(&v1, &v2), Ordering::Less);

        let (v1, v2) = new_version((10, small), (10, big));
        assert_eq!(cmp_version(&v1, &v2), Ordering::Less);
        let (v1, v2) = new_version((20, small), (10, big));
        assert_eq!(cmp_version(&v1, &v2), Ordering::Less);
        let (v1, v2) = new_version((10, small), (20, big));
        assert_eq!(cmp_version(&v1, &v2), Ordering::Less);
    }

    fn new_engines(cfg: TiKvConfig) -> (Arc<DB>, ConfigController) {
        let tmp = Builder::new().prefix("test_debug").tempdir().unwrap();
        let path = tmp.path().to_str().unwrap();
        let engine = Arc::new(
            new_engine_opt(
                path,
                DBOptions::new(),
                vec![
                    CFOptions::new(CF_DEFAULT, ColumnFamilyOptions::new()),
                    CFOptions::new(CF_WRITE, ColumnFamilyOptions::new()),
                    CFOptions::new(CF_LOCK, ColumnFamilyOptions::new()),
                    CFOptions::new(CF_RAFT, ColumnFamilyOptions::new()),
                ],
            )
            .unwrap(),
        );

        let mut cfg_controller = ConfigController::new(cfg, Default::default());
        cfg_controller.register(
            Module::Rocksdb,
            Box::new(DBConfigManger::new(engine.clone(), DBType::Kv)),
        );
        (engine, cfg_controller)
    }

    #[test]
    fn test_change_rocksdb_config() {
        let mut cfg = TiKvConfig::default();
        cfg.rocksdb.max_background_jobs = 2;
        cfg.rocksdb.defaultcf.disable_auto_compactions = false;
        cfg.rocksdb.defaultcf.target_file_size_base = ReadableSize::mb(64);
        cfg.rocksdb.defaultcf.block_cache_size = ReadableSize::mb(8);
        cfg.validate().unwrap();
        let (db, mut cfg_controller) = new_engines(cfg.clone());

        // update max_background_jobs
        let db_opts = db.get_db_options();
        assert_eq!(db_opts.get_max_background_jobs(), 2);

        let mut incoming = cfg.clone();
        incoming.rocksdb.max_background_jobs = 8;
        let rollback = cfg_controller.update_or_rollback(incoming).unwrap();
        assert!(rollback.right().unwrap());

        let db_opts = db.get_db_options();
        assert_eq!(db_opts.get_max_background_jobs(), 8);

        // update some configs on default cf
        let defaultcf = db.cf_handle(CF_DEFAULT).unwrap();
        let cf_opts = db.get_options_cf(defaultcf);
        assert_eq!(cf_opts.get_disable_auto_compactions(), false);
        assert_eq!(cf_opts.get_target_file_size_base(), ReadableSize::mb(64).0);
        assert_eq!(cf_opts.get_block_cache_capacity(), ReadableSize::mb(8).0);

        let mut incoming = cfg;
        incoming.rocksdb.defaultcf.disable_auto_compactions = true;
        incoming.rocksdb.defaultcf.target_file_size_base = ReadableSize::mb(32);
        incoming.rocksdb.defaultcf.block_cache_size = ReadableSize::mb(256);
        let rollback = cfg_controller.update_or_rollback(incoming).unwrap();
        assert!(rollback.right().unwrap());

        let cf_opts = db.get_options_cf(defaultcf);
        assert_eq!(cf_opts.get_disable_auto_compactions(), true);
        assert_eq!(cf_opts.get_target_file_size_base(), ReadableSize::mb(32).0);
        assert_eq!(cf_opts.get_block_cache_capacity(), ReadableSize::mb(256).0);
    }

    #[test]
    fn test_dispatch_titan_blob_run_mode_config() {
        let mut cfg = TiKvConfig::default();
        let mut incoming = cfg.clone();
        cfg.rocksdb.defaultcf.titan.blob_run_mode = BlobRunMode::Normal;
        incoming.rocksdb.defaultcf.titan.blob_run_mode = BlobRunMode::Fallback;

        let diff = cfg
            .rocksdb
            .defaultcf
            .titan
            .diff(&incoming.rocksdb.defaultcf.titan);
        assert_eq!(diff.len(), 1);

        let diff = config_value_to_string(diff.into_iter().collect());
        assert_eq!(diff.len(), 1);
        assert_eq!(diff[0].0.as_str(), "blob_run_mode");
        assert_eq!(diff[0].1.as_str(), "kFallback");
    }

    #[test]
    fn test_compatible_adjust_validate_equal() {
        // After calling many time of `compatible_adjust` and `validate` should has
        // the same effect as calling `compatible_adjust` and `validate` one time
        let mut c = TiKvConfig::default();
        let mut cfg = c.clone();
        c.compatible_adjust();
        c.validate().unwrap();

        for _ in 0..10 {
            cfg.compatible_adjust();
            cfg.validate().unwrap();
            assert_eq!(c, cfg);
        }
    }

    #[test]
    fn test_invalid_config_rollback() {
        let mut valid_cfg = TiKvConfig::default();
        assert!(valid_cfg.validate().is_ok());
        // Valid config do not have rollback
        assert!(valid_cfg
            .validate_with_rollback(&TiKvConfig::default())
            .unwrap()
            .is_empty());

        // Call validate_with_rollback with an invalid config will
        // return a rollback of the cause of invalid
        let mut c = valid_cfg.clone();
        // invalid config
        c.gc.batch_keys = 0;
        // valid config
        c.raft_store.raft_log_gc_threshold = 200;
        assert!(c.validate().is_err());
        let rollback = to_config_entry(c.validate_with_rollback(&valid_cfg).unwrap()).unwrap();
        assert_eq!(rollback.len(), 1);
        assert_eq!(rollback[0].name, "gc.batch-keys");
        assert_eq!(
            rollback[0].value,
            toml::to_string(&valid_cfg.gc.batch_keys).unwrap()
        );

        // Some check in `validate` may relative to many configs and if
        // the config can not pass the check, a rollback of all config
        // relative to the check will return
        let mut c = valid_cfg.clone();
        // config check: region_max_keys >= region_split_keys
        c.coprocessor.region_max_keys = 0;
        assert!(c.validate().is_err());
        let mut rollback = to_config_entry(c.validate_with_rollback(&valid_cfg).unwrap()).unwrap();
        rollback.sort_unstable_by(|a, b| a.name.partial_cmp(&b.name).unwrap());
        assert_eq!(rollback.len(), 2);
        assert_eq!(rollback[0].name, "coprocessor.region-max-keys");
        assert_eq!(
            rollback[0].value,
            toml::to_string(&valid_cfg.coprocessor.region_max_keys).unwrap()
        );
        assert_eq!(rollback[1].name, "coprocessor.region-split-keys");
        assert_eq!(
            rollback[1].value,
            toml::to_string(&valid_cfg.coprocessor.region_split_keys).unwrap()
        );
    }
}<|MERGE_RESOLUTION|>--- conflicted
+++ resolved
@@ -2262,14 +2262,6 @@
         // Config from PD have not been checked, call `compatible_adjust()`
         // and `validate()` before use it
         incoming.compatible_adjust();
-<<<<<<< HEAD
-=======
-        // TODO: return the invalid config instead
-        if incoming.validate().is_err() {
-            let diff = incoming.diff(&self.current);
-            return Ok(Either::Left(diff));
-        }
->>>>>>> e4807144
         let diff = self.current.diff(&incoming);
         if diff.is_empty() {
             return Ok(Either::Right(false));
