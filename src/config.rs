// Copyright 2017 TiKV Project Authors. Licensed under Apache-2.0.

//! Configuration for the entire server.
//!
//! TiKV is configured through the `TiKvConfig` type, which is in turn
//! made up of many other configuration types.

use std::cmp::{self, Ord, Ordering};
use std::collections::HashMap;
use std::error::Error;
use std::fs;
use std::i32;
use std::io::Error as IoError;
use std::io::Write;
use std::path::Path;
use std::sync::Arc;
use std::time::Duration;
use std::usize;

use kvproto::configpb::{self, StatusCode};

use configuration::{
    rollback_or, ConfigChange, ConfigManager, ConfigValue, Configuration, Result as CfgResult,
    RollbackCollector,
};
use engine::rocks::{
    BlockBasedOptions, Cache, ColumnFamilyOptions, CompactionPriority, DBCompactionStyle,
    DBCompressionType, DBOptions, DBRateLimiterMode, DBRecoveryMode, LRUCacheOptions,
    TitanDBOptions,
};
use slog;

use crate::import::Config as ImportConfig;
use crate::server::gc_worker::GcConfig;
use crate::server::lock_manager::Config as PessimisticTxnConfig;
use crate::server::Config as ServerConfig;
use crate::server::CONFIG_ROCKSDB_GAUGE;
use crate::storage::config::{Config as StorageConfig, DEFAULT_DATA_DIR, DEFAULT_ROCKSDB_SUB_DIR};
use engine::rocks::util::config::{self as rocks_config, BlobRunMode, CompressionType};
use engine::rocks::util::{
    db_exist, get_cf_handle, CFOptions, FixedPrefixSliceTransform, FixedSuffixSliceTransform,
    NoopSliceTransform,
};
use engine::DB;
use engine_rocks::{
    RangePropertiesCollectorFactory, RocksEventListener, DEFAULT_PROP_KEYS_INDEX_DISTANCE,
    DEFAULT_PROP_SIZE_INDEX_DISTANCE,
};
use engine_traits::{CF_DEFAULT, CF_LOCK, CF_RAFT, CF_WRITE};
use keys::region_raft_prefix_len;
use pd_client::{Config as PdConfig, ConfigClient};
use raftstore::coprocessor::properties::MvccPropertiesCollectorFactory;
use raftstore::coprocessor::Config as CopConfig;
use raftstore::store::Config as RaftstoreConfig;
use raftstore::store::PdTask;
use tikv_util::config::{self, ReadableDuration, ReadableSize, GB, KB, MB};
use tikv_util::future_pool;
use tikv_util::security::SecurityConfig;
use tikv_util::time::duration_to_sec;
use tikv_util::worker::FutureScheduler;
use tikv_util::Either;

const LOCKCF_MIN_MEM: usize = 256 * MB as usize;
const LOCKCF_MAX_MEM: usize = GB as usize;
const RAFT_MIN_MEM: usize = 256 * MB as usize;
const RAFT_MAX_MEM: usize = 2 * GB as usize;
const LAST_CONFIG_FILE: &str = "last_tikv.toml";
const TMP_CONFIG_FILE: &str = "tmp_tikv.toml";
const MAX_BLOCK_SIZE: usize = 32 * MB as usize;

fn memory_mb_for_cf(is_raft_db: bool, cf: &str) -> usize {
    use sysinfo::SystemExt;
    let total_mem = sysinfo::System::new().get_total_memory() * KB;
    let (ratio, min, max) = match (is_raft_db, cf) {
        (true, CF_DEFAULT) => (0.02, RAFT_MIN_MEM, RAFT_MAX_MEM),
        (false, CF_DEFAULT) => (0.25, 0, usize::MAX),
        (false, CF_LOCK) => (0.02, LOCKCF_MIN_MEM, LOCKCF_MAX_MEM),
        (false, CF_WRITE) => (0.15, 0, usize::MAX),
        _ => unreachable!(),
    };
    let mut size = (total_mem as f64 * ratio) as usize;
    if size < min {
        size = min;
    } else if size > max {
        size = max;
    }
    size / MB as usize
}

#[derive(Clone, Serialize, Deserialize, PartialEq, Debug, Configuration)]
#[serde(default)]
#[serde(rename_all = "kebab-case")]
pub struct TitanCfConfig {
    #[config(skip)]
    pub min_blob_size: ReadableSize,
    #[config(skip)]
    pub blob_file_compression: CompressionType,
    #[config(skip)]
    pub blob_cache_size: ReadableSize,
    #[config(skip)]
    pub min_gc_batch_size: ReadableSize,
    #[config(skip)]
    pub max_gc_batch_size: ReadableSize,
    #[config(skip)]
    pub discardable_ratio: f64,
    #[config(skip)]
    pub sample_ratio: f64,
    #[config(skip)]
    pub merge_small_file_threshold: ReadableSize,
    pub blob_run_mode: BlobRunMode,
}

impl Default for TitanCfConfig {
    fn default() -> Self {
        Self {
            min_blob_size: ReadableSize::kb(1), // disable titan default
            blob_file_compression: CompressionType::Lz4,
            blob_cache_size: ReadableSize::mb(0),
            min_gc_batch_size: ReadableSize::mb(16),
            max_gc_batch_size: ReadableSize::mb(64),
            discardable_ratio: 0.5,
            sample_ratio: 0.1,
            merge_small_file_threshold: ReadableSize::mb(8),
            blob_run_mode: BlobRunMode::Normal,
        }
    }
}

impl TitanCfConfig {
    fn build_opts(&self) -> TitanDBOptions {
        let mut opts = TitanDBOptions::new();
        opts.set_min_blob_size(self.min_blob_size.0 as u64);
        opts.set_blob_file_compression(self.blob_file_compression.into());
        opts.set_blob_cache(self.blob_cache_size.0 as usize, -1, false, 0.0);
        opts.set_min_gc_batch_size(self.min_gc_batch_size.0 as u64);
        opts.set_max_gc_batch_size(self.max_gc_batch_size.0 as u64);
        opts.set_discardable_ratio(self.discardable_ratio);
        opts.set_sample_ratio(self.sample_ratio);
        opts.set_merge_small_file_threshold(self.merge_small_file_threshold.0 as u64);
        opts.set_blob_run_mode(self.blob_run_mode.into());
        opts
    }
}

fn get_background_job_limit(
    default_background_jobs: i32,
    default_sub_compactions: u32,
    default_background_gc: i32,
) -> (i32, u32, i32) {
    let cpu_num = sysinfo::get_logical_cores();
    // At the minimum, we should have two background jobs: one for flush and one for compaction.
    // Otherwise, the number of background jobs should not exceed cpu_num - 1.
    // By default, rocksdb assign (max_background_jobs / 4) threads dedicated for flush, and
    // the rest shared by flush and compaction.
    let max_background_jobs: i32 =
        cmp::max(2, cmp::min(default_background_jobs, (cpu_num - 1) as i32));
    // Cap max_sub_compactions to allow at least two compactions.
    let max_compactions = max_background_jobs - max_background_jobs / 4;
    let max_sub_compactions: u32 = cmp::max(
        1,
        cmp::min(default_sub_compactions, (max_compactions - 1) as u32),
    );
    // Maximum background GC threads for Titan
    let max_background_gc: i32 = cmp::min(default_background_gc, cpu_num as i32);

    (max_background_jobs, max_sub_compactions, max_background_gc)
}

macro_rules! cf_config {
    ($name:ident) => {
        #[derive(Clone, Serialize, Deserialize, PartialEq, Debug, Configuration)]
        #[serde(default)]
        #[serde(rename_all = "kebab-case")]
        pub struct $name {
            #[config(skip)]
            pub block_size: ReadableSize,
            pub block_cache_size: ReadableSize,
            #[config(skip)]
            pub disable_block_cache: bool,
            #[config(skip)]
            pub cache_index_and_filter_blocks: bool,
            #[config(skip)]
            pub pin_l0_filter_and_index_blocks: bool,
            #[config(skip)]
            pub use_bloom_filter: bool,
            #[config(skip)]
            pub optimize_filters_for_hits: bool,
            #[config(skip)]
            pub whole_key_filtering: bool,
            #[config(skip)]
            pub bloom_filter_bits_per_key: i32,
            #[config(skip)]
            pub block_based_bloom_filter: bool,
            #[config(skip)]
            pub read_amp_bytes_per_bit: u32,
            #[serde(with = "rocks_config::compression_type_level_serde")]
            #[config(skip)]
            pub compression_per_level: [DBCompressionType; 7],
            pub write_buffer_size: ReadableSize,
            pub max_write_buffer_number: i32,
            #[config(skip)]
            pub min_write_buffer_number_to_merge: i32,
            pub max_bytes_for_level_base: ReadableSize,
            pub target_file_size_base: ReadableSize,
            pub level0_file_num_compaction_trigger: i32,
            pub level0_slowdown_writes_trigger: i32,
            pub level0_stop_writes_trigger: i32,
            pub max_compaction_bytes: ReadableSize,
            #[serde(with = "rocks_config::compaction_pri_serde")]
            #[config(skip)]
            pub compaction_pri: CompactionPriority,
            #[config(skip)]
            pub dynamic_level_bytes: bool,
            #[config(skip)]
            pub num_levels: i32,
            pub max_bytes_for_level_multiplier: i32,
            #[serde(with = "rocks_config::compaction_style_serde")]
            #[config(skip)]
            pub compaction_style: DBCompactionStyle,
            pub disable_auto_compactions: bool,
            pub soft_pending_compaction_bytes_limit: ReadableSize,
            pub hard_pending_compaction_bytes_limit: ReadableSize,
            #[config(skip)]
            pub force_consistency_checks: bool,
            #[config(skip)]
            pub prop_size_index_distance: u64,
            #[config(skip)]
            pub prop_keys_index_distance: u64,
            #[config(skip)]
            pub enable_doubly_skiplist: bool,
            #[config(submodule)]
            pub titan: TitanCfConfig,
        }

        impl $name {
            fn validate(&self) -> Result<(), Box<dyn Error>> {
                if self.block_size.0 as usize > MAX_BLOCK_SIZE {
                    return Err(format!(
                        "invalid block-size {} for {}, exceed max size {}",
                        self.block_size.0,
                        stringify!($name),
                        MAX_BLOCK_SIZE
                    )
                    .into());
                }
                Ok(())
            }
        }
    };
}

macro_rules! write_into_metrics {
    ($cf:expr, $tag:expr, $metrics:expr) => {{
        $metrics
            .with_label_values(&[$tag, "block_size"])
            .set($cf.block_size.0 as f64);
        $metrics
            .with_label_values(&[$tag, "block_cache_size"])
            .set($cf.block_cache_size.0 as f64);
        $metrics
            .with_label_values(&[$tag, "disable_block_cache"])
            .set(($cf.disable_block_cache as i32).into());

        $metrics
            .with_label_values(&[$tag, "cache_index_and_filter_blocks"])
            .set(($cf.cache_index_and_filter_blocks as i32).into());
        $metrics
            .with_label_values(&[$tag, "pin_l0_filter_and_index_blocks"])
            .set(($cf.pin_l0_filter_and_index_blocks as i32).into());

        $metrics
            .with_label_values(&[$tag, "use_bloom_filter"])
            .set(($cf.use_bloom_filter as i32).into());
        $metrics
            .with_label_values(&[$tag, "optimize_filters_for_hits"])
            .set(($cf.optimize_filters_for_hits as i32).into());
        $metrics
            .with_label_values(&[$tag, "whole_key_filtering"])
            .set(($cf.whole_key_filtering as i32).into());
        $metrics
            .with_label_values(&[$tag, "bloom_filter_bits_per_key"])
            .set($cf.bloom_filter_bits_per_key.into());
        $metrics
            .with_label_values(&[$tag, "block_based_bloom_filter"])
            .set(($cf.block_based_bloom_filter as i32).into());

        $metrics
            .with_label_values(&[$tag, "read_amp_bytes_per_bit"])
            .set($cf.read_amp_bytes_per_bit.into());
        $metrics
            .with_label_values(&[$tag, "write_buffer_size"])
            .set($cf.write_buffer_size.0 as f64);
        $metrics
            .with_label_values(&[$tag, "max_write_buffer_number"])
            .set($cf.max_write_buffer_number.into());
        $metrics
            .with_label_values(&[$tag, "min_write_buffer_number_to_merge"])
            .set($cf.min_write_buffer_number_to_merge.into());
        $metrics
            .with_label_values(&[$tag, "max_bytes_for_level_base"])
            .set($cf.max_bytes_for_level_base.0 as f64);
        $metrics
            .with_label_values(&[$tag, "target_file_size_base"])
            .set($cf.target_file_size_base.0 as f64);
        $metrics
            .with_label_values(&[$tag, "level0_file_num_compaction_trigger"])
            .set($cf.level0_file_num_compaction_trigger.into());
        $metrics
            .with_label_values(&[$tag, "level0_slowdown_writes_trigger"])
            .set($cf.level0_slowdown_writes_trigger.into());
        $metrics
            .with_label_values(&[$tag, "level0_stop_writes_trigger"])
            .set($cf.level0_stop_writes_trigger.into());
        $metrics
            .with_label_values(&[$tag, "max_compaction_bytes"])
            .set($cf.max_compaction_bytes.0 as f64);
        $metrics
            .with_label_values(&[$tag, "dynamic_level_bytes"])
            .set(($cf.dynamic_level_bytes as i32).into());
        $metrics
            .with_label_values(&[$tag, "num_levels"])
            .set($cf.num_levels.into());
        $metrics
            .with_label_values(&[$tag, "max_bytes_for_level_multiplier"])
            .set($cf.max_bytes_for_level_multiplier.into());

        $metrics
            .with_label_values(&[$tag, "disable_auto_compactions"])
            .set(($cf.disable_auto_compactions as i32).into());
        $metrics
            .with_label_values(&[$tag, "soft_pending_compaction_bytes_limit"])
            .set($cf.soft_pending_compaction_bytes_limit.0 as f64);
        $metrics
            .with_label_values(&[$tag, "hard_pending_compaction_bytes_limit"])
            .set($cf.hard_pending_compaction_bytes_limit.0 as f64);
        $metrics
            .with_label_values(&[$tag, "force_consistency_checks"])
            .set(($cf.force_consistency_checks as i32).into());
        $metrics
            .with_label_values(&[$tag, "enable_doubly_skiplist"])
            .set(($cf.enable_doubly_skiplist as i32).into());
        $metrics
            .with_label_values(&[$tag, "titan_min_blob_size"])
            .set($cf.titan.min_blob_size.0 as f64);
        $metrics
            .with_label_values(&[$tag, "titan_blob_cache_size"])
            .set($cf.titan.blob_cache_size.0 as f64);
        $metrics
            .with_label_values(&[$tag, "titan_min_gc_batch_size"])
            .set($cf.titan.min_gc_batch_size.0 as f64);
        $metrics
            .with_label_values(&[$tag, "titan_max_gc_batch_size"])
            .set($cf.titan.max_gc_batch_size.0 as f64);
        $metrics
            .with_label_values(&[$tag, "titan_discardable_ratio"])
            .set($cf.titan.discardable_ratio);
        $metrics
            .with_label_values(&[$tag, "titan_sample_ratio"])
            .set($cf.titan.sample_ratio);
        $metrics
            .with_label_values(&[$tag, "titan_merge_small_file_threshold"])
            .set($cf.titan.merge_small_file_threshold.0 as f64);
    }};
}

macro_rules! build_cf_opt {
    ($opt:ident, $cache:ident) => {{
        let mut block_base_opts = BlockBasedOptions::new();
        block_base_opts.set_block_size($opt.block_size.0 as usize);
        block_base_opts.set_no_block_cache($opt.disable_block_cache);
        if let Some(cache) = $cache {
            block_base_opts.set_block_cache(cache);
        } else {
            let mut cache_opts = LRUCacheOptions::new();
            cache_opts.set_capacity($opt.block_cache_size.0 as usize);
            block_base_opts.set_block_cache(&Cache::new_lru_cache(cache_opts));
        }
        block_base_opts.set_cache_index_and_filter_blocks($opt.cache_index_and_filter_blocks);
        block_base_opts
            .set_pin_l0_filter_and_index_blocks_in_cache($opt.pin_l0_filter_and_index_blocks);
        if $opt.use_bloom_filter {
            block_base_opts.set_bloom_filter(
                $opt.bloom_filter_bits_per_key,
                $opt.block_based_bloom_filter,
            );
            block_base_opts.set_whole_key_filtering($opt.whole_key_filtering);
        }
        block_base_opts.set_read_amp_bytes_per_bit($opt.read_amp_bytes_per_bit);
        let mut cf_opts = ColumnFamilyOptions::new();
        cf_opts.set_block_based_table_factory(&block_base_opts);
        cf_opts.set_num_levels($opt.num_levels);
        assert!($opt.compression_per_level.len() >= $opt.num_levels as usize);
        let compression_per_level = $opt.compression_per_level[..$opt.num_levels as usize].to_vec();
        cf_opts.compression_per_level(compression_per_level.as_slice());
        cf_opts.set_write_buffer_size($opt.write_buffer_size.0);
        cf_opts.set_max_write_buffer_number($opt.max_write_buffer_number);
        cf_opts.set_min_write_buffer_number_to_merge($opt.min_write_buffer_number_to_merge);
        cf_opts.set_max_bytes_for_level_base($opt.max_bytes_for_level_base.0);
        cf_opts.set_target_file_size_base($opt.target_file_size_base.0);
        cf_opts.set_level_zero_file_num_compaction_trigger($opt.level0_file_num_compaction_trigger);
        cf_opts.set_level_zero_slowdown_writes_trigger($opt.level0_slowdown_writes_trigger);
        cf_opts.set_level_zero_stop_writes_trigger($opt.level0_stop_writes_trigger);
        cf_opts.set_max_compaction_bytes($opt.max_compaction_bytes.0);
        cf_opts.compaction_priority($opt.compaction_pri);
        cf_opts.set_level_compaction_dynamic_level_bytes($opt.dynamic_level_bytes);
        cf_opts.set_max_bytes_for_level_multiplier($opt.max_bytes_for_level_multiplier);
        cf_opts.set_compaction_style($opt.compaction_style);
        cf_opts.set_disable_auto_compactions($opt.disable_auto_compactions);
        cf_opts.set_soft_pending_compaction_bytes_limit($opt.soft_pending_compaction_bytes_limit.0);
        cf_opts.set_hard_pending_compaction_bytes_limit($opt.hard_pending_compaction_bytes_limit.0);
        cf_opts.set_optimize_filters_for_hits($opt.optimize_filters_for_hits);
        cf_opts.set_force_consistency_checks($opt.force_consistency_checks);
        if $opt.enable_doubly_skiplist {
            cf_opts.set_doubly_skiplist();
        }
        cf_opts
    }};
}

cf_config!(DefaultCfConfig);

impl Default for DefaultCfConfig {
    fn default() -> DefaultCfConfig {
        DefaultCfConfig {
            block_size: ReadableSize::kb(64),
            block_cache_size: ReadableSize::mb(memory_mb_for_cf(false, CF_DEFAULT) as u64),
            disable_block_cache: false,
            cache_index_and_filter_blocks: true,
            pin_l0_filter_and_index_blocks: true,
            use_bloom_filter: true,
            optimize_filters_for_hits: true,
            whole_key_filtering: true,
            bloom_filter_bits_per_key: 10,
            block_based_bloom_filter: false,
            read_amp_bytes_per_bit: 0,
            compression_per_level: [
                DBCompressionType::No,
                DBCompressionType::No,
                DBCompressionType::Lz4,
                DBCompressionType::Lz4,
                DBCompressionType::Lz4,
                DBCompressionType::Zstd,
                DBCompressionType::Zstd,
            ],
            write_buffer_size: ReadableSize::mb(128),
            max_write_buffer_number: 5,
            min_write_buffer_number_to_merge: 1,
            max_bytes_for_level_base: ReadableSize::mb(512),
            target_file_size_base: ReadableSize::mb(8),
            level0_file_num_compaction_trigger: 4,
            level0_slowdown_writes_trigger: 20,
            level0_stop_writes_trigger: 36,
            max_compaction_bytes: ReadableSize::gb(2),
            compaction_pri: CompactionPriority::MinOverlappingRatio,
            dynamic_level_bytes: true,
            num_levels: 7,
            max_bytes_for_level_multiplier: 10,
            compaction_style: DBCompactionStyle::Level,
            disable_auto_compactions: false,
            soft_pending_compaction_bytes_limit: ReadableSize::gb(64),
            hard_pending_compaction_bytes_limit: ReadableSize::gb(256),
            force_consistency_checks: true,
            prop_size_index_distance: DEFAULT_PROP_SIZE_INDEX_DISTANCE,
            prop_keys_index_distance: DEFAULT_PROP_KEYS_INDEX_DISTANCE,
            enable_doubly_skiplist: true,
            titan: TitanCfConfig::default(),
        }
    }
}

impl DefaultCfConfig {
    pub fn build_opt(&self, cache: &Option<Cache>) -> ColumnFamilyOptions {
        let mut cf_opts = build_cf_opt!(self, cache);
        let f = Box::new(RangePropertiesCollectorFactory {
            prop_size_index_distance: self.prop_size_index_distance,
            prop_keys_index_distance: self.prop_keys_index_distance,
        });
        cf_opts.add_table_properties_collector_factory("tikv.range-properties-collector", f);
        cf_opts.set_titandb_options(&self.titan.build_opts());
        cf_opts
    }
}

cf_config!(WriteCfConfig);

impl Default for WriteCfConfig {
    fn default() -> WriteCfConfig {
        // Setting blob_run_mode=read_only effectively disable Titan.
        let mut titan = TitanCfConfig::default();
        titan.blob_run_mode = BlobRunMode::ReadOnly;
        WriteCfConfig {
            block_size: ReadableSize::kb(64),
            block_cache_size: ReadableSize::mb(memory_mb_for_cf(false, CF_WRITE) as u64),
            disable_block_cache: false,
            cache_index_and_filter_blocks: true,
            pin_l0_filter_and_index_blocks: true,
            use_bloom_filter: true,
            optimize_filters_for_hits: false,
            whole_key_filtering: false,
            bloom_filter_bits_per_key: 10,
            block_based_bloom_filter: false,
            read_amp_bytes_per_bit: 0,
            compression_per_level: [
                DBCompressionType::No,
                DBCompressionType::No,
                DBCompressionType::Lz4,
                DBCompressionType::Lz4,
                DBCompressionType::Lz4,
                DBCompressionType::Zstd,
                DBCompressionType::Zstd,
            ],
            write_buffer_size: ReadableSize::mb(128),
            max_write_buffer_number: 5,
            min_write_buffer_number_to_merge: 1,
            max_bytes_for_level_base: ReadableSize::mb(512),
            target_file_size_base: ReadableSize::mb(8),
            level0_file_num_compaction_trigger: 4,
            level0_slowdown_writes_trigger: 20,
            level0_stop_writes_trigger: 36,
            max_compaction_bytes: ReadableSize::gb(2),
            compaction_pri: CompactionPriority::MinOverlappingRatio,
            dynamic_level_bytes: true,
            num_levels: 7,
            max_bytes_for_level_multiplier: 10,
            compaction_style: DBCompactionStyle::Level,
            disable_auto_compactions: false,
            soft_pending_compaction_bytes_limit: ReadableSize::gb(64),
            hard_pending_compaction_bytes_limit: ReadableSize::gb(256),
            force_consistency_checks: true,
            prop_size_index_distance: DEFAULT_PROP_SIZE_INDEX_DISTANCE,
            prop_keys_index_distance: DEFAULT_PROP_KEYS_INDEX_DISTANCE,
            enable_doubly_skiplist: true,
            titan,
        }
    }
}

impl WriteCfConfig {
    pub fn build_opt(&self, cache: &Option<Cache>) -> ColumnFamilyOptions {
        let mut cf_opts = build_cf_opt!(self, cache);
        // Prefix extractor(trim the timestamp at tail) for write cf.
        let e = Box::new(FixedSuffixSliceTransform::new(8));
        cf_opts
            .set_prefix_extractor("FixedSuffixSliceTransform", e)
            .unwrap();
        // Create prefix bloom filter for memtable.
        cf_opts.set_memtable_prefix_bloom_size_ratio(0.1);
        // Collects user defined properties.
        let f = Box::new(MvccPropertiesCollectorFactory::default());
        cf_opts.add_table_properties_collector_factory("tikv.mvcc-properties-collector", f);
        let f = Box::new(RangePropertiesCollectorFactory {
            prop_size_index_distance: self.prop_size_index_distance,
            prop_keys_index_distance: self.prop_keys_index_distance,
        });
        cf_opts.add_table_properties_collector_factory("tikv.range-properties-collector", f);
        cf_opts.set_titandb_options(&self.titan.build_opts());
        cf_opts
    }
}

cf_config!(LockCfConfig);

impl Default for LockCfConfig {
    fn default() -> LockCfConfig {
        // Setting blob_run_mode=read_only effectively disable Titan.
        let mut titan = TitanCfConfig::default();
        titan.blob_run_mode = BlobRunMode::ReadOnly;
        LockCfConfig {
            block_size: ReadableSize::kb(16),
            block_cache_size: ReadableSize::mb(memory_mb_for_cf(false, CF_LOCK) as u64),
            disable_block_cache: false,
            cache_index_and_filter_blocks: true,
            pin_l0_filter_and_index_blocks: true,
            use_bloom_filter: true,
            optimize_filters_for_hits: false,
            whole_key_filtering: true,
            bloom_filter_bits_per_key: 10,
            block_based_bloom_filter: false,
            read_amp_bytes_per_bit: 0,
            compression_per_level: [DBCompressionType::No; 7],
            write_buffer_size: ReadableSize::mb(32),
            max_write_buffer_number: 5,
            min_write_buffer_number_to_merge: 1,
            max_bytes_for_level_base: ReadableSize::mb(128),
            target_file_size_base: ReadableSize::mb(8),
            level0_file_num_compaction_trigger: 1,
            level0_slowdown_writes_trigger: 20,
            level0_stop_writes_trigger: 36,
            max_compaction_bytes: ReadableSize::gb(2),
            compaction_pri: CompactionPriority::ByCompensatedSize,
            dynamic_level_bytes: true,
            num_levels: 7,
            max_bytes_for_level_multiplier: 10,
            compaction_style: DBCompactionStyle::Level,
            disable_auto_compactions: false,
            soft_pending_compaction_bytes_limit: ReadableSize::gb(64),
            hard_pending_compaction_bytes_limit: ReadableSize::gb(256),
            force_consistency_checks: true,
            prop_size_index_distance: DEFAULT_PROP_SIZE_INDEX_DISTANCE,
            prop_keys_index_distance: DEFAULT_PROP_KEYS_INDEX_DISTANCE,
            enable_doubly_skiplist: true,
            titan,
        }
    }
}

impl LockCfConfig {
    pub fn build_opt(&self, cache: &Option<Cache>) -> ColumnFamilyOptions {
        let mut cf_opts = build_cf_opt!(self, cache);
        let f = Box::new(NoopSliceTransform);
        cf_opts
            .set_prefix_extractor("NoopSliceTransform", f)
            .unwrap();
        cf_opts.set_memtable_prefix_bloom_size_ratio(0.1);
        cf_opts.set_titandb_options(&self.titan.build_opts());
        cf_opts
    }
}

cf_config!(RaftCfConfig);

impl Default for RaftCfConfig {
    fn default() -> RaftCfConfig {
        // Setting blob_run_mode=read_only effectively disable Titan.
        let mut titan = TitanCfConfig::default();
        titan.blob_run_mode = BlobRunMode::ReadOnly;
        RaftCfConfig {
            block_size: ReadableSize::kb(16),
            block_cache_size: ReadableSize::mb(128),
            disable_block_cache: false,
            cache_index_and_filter_blocks: true,
            pin_l0_filter_and_index_blocks: true,
            use_bloom_filter: true,
            optimize_filters_for_hits: true,
            whole_key_filtering: true,
            bloom_filter_bits_per_key: 10,
            block_based_bloom_filter: false,
            read_amp_bytes_per_bit: 0,
            compression_per_level: [DBCompressionType::No; 7],
            write_buffer_size: ReadableSize::mb(128),
            max_write_buffer_number: 5,
            min_write_buffer_number_to_merge: 1,
            max_bytes_for_level_base: ReadableSize::mb(128),
            target_file_size_base: ReadableSize::mb(8),
            level0_file_num_compaction_trigger: 1,
            level0_slowdown_writes_trigger: 20,
            level0_stop_writes_trigger: 36,
            max_compaction_bytes: ReadableSize::gb(2),
            compaction_pri: CompactionPriority::ByCompensatedSize,
            dynamic_level_bytes: true,
            num_levels: 7,
            max_bytes_for_level_multiplier: 10,
            compaction_style: DBCompactionStyle::Level,
            disable_auto_compactions: false,
            soft_pending_compaction_bytes_limit: ReadableSize::gb(64),
            hard_pending_compaction_bytes_limit: ReadableSize::gb(256),
            force_consistency_checks: true,
            prop_size_index_distance: DEFAULT_PROP_SIZE_INDEX_DISTANCE,
            prop_keys_index_distance: DEFAULT_PROP_KEYS_INDEX_DISTANCE,
            enable_doubly_skiplist: true,
            titan,
        }
    }
}

impl RaftCfConfig {
    pub fn build_opt(&self, cache: &Option<Cache>) -> ColumnFamilyOptions {
        let mut cf_opts = build_cf_opt!(self, cache);
        let f = Box::new(NoopSliceTransform);
        cf_opts
            .set_prefix_extractor("NoopSliceTransform", f)
            .unwrap();
        cf_opts.set_memtable_prefix_bloom_size_ratio(0.1);
        cf_opts.set_titandb_options(&self.titan.build_opts());
        cf_opts
    }
}

#[derive(Clone, Serialize, Deserialize, PartialEq, Debug)]
#[serde(default)]
#[serde(rename_all = "kebab-case")]
// Note that Titan is still an experimental feature. Once enabled, it can't fall back.
// Forced fallback may result in data loss.
pub struct TitanDBConfig {
    pub enabled: bool,
    pub dirname: String,
    pub disable_gc: bool,
    pub max_background_gc: i32,
    // The value of this field will be truncated to seconds.
    pub purge_obsolete_files_period: ReadableDuration,
}

impl Default for TitanDBConfig {
    fn default() -> Self {
        Self {
            enabled: false,
            dirname: "".to_owned(),
            disable_gc: false,
            max_background_gc: 4,
            purge_obsolete_files_period: ReadableDuration::secs(10),
        }
    }
}

impl TitanDBConfig {
    fn build_opts(&self) -> TitanDBOptions {
        let mut opts = TitanDBOptions::new();
        opts.set_dirname(&self.dirname);
        opts.set_disable_background_gc(self.disable_gc);
        opts.set_max_background_gc(self.max_background_gc);
        opts.set_purge_obsolete_files_period(self.purge_obsolete_files_period.as_secs() as usize);
        opts
    }

    fn validate(&self) -> Result<(), Box<dyn Error>> {
        Ok(())
    }
}

#[derive(Clone, Serialize, Deserialize, PartialEq, Debug, Configuration)]
#[serde(default)]
#[serde(rename_all = "kebab-case")]
pub struct DbConfig {
    #[serde(with = "rocks_config::recovery_mode_serde")]
    #[config(skip)]
    pub wal_recovery_mode: DBRecoveryMode,
    #[config(skip)]
    pub wal_dir: String,
    #[config(skip)]
    pub wal_ttl_seconds: u64,
    #[config(skip)]
    pub wal_size_limit: ReadableSize,
    pub max_total_wal_size: ReadableSize,
    pub max_background_jobs: i32,
    #[config(skip)]
    pub max_manifest_file_size: ReadableSize,
    #[config(skip)]
    pub create_if_missing: bool,
    pub max_open_files: i32,
    #[config(skip)]
    pub enable_statistics: bool,
    #[config(skip)]
    pub stats_dump_period: ReadableDuration,
    pub compaction_readahead_size: ReadableSize,
    #[config(skip)]
    pub info_log_max_size: ReadableSize,
    #[config(skip)]
    pub info_log_roll_time: ReadableDuration,
    #[config(skip)]
    pub info_log_keep_log_file_num: u64,
    #[config(skip)]
    pub info_log_dir: String,
    #[config(skip)]
    pub rate_bytes_per_sec: ReadableSize,
    #[serde(with = "rocks_config::rate_limiter_mode_serde")]
    #[config(skip)]
    pub rate_limiter_mode: DBRateLimiterMode,
    #[config(skip)]
    pub auto_tuned: bool,
    pub bytes_per_sync: ReadableSize,
    pub wal_bytes_per_sync: ReadableSize,
    #[config(skip)]
    pub max_sub_compactions: u32,
    pub writable_file_max_buffer_size: ReadableSize,
    #[config(skip)]
    pub use_direct_io_for_flush_and_compaction: bool,
    #[config(skip)]
    pub enable_pipelined_write: bool,
    #[config(skip)]
    pub enable_unordered_write: bool,
    #[config(submodule)]
    pub defaultcf: DefaultCfConfig,
    #[config(submodule)]
    pub writecf: WriteCfConfig,
    #[config(submodule)]
    pub lockcf: LockCfConfig,
    #[config(submodule)]
    pub raftcf: RaftCfConfig,
    #[config(skip)]
    pub titan: TitanDBConfig,
}

impl Default for DbConfig {
    fn default() -> DbConfig {
        let (max_background_jobs, max_sub_compactions, max_background_gc) =
            get_background_job_limit(8, 3, 4);
        let mut titan_config = TitanDBConfig::default();
        titan_config.max_background_gc = max_background_gc;
        DbConfig {
            wal_recovery_mode: DBRecoveryMode::PointInTime,
            wal_dir: "".to_owned(),
            wal_ttl_seconds: 0,
            wal_size_limit: ReadableSize::kb(0),
            max_total_wal_size: ReadableSize::gb(4),
            max_background_jobs,
            max_manifest_file_size: ReadableSize::mb(128),
            create_if_missing: true,
            max_open_files: 40960,
            enable_statistics: true,
            stats_dump_period: ReadableDuration::minutes(10),
            compaction_readahead_size: ReadableSize::kb(0),
            info_log_max_size: ReadableSize::gb(1),
            info_log_roll_time: ReadableDuration::secs(0),
            info_log_keep_log_file_num: 10,
            info_log_dir: "".to_owned(),
            rate_bytes_per_sec: ReadableSize::kb(0),
            rate_limiter_mode: DBRateLimiterMode::WriteOnly,
            auto_tuned: false,
            bytes_per_sync: ReadableSize::mb(1),
            wal_bytes_per_sync: ReadableSize::kb(512),
            max_sub_compactions,
            writable_file_max_buffer_size: ReadableSize::mb(1),
            use_direct_io_for_flush_and_compaction: false,
            enable_pipelined_write: true,
            enable_unordered_write: false,
            defaultcf: DefaultCfConfig::default(),
            writecf: WriteCfConfig::default(),
            lockcf: LockCfConfig::default(),
            raftcf: RaftCfConfig::default(),
            titan: titan_config,
        }
    }
}

impl DbConfig {
    pub fn build_opt(&self) -> DBOptions {
        let mut opts = DBOptions::new();
        opts.set_wal_recovery_mode(self.wal_recovery_mode);
        if !self.wal_dir.is_empty() {
            opts.set_wal_dir(&self.wal_dir);
        }
        opts.set_wal_ttl_seconds(self.wal_ttl_seconds);
        opts.set_wal_size_limit_mb(self.wal_size_limit.as_mb());
        opts.set_max_total_wal_size(self.max_total_wal_size.0);
        opts.set_max_background_jobs(self.max_background_jobs);
        opts.set_max_manifest_file_size(self.max_manifest_file_size.0);
        opts.create_if_missing(self.create_if_missing);
        opts.set_max_open_files(self.max_open_files);
        opts.enable_statistics(self.enable_statistics);
        opts.set_stats_dump_period_sec(self.stats_dump_period.as_secs() as usize);
        opts.set_compaction_readahead_size(self.compaction_readahead_size.0);
        opts.set_max_log_file_size(self.info_log_max_size.0);
        opts.set_log_file_time_to_roll(self.info_log_roll_time.as_secs());
        opts.set_keep_log_file_num(self.info_log_keep_log_file_num);
        if !self.info_log_dir.is_empty() {
            opts.create_info_log(&self.info_log_dir)
                .unwrap_or_else(|e| {
                    panic!(
                        "create RocksDB info log {} error: {:?}",
                        self.info_log_dir, e
                    );
                })
        }

        if self.rate_bytes_per_sec.0 > 0 {
            opts.set_ratelimiter_with_auto_tuned(
                self.rate_bytes_per_sec.0 as i64,
                self.rate_limiter_mode,
                self.auto_tuned,
            );
        }

        opts.set_bytes_per_sync(self.bytes_per_sync.0 as u64);
        opts.set_wal_bytes_per_sync(self.wal_bytes_per_sync.0 as u64);
        opts.set_max_subcompactions(self.max_sub_compactions);
        opts.set_writable_file_max_buffer_size(self.writable_file_max_buffer_size.0 as i32);
        opts.set_use_direct_io_for_flush_and_compaction(
            self.use_direct_io_for_flush_and_compaction,
        );
        opts.enable_pipelined_write(self.enable_pipelined_write);
        opts.enable_unordered_write(self.enable_unordered_write);
        opts.add_event_listener(RocksEventListener::new("kv"));

        if self.titan.enabled {
            opts.set_titandb_options(&self.titan.build_opts());
        }
        opts
    }

    pub fn build_cf_opts(&self, cache: &Option<Cache>) -> Vec<CFOptions<'_>> {
        vec![
            CFOptions::new(CF_DEFAULT, self.defaultcf.build_opt(cache)),
            CFOptions::new(CF_LOCK, self.lockcf.build_opt(cache)),
            CFOptions::new(CF_WRITE, self.writecf.build_opt(cache)),
            // TODO: remove CF_RAFT.
            CFOptions::new(CF_RAFT, self.raftcf.build_opt(cache)),
        ]
    }

    pub fn build_cf_opts_v2(&self, cache: &Option<Cache>) -> Vec<CFOptions<'_>> {
        vec![
            CFOptions::new(CF_DEFAULT, self.defaultcf.build_opt(cache)),
            CFOptions::new(CF_LOCK, self.lockcf.build_opt(cache)),
            CFOptions::new(CF_WRITE, self.writecf.build_opt(cache)),
            CFOptions::new(CF_RAFT, self.raftcf.build_opt(cache)),
        ]
    }

    fn validate(&mut self) -> Result<(), Box<dyn Error>> {
        self.defaultcf.validate()?;
        self.lockcf.validate()?;
        self.writecf.validate()?;
        self.raftcf.validate()?;
        self.titan.validate()?;
        if self.enable_unordered_write {
            if self.titan.enabled {
                return Err("RocksDB.unordered_write does not support Titan".into());
            }
            if self.enable_pipelined_write {
                return Err("pipelined_write is not compatible with unordered_write".into());
            }
        }
        Ok(())
    }

    fn write_into_metrics(&self) {
        write_into_metrics!(self.defaultcf, CF_DEFAULT, CONFIG_ROCKSDB_GAUGE);
        write_into_metrics!(self.lockcf, CF_LOCK, CONFIG_ROCKSDB_GAUGE);
        write_into_metrics!(self.writecf, CF_WRITE, CONFIG_ROCKSDB_GAUGE);
        write_into_metrics!(self.raftcf, CF_RAFT, CONFIG_ROCKSDB_GAUGE);
    }
}

cf_config!(RaftDefaultCfConfig);

impl Default for RaftDefaultCfConfig {
    fn default() -> RaftDefaultCfConfig {
        RaftDefaultCfConfig {
            block_size: ReadableSize::kb(64),
            block_cache_size: ReadableSize::mb(memory_mb_for_cf(true, CF_DEFAULT) as u64),
            disable_block_cache: false,
            cache_index_and_filter_blocks: true,
            pin_l0_filter_and_index_blocks: true,
            use_bloom_filter: false,
            optimize_filters_for_hits: true,
            whole_key_filtering: true,
            bloom_filter_bits_per_key: 10,
            block_based_bloom_filter: false,
            read_amp_bytes_per_bit: 0,
            compression_per_level: [
                DBCompressionType::No,
                DBCompressionType::No,
                DBCompressionType::Lz4,
                DBCompressionType::Lz4,
                DBCompressionType::Lz4,
                DBCompressionType::Zstd,
                DBCompressionType::Zstd,
            ],
            write_buffer_size: ReadableSize::mb(128),
            max_write_buffer_number: 5,
            min_write_buffer_number_to_merge: 1,
            max_bytes_for_level_base: ReadableSize::mb(512),
            target_file_size_base: ReadableSize::mb(8),
            level0_file_num_compaction_trigger: 4,
            level0_slowdown_writes_trigger: 20,
            level0_stop_writes_trigger: 36,
            max_compaction_bytes: ReadableSize::gb(2),
            compaction_pri: CompactionPriority::ByCompensatedSize,
            dynamic_level_bytes: true,
            num_levels: 7,
            max_bytes_for_level_multiplier: 10,
            compaction_style: DBCompactionStyle::Level,
            disable_auto_compactions: false,
            soft_pending_compaction_bytes_limit: ReadableSize::gb(64),
            hard_pending_compaction_bytes_limit: ReadableSize::gb(256),
            force_consistency_checks: true,
            prop_size_index_distance: DEFAULT_PROP_SIZE_INDEX_DISTANCE,
            prop_keys_index_distance: DEFAULT_PROP_KEYS_INDEX_DISTANCE,
            enable_doubly_skiplist: true,
            titan: TitanCfConfig::default(),
        }
    }
}

impl RaftDefaultCfConfig {
    pub fn build_opt(&self, cache: &Option<Cache>) -> ColumnFamilyOptions {
        let mut cf_opts = build_cf_opt!(self, cache);
        let f = Box::new(FixedPrefixSliceTransform::new(region_raft_prefix_len()));
        cf_opts
            .set_memtable_insert_hint_prefix_extractor("RaftPrefixSliceTransform", f)
            .unwrap();
        cf_opts.set_titandb_options(&self.titan.build_opts());
        cf_opts
    }
}

// RocksDB Env associate thread pools of multiple instances from the same process.
// When construct Options, options.env is set to same singleton Env::Default() object.
// So total max_background_jobs = max(rocksdb.max_background_jobs, raftdb.max_background_jobs)
// But each instance will limit their background jobs according to their own max_background_jobs
#[derive(Clone, Serialize, Deserialize, PartialEq, Debug, Configuration)]
#[serde(default)]
#[serde(rename_all = "kebab-case")]
pub struct RaftDbConfig {
    #[serde(with = "rocks_config::recovery_mode_serde")]
    #[config(skip)]
    pub wal_recovery_mode: DBRecoveryMode,
    #[config(skip)]
    pub wal_dir: String,
    #[config(skip)]
    pub wal_ttl_seconds: u64,
    #[config(skip)]
    pub wal_size_limit: ReadableSize,
    pub max_total_wal_size: ReadableSize,
    pub max_background_jobs: i32,
    #[config(skip)]
    pub max_manifest_file_size: ReadableSize,
    #[config(skip)]
    pub create_if_missing: bool,
    pub max_open_files: i32,
    #[config(skip)]
    pub enable_statistics: bool,
    #[config(skip)]
    pub stats_dump_period: ReadableDuration,
    pub compaction_readahead_size: ReadableSize,
    #[config(skip)]
    pub info_log_max_size: ReadableSize,
    #[config(skip)]
    pub info_log_roll_time: ReadableDuration,
    #[config(skip)]
    pub info_log_keep_log_file_num: u64,
    #[config(skip)]
    pub info_log_dir: String,
    #[config(skip)]
    pub max_sub_compactions: u32,
    pub writable_file_max_buffer_size: ReadableSize,
    #[config(skip)]
    pub use_direct_io_for_flush_and_compaction: bool,
    #[config(skip)]
    pub enable_pipelined_write: bool,
    #[config(skip)]
    pub enable_unordered_write: bool,
    #[config(skip)]
    pub allow_concurrent_memtable_write: bool,
    pub bytes_per_sync: ReadableSize,
    pub wal_bytes_per_sync: ReadableSize,
    #[config(submodule)]
    pub defaultcf: RaftDefaultCfConfig,
    #[config(skip)]
    pub titan: TitanDBConfig,
}

impl Default for RaftDbConfig {
    fn default() -> RaftDbConfig {
        let (max_background_jobs, max_sub_compactions, max_background_gc) =
            get_background_job_limit(4, 2, 4);
        let mut titan_config = TitanDBConfig::default();
        titan_config.max_background_gc = max_background_gc;
        RaftDbConfig {
            wal_recovery_mode: DBRecoveryMode::PointInTime,
            wal_dir: "".to_owned(),
            wal_ttl_seconds: 0,
            wal_size_limit: ReadableSize::kb(0),
            max_total_wal_size: ReadableSize::gb(4),
            max_background_jobs,
            max_manifest_file_size: ReadableSize::mb(20),
            create_if_missing: true,
            max_open_files: 40960,
            enable_statistics: true,
            stats_dump_period: ReadableDuration::minutes(10),
            compaction_readahead_size: ReadableSize::kb(0),
            info_log_max_size: ReadableSize::gb(1),
            info_log_roll_time: ReadableDuration::secs(0),
            info_log_keep_log_file_num: 10,
            info_log_dir: "".to_owned(),
            max_sub_compactions,
            writable_file_max_buffer_size: ReadableSize::mb(1),
            use_direct_io_for_flush_and_compaction: false,
            enable_pipelined_write: true,
            enable_unordered_write: false,
            allow_concurrent_memtable_write: false,
            bytes_per_sync: ReadableSize::mb(1),
            wal_bytes_per_sync: ReadableSize::kb(512),
            defaultcf: RaftDefaultCfConfig::default(),
            titan: titan_config,
        }
    }
}

impl RaftDbConfig {
    pub fn build_opt(&self) -> DBOptions {
        let mut opts = DBOptions::new();
        opts.set_wal_recovery_mode(self.wal_recovery_mode);
        if !self.wal_dir.is_empty() {
            opts.set_wal_dir(&self.wal_dir);
        }
        opts.set_wal_ttl_seconds(self.wal_ttl_seconds);
        opts.set_wal_size_limit_mb(self.wal_size_limit.as_mb());
        opts.set_max_background_jobs(self.max_background_jobs);
        opts.set_max_total_wal_size(self.max_total_wal_size.0);
        opts.set_max_manifest_file_size(self.max_manifest_file_size.0);
        opts.create_if_missing(self.create_if_missing);
        opts.set_max_open_files(self.max_open_files);
        opts.enable_statistics(self.enable_statistics);
        opts.set_stats_dump_period_sec(self.stats_dump_period.as_secs() as usize);
        opts.set_compaction_readahead_size(self.compaction_readahead_size.0);
        opts.set_max_log_file_size(self.info_log_max_size.0);
        opts.set_log_file_time_to_roll(self.info_log_roll_time.as_secs());
        opts.set_keep_log_file_num(self.info_log_keep_log_file_num);
        if !self.info_log_dir.is_empty() {
            opts.create_info_log(&self.info_log_dir)
                .unwrap_or_else(|e| {
                    panic!(
                        "create RocksDB info log {} error: {:?}",
                        self.info_log_dir, e
                    );
                })
        }
        opts.set_max_subcompactions(self.max_sub_compactions);
        opts.set_writable_file_max_buffer_size(self.writable_file_max_buffer_size.0 as i32);
        opts.set_use_direct_io_for_flush_and_compaction(
            self.use_direct_io_for_flush_and_compaction,
        );
        opts.enable_pipelined_write(self.enable_pipelined_write);
        opts.enable_unordered_write(self.enable_unordered_write);
        opts.allow_concurrent_memtable_write(self.allow_concurrent_memtable_write);
        opts.add_event_listener(RocksEventListener::new("raft"));
        opts.set_bytes_per_sync(self.bytes_per_sync.0 as u64);
        opts.set_wal_bytes_per_sync(self.wal_bytes_per_sync.0 as u64);
        // TODO maybe create a new env for raft engine
        if self.titan.enabled {
            opts.set_titandb_options(&self.titan.build_opts());
        }

        opts
    }

    pub fn build_cf_opts(&self, cache: &Option<Cache>) -> Vec<CFOptions<'_>> {
        vec![CFOptions::new(CF_DEFAULT, self.defaultcf.build_opt(cache))]
    }

    fn validate(&mut self) -> Result<(), Box<dyn Error>> {
        self.defaultcf.validate()?;
        if self.enable_unordered_write {
            if self.titan.enabled {
                return Err("raftdb: unordered_write is not compatible with Titan".into());
            }
            if self.enable_pipelined_write {
                return Err(
                    "raftdb: pipelined_write is not compatible with unordered_write".into(),
                );
            }
        }
        Ok(())
    }
}

#[derive(Clone, Copy, Debug)]
pub enum DBType {
    Kv,
    Raft,
}

pub struct DBConfigManger {
    db: Arc<DB>,
    db_type: DBType,
}

impl DBConfigManger {
    pub fn new(db: Arc<DB>, db_type: DBType) -> Self {
        DBConfigManger { db, db_type }
    }
}

impl DBConfigManger {
    fn set_db_config(&self, opts: &[(&str, &str)]) -> Result<(), Box<dyn Error>> {
        self.db.set_db_options(opts)?;
        Ok(())
    }

    fn set_cf_config(&self, cf: &str, opts: &[(&str, &str)]) -> Result<(), Box<dyn Error>> {
        self.validate_cf(cf)?;
        let handle = get_cf_handle(&self.db, cf)?;
        self.db.set_options_cf(handle, opts)?;
        // Write config to metric
        for (cfg_name, cfg_value) in opts {
            let cfg_value = match cfg_value {
                v if *v == "true" => Ok(1f64),
                v if *v == "false" => Ok(0f64),
                v => v.parse::<f64>(),
            };
            if let Ok(v) = cfg_value {
                CONFIG_ROCKSDB_GAUGE
                    .with_label_values(&[cf, cfg_name])
                    .set(v);
            }
        }
        Ok(())
    }

    fn set_block_cache_size(&self, cf: &str, size: ReadableSize) -> Result<(), Box<dyn Error>> {
        self.validate_cf(cf)?;
        let handle = get_cf_handle(&self.db, cf)?;
        let opt = self.db.get_options_cf(handle);
        opt.set_block_cache_capacity(size.0)?;
        // Write config to metric
        CONFIG_ROCKSDB_GAUGE
            .with_label_values(&[cf, "block_cache_size"])
            .set(size.0 as f64);
        Ok(())
    }

    fn validate_cf(&self, cf: &str) -> Result<(), Box<dyn Error>> {
        match (self.db_type, cf) {
            (DBType::Kv, CF_DEFAULT)
            | (DBType::Kv, CF_WRITE)
            | (DBType::Kv, CF_LOCK)
            | (DBType::Kv, CF_RAFT)
            | (DBType::Raft, CF_DEFAULT) => Ok(()),
            _ => Err(format!("invalid cf {:?} for db {:?}", cf, self.db_type).into()),
        }
    }
}

impl ConfigManager for DBConfigManger {
    fn dispatch(&mut self, change: ConfigChange) -> Result<(), Box<dyn Error>> {
        let change_str = format!("{:?}", change);
        let mut change: Vec<(String, ConfigValue)> = change.into_iter().collect();
        let cf_config = change.drain_filter(|(name, _)| name.ends_with("cf"));
        for (cf_name, cf_change) in cf_config {
            if let ConfigValue::Module(mut cf_change) = cf_change {
                // defaultcf -> default
                let cf_name = &cf_name[..(cf_name.len() - 2)];
                if let Some(v) = cf_change.remove("block_cache_size") {
                    // currently we can't modify block_cache_size via set_options_cf
                    self.set_block_cache_size(&cf_name, v.into())?;
                }
                if let Some(ConfigValue::Module(titan_change)) = cf_change.remove("titan") {
                    for (name, value) in titan_change {
                        cf_change.insert(name, value);
                    }
                }
                if !cf_change.is_empty() {
                    let cf_change = config_value_to_string(cf_change.into_iter().collect());
                    let cf_change_slice = config_to_slice(&cf_change);
                    self.set_cf_config(&cf_name, &cf_change_slice)?;
                }
            }
        }
        if !change.is_empty() {
            let change = config_value_to_string(change);
            let change_slice = config_to_slice(&change);
            self.set_db_config(&change_slice)?;
        }
        info!(
            "rocksdb config changed";
            "db" => ?self.db_type,
            "change" => change_str
        );
        Ok(())
    }
}

fn config_to_slice(config_change: &[(String, String)]) -> Vec<(&str, &str)> {
    config_change
        .iter()
        .map(|(name, value)| (name.as_str(), value.as_str()))
        .collect()
}

// Convert `ConfigValue` to formatted String that can pass to `DB::set_db_options`
fn config_value_to_string(config_change: Vec<(String, ConfigValue)>) -> Vec<(String, String)> {
    config_change
        .into_iter()
        .map(|(name, value)| {
            let v = match value {
                d @ ConfigValue::Duration(_) => {
                    let d: ReadableDuration = d.into();
                    d.as_secs().to_string()
                }
                s @ ConfigValue::Size(_) => {
                    let s: ReadableSize = s.into();
                    s.0.to_string()
                }
                ConfigValue::Module(_) => unreachable!(),
                v => format!("{}", v),
            };
            (name, v)
        })
        .collect()
}

#[derive(Clone, Serialize, Deserialize, PartialEq, Debug)]
#[serde(default)]
#[serde(rename_all = "kebab-case")]
pub struct MetricConfig {
    pub interval: ReadableDuration,
    pub address: String,
    pub job: String,
}

impl Default for MetricConfig {
    fn default() -> MetricConfig {
        MetricConfig {
            interval: ReadableDuration::secs(15),
            address: "".to_owned(),
            job: "tikv".to_owned(),
        }
    }
}

pub mod log_level_serde {
    use serde::{
        de::{Error, Unexpected},
        Deserialize, Deserializer, Serialize, Serializer,
    };
    use slog::Level;
    use tikv_util::logger::{get_level_by_string, get_string_by_level};

    pub fn deserialize<'de, D>(deserializer: D) -> Result<Level, D::Error>
    where
        D: Deserializer<'de>,
    {
        let string = String::deserialize(deserializer)?;
        get_level_by_string(&string)
            .ok_or_else(|| D::Error::invalid_value(Unexpected::Str(&string), &"a valid log level"))
    }

    #[allow(clippy::trivially_copy_pass_by_ref)]
    pub fn serialize<S>(value: &Level, serializer: S) -> Result<S::Ok, S::Error>
    where
        S: Serializer,
    {
        get_string_by_level(*value).serialize(serializer)
    }
}

#[derive(Clone, Copy, Serialize, Deserialize, PartialEq, Debug)]
#[serde(default)]
#[serde(rename_all = "kebab-case")]
pub struct UnifiedReadPoolConfig {
    pub min_thread_count: usize,
    pub max_thread_count: usize,
    pub stack_size: ReadableSize,
    pub max_tasks_per_worker: usize,
    // FIXME: Add more configs when they are effective in yatp
}

impl UnifiedReadPoolConfig {
    fn validate(&self) -> Result<(), Box<dyn Error>> {
        if self.min_thread_count == 0 {
            return Err("readpool.unified.min-thread-count should be > 0"
                .to_string()
                .into());
        }
        if self.max_thread_count < self.min_thread_count {
            return Err(
                "readpool.unified.max-thread-count should be >= readpool.unified.min-thread-count"
                    .to_string()
                    .into(),
            );
        }
        if self.stack_size.0 < ReadableSize::mb(2).0 {
            return Err("readpool.unified.stack-size should be >= 2mb"
                .to_string()
                .into());
        }
        if self.max_tasks_per_worker <= 1 {
            return Err("readpool.unified.max-tasks-per-worker should be > 1"
                .to_string()
                .into());
        }
        Ok(())
    }
}

const UNIFIED_READPOOL_MIN_CONCURRENCY: usize = 4;

// FIXME: Use macros to generate it if yatp is used elsewhere besides readpool.
impl Default for UnifiedReadPoolConfig {
    fn default() -> UnifiedReadPoolConfig {
        let cpu_num = sysinfo::get_logical_cores();
        let mut concurrency = (cpu_num as f64 * 0.8) as usize;
        concurrency = cmp::max(UNIFIED_READPOOL_MIN_CONCURRENCY, concurrency);
        Self {
            min_thread_count: 1,
            max_thread_count: concurrency,
            stack_size: ReadableSize::mb(DEFAULT_READPOOL_STACK_SIZE_MB),
            max_tasks_per_worker: DEFAULT_READPOOL_MAX_TASKS_PER_WORKER,
        }
    }
}

#[cfg(test)]
mod unified_read_pool_tests {
    use super::*;

    #[test]
    fn test_validate() {
        let cfg = UnifiedReadPoolConfig {
            min_thread_count: 1,
            max_thread_count: 2,
            stack_size: ReadableSize::mb(2),
            max_tasks_per_worker: 2000,
        };
        assert!(cfg.validate().is_ok());

        let invalid_cfg = UnifiedReadPoolConfig {
            min_thread_count: 0,
            ..cfg
        };
        assert!(invalid_cfg.validate().is_err());

        let invalid_cfg = UnifiedReadPoolConfig {
            min_thread_count: 2,
            max_thread_count: 1,
            ..cfg
        };
        assert!(invalid_cfg.validate().is_err());

        let invalid_cfg = UnifiedReadPoolConfig {
            stack_size: ReadableSize::mb(1),
            ..cfg
        };
        assert!(invalid_cfg.validate().is_err());

        let invalid_cfg = UnifiedReadPoolConfig {
            max_tasks_per_worker: 1,
            ..cfg
        };
        assert!(invalid_cfg.validate().is_err());
    }
}

macro_rules! readpool_config {
    ($struct_name:ident, $test_mod_name:ident, $display_name:expr) => {
        #[derive(Clone, Copy, Serialize, Deserialize, PartialEq, Debug)]
        #[serde(default)]
        #[serde(rename_all = "kebab-case")]
        pub struct $struct_name {
            pub high_concurrency: usize,
            pub normal_concurrency: usize,
            pub low_concurrency: usize,
            pub max_tasks_per_worker_high: usize,
            pub max_tasks_per_worker_normal: usize,
            pub max_tasks_per_worker_low: usize,
            pub stack_size: ReadableSize,
        }

        impl $struct_name {
            /// Builds configurations for low, normal and high priority pools.
            pub fn to_future_pool_configs(&self) -> Vec<future_pool::Config> {
                vec![
                    future_pool::Config {
                        workers: self.low_concurrency,
                        max_tasks_per_worker: self.max_tasks_per_worker_low,
                        stack_size: self.stack_size.0 as usize,
                    },
                    future_pool::Config {
                        workers: self.normal_concurrency,
                        max_tasks_per_worker: self.max_tasks_per_worker_normal,
                        stack_size: self.stack_size.0 as usize,
                    },
                    future_pool::Config {
                        workers: self.high_concurrency,
                        max_tasks_per_worker: self.max_tasks_per_worker_high,
                        stack_size: self.stack_size.0 as usize,
                    },
                ]
            }

            pub fn default_for_test() -> Self {
                Self {
                    high_concurrency: 2,
                    normal_concurrency: 2,
                    low_concurrency: 2,
                    max_tasks_per_worker_high: 2000,
                    max_tasks_per_worker_normal: 2000,
                    max_tasks_per_worker_low: 2000,
                    stack_size: ReadableSize::mb(1),
                }
            }

            pub fn validate(&self) -> Result<(), Box<dyn Error>> {
                if self.high_concurrency == 0 {
                    return Err(format!(
                        "readpool.{}.high-concurrency should be > 0",
                        $display_name
                    )
                    .into());
                }
                if self.normal_concurrency == 0 {
                    return Err(format!(
                        "readpool.{}.normal-concurrency should be > 0",
                        $display_name
                    )
                    .into());
                }
                if self.low_concurrency == 0 {
                    return Err(format!(
                        "readpool.{}.low-concurrency should be > 0",
                        $display_name
                    )
                    .into());
                }
                if self.stack_size.0 < ReadableSize::mb(MIN_READPOOL_STACK_SIZE_MB).0 {
                    return Err(format!(
                        "readpool.{}.stack-size should be >= {}mb",
                        $display_name, MIN_READPOOL_STACK_SIZE_MB
                    )
                    .into());
                }
                if self.max_tasks_per_worker_high <= 1 {
                    return Err(format!(
                        "readpool.{}.max-tasks-per-worker-high should be > 1",
                        $display_name
                    )
                    .into());
                }
                if self.max_tasks_per_worker_normal <= 1 {
                    return Err(format!(
                        "readpool.{}.max-tasks-per-worker-normal should be > 1",
                        $display_name
                    )
                    .into());
                }
                if self.max_tasks_per_worker_low <= 1 {
                    return Err(format!(
                        "readpool.{}.max-tasks-per-worker-low should be > 1",
                        $display_name
                    )
                    .into());
                }

                Ok(())
            }
        }

        #[cfg(test)]
        mod $test_mod_name {
            use super::*;

            #[test]
            fn test_validate() {
                let cfg = $struct_name::default();
                assert!(cfg.validate().is_ok());

                let mut invalid_cfg = cfg.clone();
                invalid_cfg.high_concurrency = 0;
                assert!(invalid_cfg.validate().is_err());

                let mut invalid_cfg = cfg.clone();
                invalid_cfg.normal_concurrency = 0;
                assert!(invalid_cfg.validate().is_err());

                let mut invalid_cfg = cfg.clone();
                invalid_cfg.low_concurrency = 0;
                assert!(invalid_cfg.validate().is_err());

                let mut invalid_cfg = cfg.clone();
                invalid_cfg.stack_size = ReadableSize::mb(1);
                assert!(invalid_cfg.validate().is_err());

                let mut invalid_cfg = cfg.clone();
                invalid_cfg.max_tasks_per_worker_high = 0;
                assert!(invalid_cfg.validate().is_err());
                invalid_cfg.max_tasks_per_worker_high = 1;
                assert!(invalid_cfg.validate().is_err());
                invalid_cfg.max_tasks_per_worker_high = 100;
                assert!(cfg.validate().is_ok());

                let mut invalid_cfg = cfg.clone();
                invalid_cfg.max_tasks_per_worker_normal = 0;
                assert!(invalid_cfg.validate().is_err());
                invalid_cfg.max_tasks_per_worker_normal = 1;
                assert!(invalid_cfg.validate().is_err());
                invalid_cfg.max_tasks_per_worker_normal = 100;
                assert!(cfg.validate().is_ok());

                let mut invalid_cfg = cfg.clone();
                invalid_cfg.max_tasks_per_worker_low = 0;
                assert!(invalid_cfg.validate().is_err());
                invalid_cfg.max_tasks_per_worker_low = 1;
                assert!(invalid_cfg.validate().is_err());
                invalid_cfg.max_tasks_per_worker_low = 100;
                assert!(cfg.validate().is_ok());
            }
        }
    };
}

const DEFAULT_STORAGE_READPOOL_MIN_CONCURRENCY: usize = 4;
const DEFAULT_STORAGE_READPOOL_MAX_CONCURRENCY: usize = 8;

// Assume a request can be finished in 1ms, a request at position x will wait about
// 0.001 * x secs to be actual started. A server-is-busy error will trigger 2 seconds
// backoff. So when it needs to wait for more than 2 seconds, return error won't causse
// larger latency.
const DEFAULT_READPOOL_MAX_TASKS_PER_WORKER: usize = 2 * 1000;

const MIN_READPOOL_STACK_SIZE_MB: u64 = 2;
const DEFAULT_READPOOL_STACK_SIZE_MB: u64 = 10;

readpool_config!(StorageReadPoolConfig, storage_read_pool_test, "storage");

impl Default for StorageReadPoolConfig {
    fn default() -> Self {
        let cpu_num = sysinfo::get_logical_cores();
        let mut concurrency = (cpu_num as f64 * 0.5) as usize;
        concurrency = cmp::max(DEFAULT_STORAGE_READPOOL_MIN_CONCURRENCY, concurrency);
        concurrency = cmp::min(DEFAULT_STORAGE_READPOOL_MAX_CONCURRENCY, concurrency);
        Self {
            high_concurrency: concurrency,
            normal_concurrency: concurrency,
            low_concurrency: concurrency,
            max_tasks_per_worker_high: DEFAULT_READPOOL_MAX_TASKS_PER_WORKER,
            max_tasks_per_worker_normal: DEFAULT_READPOOL_MAX_TASKS_PER_WORKER,
            max_tasks_per_worker_low: DEFAULT_READPOOL_MAX_TASKS_PER_WORKER,
            stack_size: ReadableSize::mb(DEFAULT_READPOOL_STACK_SIZE_MB),
        }
    }
}

const DEFAULT_COPROCESSOR_READPOOL_MIN_CONCURRENCY: usize = 2;

readpool_config!(
    CoprReadPoolConfig,
    coprocessor_read_pool_test,
    "coprocessor"
);

impl Default for CoprReadPoolConfig {
    fn default() -> Self {
        let cpu_num = sysinfo::get_logical_cores();
        let mut concurrency = (cpu_num as f64 * 0.8) as usize;
        concurrency = cmp::max(DEFAULT_COPROCESSOR_READPOOL_MIN_CONCURRENCY, concurrency);
        Self {
            high_concurrency: concurrency,
            normal_concurrency: concurrency,
            low_concurrency: concurrency,
            max_tasks_per_worker_high: DEFAULT_READPOOL_MAX_TASKS_PER_WORKER,
            max_tasks_per_worker_normal: DEFAULT_READPOOL_MAX_TASKS_PER_WORKER,
            max_tasks_per_worker_low: DEFAULT_READPOOL_MAX_TASKS_PER_WORKER,
            stack_size: ReadableSize::mb(DEFAULT_READPOOL_STACK_SIZE_MB),
        }
    }
}

#[derive(Clone, Serialize, Deserialize, PartialEq, Debug)]
#[serde(default)]
#[serde(rename_all = "kebab-case")]
pub struct ReadPoolConfig {
    pub unify_read_pool: bool,
    pub unified: UnifiedReadPoolConfig,
    pub storage: StorageReadPoolConfig,
    pub coprocessor: CoprReadPoolConfig,
}

impl ReadPoolConfig {
    pub fn validate(&self) -> Result<(), Box<dyn Error>> {
        if self.unify_read_pool {
            self.unified.validate()?;
        } else {
            self.storage.validate()?;
            self.coprocessor.validate()?;
        }
        Ok(())
    }
}

impl Default for ReadPoolConfig {
    fn default() -> ReadPoolConfig {
        ReadPoolConfig {
            unify_read_pool: true,
            unified: Default::default(),
            storage: Default::default(),
            coprocessor: Default::default(),
        }
    }
}

#[cfg(test)]
mod readpool_tests {
    use super::*;

    #[test]
    fn test_unified_disabled() {
        // Allow invalid yatp config when yatp is not used.
        let unified = UnifiedReadPoolConfig {
            min_thread_count: 0,
            max_thread_count: 0,
            stack_size: ReadableSize::mb(0),
            max_tasks_per_worker: 0,
        };
        assert!(unified.validate().is_err());
        let storage = StorageReadPoolConfig::default();
        assert!(storage.validate().is_ok());
        let coprocessor = CoprReadPoolConfig::default();
        assert!(coprocessor.validate().is_ok());
        let cfg = ReadPoolConfig {
            unify_read_pool: false,
            unified,
            storage,
            coprocessor,
        };
        assert!(cfg.validate().is_ok());

        // Storage and coprocessor config must be valid when yatp is not used.
        let unified = UnifiedReadPoolConfig::default();
        assert!(unified.validate().is_ok());
        let storage = StorageReadPoolConfig {
            high_concurrency: 0,
            ..Default::default()
        };
        assert!(storage.validate().is_err());
        let coprocessor = CoprReadPoolConfig::default();
        let invalid_cfg = ReadPoolConfig {
            unify_read_pool: false,
            unified,
            storage,
            coprocessor,
        };
        assert!(invalid_cfg.validate().is_err());
    }

    #[test]
    fn test_unified_enabled() {
        // Allow invalid storage and coprocessor config when yatp is used.
        let unified = UnifiedReadPoolConfig::default();
        assert!(unified.validate().is_ok());
        let storage = StorageReadPoolConfig {
            high_concurrency: 0,
            ..Default::default()
        };
        assert!(storage.validate().is_err());
        let coprocessor = CoprReadPoolConfig {
            high_concurrency: 0,
            ..Default::default()
        };
        assert!(coprocessor.validate().is_err());
        let cfg = ReadPoolConfig {
            unify_read_pool: true,
            unified,
            storage,
            coprocessor,
        };
        assert!(cfg.validate().is_ok());

        // Yatp config must be valid when yatp is used.
        let unified = UnifiedReadPoolConfig {
            min_thread_count: 0,
            max_thread_count: 0,
            ..Default::default()
        };
        assert!(unified.validate().is_err());
        let storage = StorageReadPoolConfig::default();
        assert!(storage.validate().is_ok());
        let coprocessor = CoprReadPoolConfig::default();
        assert!(coprocessor.validate().is_ok());
        let cfg = ReadPoolConfig {
            unify_read_pool: true,
            unified,
            storage,
            coprocessor,
        };
        assert!(cfg.validate().is_err());
    }
}

#[derive(Clone, Serialize, Deserialize, PartialEq, Debug, Configuration)]
#[serde(default)]
#[serde(rename_all = "kebab-case")]
pub struct TiKvConfig {
    #[config(skip)]
    pub enable_dynamic_config: bool,

    #[config(skip)]
    #[serde(with = "log_level_serde")]
    pub log_level: slog::Level,

    #[config(skip)]
    pub log_file: String,

    #[config(skip)]
    pub slow_log_file: String,

    #[config(skip)]
    pub slow_log_threshold: ReadableDuration,

    #[config(skip)]
    pub log_rotation_timespan: ReadableDuration,

    #[config(skip)]
    pub log_rotation_size: ReadableSize,

    #[config(hidden)]
    pub panic_when_unexpected_key_or_data: bool,

    pub refresh_config_interval: ReadableDuration,

    #[config(skip)]
    pub readpool: ReadPoolConfig,

    #[config(skip)]
    pub server: ServerConfig,

    #[config(skip)]
    pub storage: StorageConfig,

    #[config(skip)]
    pub pd: PdConfig,

    #[config(hidden)]
    pub metric: MetricConfig,

    #[config(submodule)]
    #[serde(rename = "raftstore")]
    pub raft_store: RaftstoreConfig,

    #[config(submodule)]
    pub coprocessor: CopConfig,

    #[config(submodule)]
    pub rocksdb: DbConfig,

    #[config(submodule)]
    pub raftdb: RaftDbConfig,

    #[config(skip)]
    pub security: SecurityConfig,

    #[config(skip)]
    pub import: ImportConfig,

    #[config(submodule)]
    pub pessimistic_txn: PessimisticTxnConfig,

    #[config(submodule)]
    pub gc: GcConfig,
}

impl Default for TiKvConfig {
    fn default() -> TiKvConfig {
        TiKvConfig {
<<<<<<< HEAD
            enable_dynamic_config: false,
=======
            enable_dynamic_config: true,
>>>>>>> 5d26636a
            log_level: slog::Level::Info,
            log_file: "".to_owned(),
            slow_log_file: "".to_owned(),
            slow_log_threshold: ReadableDuration::secs(1),
            log_rotation_timespan: ReadableDuration::hours(24),
            log_rotation_size: ReadableSize::mb(300),
            panic_when_unexpected_key_or_data: false,
            refresh_config_interval: ReadableDuration::secs(30),
            readpool: ReadPoolConfig::default(),
            server: ServerConfig::default(),
            metric: MetricConfig::default(),
            raft_store: RaftstoreConfig::default(),
            coprocessor: CopConfig::default(),
            pd: PdConfig::default(),
            rocksdb: DbConfig::default(),
            raftdb: RaftDbConfig::default(),
            storage: StorageConfig::default(),
            security: SecurityConfig::default(),
            import: ImportConfig::default(),
            pessimistic_txn: PessimisticTxnConfig::default(),
            gc: GcConfig::default(),
        }
    }
}

impl TiKvConfig {
    // TODO: change to validate(&self)
    pub fn validate(&mut self) -> Result<(), Box<dyn Error>> {
        self.validate_or_rollback(None)
    }

    /// Validate the config, if encounter invalid config try to fallback to
    /// the valid config. Caller should not rely on this method for validating
    /// because some configs not implement rollback collector yet.
    pub fn validate_with_rollback(&mut self, cfg: &TiKvConfig) -> ConfigChange {
        let mut c = HashMap::new();
        let rb_collector = RollbackCollector::new(cfg, &mut c);
        if let Err(e) = self.validate_or_rollback(Some(rb_collector)) {
            warn!("Invalid config"; "err" => ?e)
        }
        c
    }

    // If `rb_collector` is `Some`, when encounter some invalid config, instead of
    // return an Error, a fallback from these invalid configs to the valid config
    // will be collected and insert into `rb_collector`. For configs that not implement
    // rollback collector yet, an `Err` will return if encounter invalid config
    // TODO: implement rollback collector for more config
    fn validate_or_rollback(
        &mut self,
        mut rb_collector: Option<RollbackCollector<TiKvConfig>>,
    ) -> Result<(), Box<dyn Error>> {
        self.readpool.validate()?;
        self.storage.validate()?;

        self.raft_store.region_split_check_diff = self.coprocessor.region_split_size / 16;
        self.raft_store.raftdb_path = if self.raft_store.raftdb_path.is_empty() {
            config::canonicalize_sub_path(&self.storage.data_dir, "raft")?
        } else {
            config::canonicalize_path(&self.raft_store.raftdb_path)?
        };

        let kv_db_path =
            config::canonicalize_sub_path(&self.storage.data_dir, DEFAULT_ROCKSDB_SUB_DIR)?;

        if kv_db_path == self.raft_store.raftdb_path {
            return Err("raft_store.raftdb_path can not same with storage.data_dir/db".into());
        }
        if db_exist(&kv_db_path) && !db_exist(&self.raft_store.raftdb_path) {
            return Err("default rocksdb exist, buf raftdb not exist".into());
        }
        if !db_exist(&kv_db_path) && db_exist(&self.raft_store.raftdb_path) {
            return Err("default rocksdb not exist, buf raftdb exist".into());
        }

        // Check blob file dir is empty when titan is disabled
        if !self.rocksdb.titan.enabled {
            let titandb_path = if self.rocksdb.titan.dirname.is_empty() {
                Path::new(&kv_db_path).join("titandb")
            } else {
                Path::new(&self.rocksdb.titan.dirname).to_path_buf()
            };
            if let Err(e) =
                tikv_util::config::check_data_dir_empty(titandb_path.to_str().unwrap(), "blob")
            {
                return Err(format!(
                    "check: titandb-data-dir-empty; err: \"{}\"; \
                     hint: You have disabled titan when its data directory is not empty. \
                     To properly shutdown titan, please enter fallback blob-run-mode and \
                     wait till titandb files are all safely ingested.",
                    e
                )
                .into());
            }
        }

        let expect_keepalive = self.raft_store.raft_heartbeat_interval() * 2;
        if expect_keepalive > self.server.grpc_keepalive_time.0 {
            return Err(format!(
                "grpc_keepalive_time is too small, it should not less than the double of \
                 raft tick interval (>= {})",
                duration_to_sec(expect_keepalive)
            )
            .into());
        }

        rollback_or!(
            rb_collector,
            raft_store,
            |r| { self.raft_store.validate_or_rollback(r) },
            self.raft_store.validate()?
        );
        rollback_or!(
            rb_collector,
            coprocessor,
            |r| { self.coprocessor.validate_or_rollback(r) },
            self.coprocessor.validate()?
        );
        rollback_or!(
            rb_collector,
            pessimistic_txn,
            |r| { self.pessimistic_txn.validate_or_rollback(r) },
            self.pessimistic_txn.validate()?
        );
        rollback_or!(
            rb_collector,
            gc,
            |r| { self.gc.validate_or_rollback(r) },
            self.gc.validate()?
        );
        self.rocksdb.validate()?;
        self.raftdb.validate()?;
        self.server.validate()?;
        self.pd.validate()?;
        self.security.validate()?;
        self.import.validate()?;
        Ok(())
    }

    pub fn compatible_adjust(&mut self) {
        let default_raft_store = RaftstoreConfig::default();
        let default_coprocessor = CopConfig::default();
        if self.raft_store.region_max_size != default_raft_store.region_max_size {
            warn!(
                "deprecated configuration, \
                 raftstore.region-max-size has been moved to coprocessor"
            );
            if self.coprocessor.region_max_size == default_coprocessor.region_max_size {
                warn!(
                    "override coprocessor.region-max-size with raftstore.region-max-size, {:?}",
                    self.raft_store.region_max_size
                );
                self.coprocessor.region_max_size = self.raft_store.region_max_size;
            }
            self.raft_store.region_max_size = default_raft_store.region_max_size;
        }
        if self.raft_store.region_split_size != default_raft_store.region_split_size {
            warn!(
                "deprecated configuration, \
                 raftstore.region-split-size has been moved to coprocessor",
            );
            if self.coprocessor.region_split_size == default_coprocessor.region_split_size {
                warn!(
                    "override coprocessor.region-split-size with raftstore.region-split-size, {:?}",
                    self.raft_store.region_split_size
                );
                self.coprocessor.region_split_size = self.raft_store.region_split_size;
            }
            self.raft_store.region_split_size = default_raft_store.region_split_size;
        }
        if self.server.end_point_concurrency.is_some() {
            warn!(
                "deprecated configuration, {} has been moved to {}",
                "server.end-point-concurrency", "readpool.coprocessor.xxx-concurrency",
            );
            warn!(
                "override {} with {}, {:?}",
                "readpool.coprocessor.xxx-concurrency",
                "server.end-point-concurrency",
                self.server.end_point_concurrency
            );
            let concurrency = self.server.end_point_concurrency.take().unwrap();
            self.readpool.coprocessor.high_concurrency = concurrency;
            self.readpool.coprocessor.normal_concurrency = concurrency;
            self.readpool.coprocessor.low_concurrency = concurrency;
        }
        if self.server.end_point_stack_size.is_some() {
            warn!(
                "deprecated configuration, {} has been moved to {}",
                "server.end-point-stack-size", "readpool.coprocessor.stack-size",
            );
            warn!(
                "override {} with {}, {:?}",
                "readpool.coprocessor.stack-size",
                "server.end-point-stack-size",
                self.server.end_point_stack_size
            );
            self.readpool.coprocessor.stack_size = self.server.end_point_stack_size.take().unwrap();
        }
        if self.server.end_point_max_tasks.is_some() {
            warn!(
                "deprecated configuration, {} is no longer used and ignored, please use {}.",
                "server.end-point-max-tasks", "readpool.coprocessor.max-tasks-per-worker-xxx",
            );
            // Note:
            // Our `end_point_max_tasks` is mostly mistakenly configured, so we don't override
            // new configuration using old values.
            self.server.end_point_max_tasks = None;
        }

        // When shared block cache is enabled, if its capacity is set, it overrides individual
        // block cache sizes. Otherwise use the sum of block cache size of all column families
        // as the shared cache size.
        let cache_cfg = &mut self.storage.block_cache;
        if cache_cfg.shared && cache_cfg.capacity.is_none() {
            cache_cfg.capacity = Some(ReadableSize {
                0: self.rocksdb.defaultcf.block_cache_size.0
                    + self.rocksdb.writecf.block_cache_size.0
                    + self.rocksdb.lockcf.block_cache_size.0
                    + self.raftdb.defaultcf.block_cache_size.0,
            });
        }
    }

    pub fn check_critical_cfg_with(&self, last_cfg: &Self) -> Result<(), String> {
        if last_cfg.rocksdb.wal_dir != self.rocksdb.wal_dir {
            return Err(format!(
                "db wal_dir have been changed, former db wal_dir is '{}', \
                 current db wal_dir is '{}', please guarantee all data wal logs \
                 have been moved to destination directory.",
                last_cfg.rocksdb.wal_dir, self.rocksdb.wal_dir
            ));
        }

        if last_cfg.raftdb.wal_dir != self.raftdb.wal_dir {
            return Err(format!(
                "raftdb wal_dir have been changed, former raftdb wal_dir is '{}', \
                 current raftdb wal_dir is '{}', please guarantee all raft wal logs \
                 have been moved to destination directory.",
                last_cfg.raftdb.wal_dir, self.rocksdb.wal_dir
            ));
        }

        if last_cfg.storage.data_dir != self.storage.data_dir {
            // In tikv 3.0 the default value of storage.data-dir changed
            // from "" to "./"
            let using_default_after_upgrade =
                last_cfg.storage.data_dir.is_empty() && self.storage.data_dir == DEFAULT_DATA_DIR;

            if !using_default_after_upgrade {
                return Err(format!(
                    "storage data dir have been changed, former data dir is {}, \
                     current data dir is {}, please check if it is expected.",
                    last_cfg.storage.data_dir, self.storage.data_dir
                ));
            }
        }

        if last_cfg.raft_store.raftdb_path != self.raft_store.raftdb_path {
            return Err(format!(
                "raft dir have been changed, former raft dir is '{}', \
                 current raft dir is '{}', please check if it is expected.",
                last_cfg.raft_store.raftdb_path, self.raft_store.raftdb_path
            ));
        }

        Ok(())
    }

    pub fn from_file<P: AsRef<Path>>(path: P) -> Self {
        (|| -> Result<Self, Box<dyn Error>> {
            let s = fs::read_to_string(&path)?;
            Ok(::toml::from_str(&s)?)
        })()
        .unwrap_or_else(|e| {
            panic!(
                "invalid auto generated configuration file {}, err {}",
                path.as_ref().display(),
                e
            );
        })
    }

    pub fn write_to_file<P: AsRef<Path>>(&self, path: P) -> Result<(), IoError> {
        let content = ::toml::to_string(&self).unwrap();
        let mut f = fs::File::create(&path)?;
        f.write_all(content.as_bytes())?;
        f.sync_all()?;

        Ok(())
    }

    pub fn write_into_metrics(&self) {
        self.raft_store.write_into_metrics();
        self.rocksdb.write_into_metrics();
    }
}

/// Prevents launching with an incompatible configuration
///
/// Loads the previously-loaded configuration from `last_tikv.toml`,
/// compares key configuration items and fails if they are not
/// identical.
pub fn check_critical_config(config: &TiKvConfig) -> Result<(), String> {
    // Check current critical configurations with last time, if there are some
    // changes, user must guarantee relevant works have been done.
    if let Some(mut cfg) = get_last_config(&config.storage.data_dir) {
        cfg.compatible_adjust();
        let _ = cfg.validate();
        config.check_critical_cfg_with(&cfg)?;
    }
    Ok(())
}

fn get_last_config(data_dir: &str) -> Option<TiKvConfig> {
    let store_path = Path::new(data_dir);
    let last_cfg_path = store_path.join(LAST_CONFIG_FILE);
    if last_cfg_path.exists() {
        return Some(TiKvConfig::from_file(&last_cfg_path));
    }
    None
}

/// Persists config to `last_tikv.toml`
pub fn persist_config(config: &TiKvConfig) -> Result<(), String> {
    let store_path = Path::new(&config.storage.data_dir);
    let last_cfg_path = store_path.join(LAST_CONFIG_FILE);
    let tmp_cfg_path = store_path.join(TMP_CONFIG_FILE);

    // Create parent directory if missing.
    if let Err(e) = fs::create_dir_all(&store_path) {
        return Err(format!(
            "create parent directory '{}' failed: {}",
            store_path.to_str().unwrap(),
            e
        ));
    }

    // Persist current configurations to temporary file.
    if let Err(e) = config.write_to_file(&tmp_cfg_path) {
        return Err(format!(
            "persist config to '{}' failed: {}",
            tmp_cfg_path.to_str().unwrap(),
            e
        ));
    }

    // Rename temporary file to last config file.
    if let Err(e) = fs::rename(&tmp_cfg_path, &last_cfg_path) {
        return Err(format!(
            "rename config file from '{}' to '{}' failed: {}",
            tmp_cfg_path.to_str().unwrap(),
            last_cfg_path.to_str().unwrap(),
            e
        ));
    }

    Ok(())
}

fn to_config_entry(change: ConfigChange) -> CfgResult<Vec<configpb::ConfigEntry>> {
    // This helper function translate nested module config to a list
    // of name/value pair and seperated module by '.' in the name field,
    // by recursive call helper function with an prefix which represent
    // th prefix of current module. And also compatible the field name
    // in config struct with the name in toml file.
    fn helper(prefix: String, change: ConfigChange) -> CfgResult<Vec<configpb::ConfigEntry>> {
        let mut entries = Vec::with_capacity(change.len());

        for (mut name, value) in change {
            if name == "raft_store" {
                name = "raftstore".to_owned();
            } else {
                name = name.replace("_", "-");
            }
            if !prefix.is_empty() {
                let mut p = prefix.clone();
                p.push_str(&format!(".{}", name));
                name = p;
            }
            if let ConfigValue::Module(change) = value {
                if !change.is_empty() {
                    entries.append(&mut helper(name, change)?);
                }
            } else {
                let mut e = configpb::ConfigEntry::default();
                e.set_name(name);
                e.set_value(from_change_value(value)?);
                entries.push(e);
            }
        }
        Ok(entries)
    };
    helper("".to_owned(), change)
}

fn from_change_value(v: ConfigValue) -> CfgResult<String> {
    let s = match v {
        ConfigValue::Duration(_) => {
            let v: ReadableDuration = v.into();
            toml::to_string(&v)?
        }
        ConfigValue::Size(_) => {
            let v: ReadableSize = v.into();
            toml::to_string(&v)?
        }
        ConfigValue::U64(ref v) => toml::to_string(v)?,
        ConfigValue::F64(ref v) => toml::to_string(v)?,
        ConfigValue::Usize(ref v) => toml::to_string(v)?,
        ConfigValue::Bool(ref v) => toml::to_string(v)?,
        ConfigValue::String(ref v) => toml::to_string(v)?,
        _ => unreachable!(),
    };
    Ok(s)
}

/// Comparing two `Version` with the assumption of `global` and `local`
/// should be monotonically increased, if `global` or `local` of _current config_
/// less than _incoming config_ means there are update in _incoming config_
pub fn cmp_version(current: &configpb::Version, incoming: &configpb::Version) -> Ordering {
    match (
        Ord::cmp(&current.local, &incoming.local),
        Ord::cmp(&current.global, &incoming.global),
    ) {
        (Ordering::Equal, Ordering::Equal) => Ordering::Equal,
        (Ordering::Less, _) | (_, Ordering::Less) => Ordering::Less,
        _ => Ordering::Greater,
    }
}

#[derive(PartialEq, Eq, Hash, Debug, Clone)]
pub enum Module {
    Readpool,
    Server,
    Metric,
    Raftstore,
    Coprocessor,
    Pd,
    Rocksdb,
    Raftdb,
    Storage,
    Security,
    Import,
    PessimisticTxn,
    Gc,
    Unknown(String),
}

impl From<&str> for Module {
    fn from(m: &str) -> Module {
        match m {
            "readpool" => Module::Readpool,
            "server" => Module::Server,
            "metric" => Module::Metric,
            "raft_store" => Module::Raftstore,
            "coprocessor" => Module::Coprocessor,
            "pd" => Module::Pd,
            "rocksdb" => Module::Rocksdb,
            "raftdb" => Module::Raftdb,
            "storage" => Module::Storage,
            "security" => Module::Security,
            "import" => Module::Import,
            "pessimistic_txn" => Module::PessimisticTxn,
            "gc" => Module::Gc,
            n => Module::Unknown(n.to_owned()),
        }
    }
}

/// ConfigController use to register each module's config manager,
/// and dispatch the change of config to corresponding managers or
/// return the change if the incoming change is invalid.
#[derive(Default)]
pub struct ConfigController {
    current: TiKvConfig,
    config_mgrs: HashMap<Module, Box<dyn ConfigManager>>,
    start_version: Option<configpb::Version>,
    persist_update: bool,
}

impl ConfigController {
    pub fn new(current: TiKvConfig, version: configpb::Version, persist_update: bool) -> Self {
        ConfigController {
            current,
            config_mgrs: HashMap::new(),
            start_version: Some(version),
            persist_update,
        }
    }

    pub fn update_or_rollback(
        &mut self,
        mut incoming: TiKvConfig,
    ) -> CfgResult<Either<ConfigChange, bool>> {
        // Config from PD have not been checked, call `compatible_adjust()`
        // and `validate()` before use it
        incoming.compatible_adjust();
        let rollback = incoming.validate_with_rollback(&self.current);
        if !rollback.is_empty() {
            return Ok(Either::Left(rollback));
        }
        let diff = self.current.diff(&incoming);
        if diff.is_empty() {
            return Ok(Either::Right(false));
        } else {
            // validate current config after apply diff, we can't just validate the
            // incoming config because some configs are skip and incoming config not
            // equal to current config + diff
            let mut current = self.current.clone();
            current.update(diff.clone());
            let rollback = current.validate_with_rollback(&self.current);
            if !rollback.is_empty() {
                return Ok(Either::Left(rollback));
            }
        }
        let mut to_update = HashMap::with_capacity(diff.len());
        for (name, change) in diff.into_iter() {
            match change {
                ConfigValue::Module(change) => {
                    // update a submodule's config only if changes had been sucessfully
                    // dispatched to corresponding config manager, to avoid double dispatch change
                    if let Some(mgr) = self.config_mgrs.get_mut(&Module::from(name.as_str())) {
                        if let Err(e) = mgr.dispatch(change.clone()) {
                            self.current.update(to_update);
                            return Err(e);
                        }
                    }
                    to_update.insert(name, ConfigValue::Module(change));
                }
                _ => {
                    let _ = to_update.insert(name, change);
                }
            }
        }
        debug!("all config change had been dispatched"; "change" => ?to_update);
        self.current.update(to_update);
        if self.persist_update {
            if let Err(e) = persist_config(&incoming) {
                return Err(e.into());
            }
        }
        Ok(Either::Right(true))
    }

    pub fn register(&mut self, module: Module, cfg_mgr: Box<dyn ConfigManager>) {
        if self.config_mgrs.insert(module.clone(), cfg_mgr).is_some() {
            warn!("config manager for module {:?} already registered", module)
        }
    }

    pub fn get_current(&self) -> &TiKvConfig {
        &self.current
    }

    pub fn get_current_mut(&mut self) -> &mut TiKvConfig {
        &mut self.current
    }
}

pub struct ConfigHandler {
    id: String,
    version: configpb::Version,
    config_controller: ConfigController,
}

impl ConfigHandler {
    pub fn start(
        id: String,
        mut controller: ConfigController,
        scheduler: FutureScheduler<PdTask>,
    ) -> CfgResult<Self> {
        if controller.get_current().enable_dynamic_config {
            if let Err(e) = scheduler.schedule(PdTask::RefreshConfig) {
                return Err(format!("failed to schedule refresh config task: {:?}", e).into());
            }
        }
        let version = controller.start_version.take().unwrap_or_default();
        Ok(ConfigHandler {
            id,
            version,
            config_controller: controller,
        })
    }

    pub fn get_id(&self) -> String {
        self.id.clone()
    }

    pub fn get_version(&self) -> &configpb::Version {
        &self.version
    }

    pub fn get_config(&self) -> &TiKvConfig {
        self.config_controller.get_current()
    }
}

impl ConfigHandler {
    /// Register the local config to pd and get the latest
    /// version and config
    pub fn create(
        id: String,
        cfg_client: Arc<impl ConfigClient>,
        local_config: TiKvConfig,
    ) -> CfgResult<(configpb::Version, TiKvConfig)> {
        let cfg = toml::to_string(&local_config.get_encoder())?;
        let version = configpb::Version::default();
        let mut resp = cfg_client.register_config(id, version, cfg)?;
        match resp.get_status().get_code() {
            StatusCode::Ok | StatusCode::WrongVersion => {
                let mut incoming: TiKvConfig = toml::from_str(resp.get_config())?;
                let mut version = resp.take_version();
                incoming.compatible_adjust();
                if let Err(e) = incoming.validate() {
                    warn!(
                        "config from pd is invalid, fallback to local config";
                        "version" => ?version,
                        "error" => ?e,
                    );
                    version = configpb::Version::default();
                    incoming =
                        get_last_config(&local_config.storage.data_dir).unwrap_or(local_config);
                }
                info!("register config success"; "version" => ?version);
                Ok((version, incoming))
            }
            _ => Err(format!("failed to register config, response: {:?}", resp).into()),
        }
    }

    /// Update the local config if remote config had been changed,
    /// rollback the remote config if the change are invalid.
    pub fn refresh_config(&mut self, cfg_client: &dyn ConfigClient) -> CfgResult<()> {
        let mut resp = cfg_client.get_config(self.get_id(), self.version.clone())?;
        let version = resp.take_version();
        match resp.get_status().get_code() {
            StatusCode::Ok => Ok(()),
            StatusCode::WrongVersion if cmp_version(&self.version, &version) == Ordering::Less => {
                let incoming: TiKvConfig = toml::from_str(resp.get_config())?;
                match self.config_controller.update_or_rollback(incoming)? {
                    Either::Left(rollback_change) => {
                        warn!(
                            "tried to update local config to an invalid config";
                            "version" => ?version
                        );
                        let entries = to_config_entry(rollback_change)?;
                        self.update_config(version, entries, cfg_client)?;
                    }
                    Either::Right(updated) => {
                        if updated {
                            info!("local config updated"; "version" => ?version);
                        } else {
                            info!("config version upated"; "version" => ?version);
                        }
                        self.version = version;
                    }
                }
                Ok(())
            }
            code => {
                warn!(
                    "failed to get remote config";
                    "status" => ?code,
                    "version" => ?version
                );
                Err(format!("{:?}", resp).into())
            }
        }
    }

    fn update_config(
        &mut self,
        version: configpb::Version,
        entries: Vec<configpb::ConfigEntry>,
        cfg_client: &dyn ConfigClient,
    ) -> CfgResult<()> {
        let mut resp = cfg_client.update_config(self.get_id(), version, entries)?;
        match resp.get_status().get_code() {
            StatusCode::Ok => {
                self.version = resp.take_version();
                Ok(())
            }
            code => {
                debug!("failed to update remote config"; "status" => ?code);
                Err(format!("{:?}", resp).into())
            }
        }
    }
}

use raftstore::store::DynamicConfig;
impl DynamicConfig for ConfigHandler {
    fn refresh(&mut self, cfg_client: &dyn ConfigClient) {
        debug!(
            "refresh config";
            "component id" => self.get_id(),
            "version" => ?self.get_version()
        );
        if let Err(e) = self.refresh_config(cfg_client) {
            warn!(
                "failed to refresh config";
                "component id" => self.get_id(),
                "version" => ?self.get_version(),
                "err" => ?e
            )
        }
    }
    fn refresh_interval(&self) -> Duration {
        Duration::from(self.config_controller.current.refresh_config_interval)
    }
    fn get(&self) -> String {
        toml::to_string(self.get_config()).unwrap()
    }
}

#[cfg(test)]
mod tests {
    use tempfile::Builder;

    use super::*;
    use engine::rocks::util::new_engine_opt;
    use kvproto::configpb::Version;
    use slog::Level;
    use std::cmp::Ordering;
    use toml;

    #[test]
    fn test_check_critical_cfg_with() {
        let mut tikv_cfg = TiKvConfig::default();
        let mut last_cfg = TiKvConfig::default();
        assert!(tikv_cfg.check_critical_cfg_with(&last_cfg).is_ok());

        tikv_cfg.rocksdb.wal_dir = "/data/wal_dir".to_owned();
        assert!(tikv_cfg.check_critical_cfg_with(&last_cfg).is_err());

        last_cfg.rocksdb.wal_dir = "/data/wal_dir".to_owned();
        assert!(tikv_cfg.check_critical_cfg_with(&last_cfg).is_ok());

        tikv_cfg.raftdb.wal_dir = "/raft/wal_dir".to_owned();
        assert!(tikv_cfg.check_critical_cfg_with(&last_cfg).is_err());

        last_cfg.raftdb.wal_dir = "/raft/wal_dir".to_owned();
        assert!(tikv_cfg.check_critical_cfg_with(&last_cfg).is_ok());

        tikv_cfg.storage.data_dir = "/data1".to_owned();
        assert!(tikv_cfg.check_critical_cfg_with(&last_cfg).is_err());

        last_cfg.storage.data_dir = "/data1".to_owned();
        assert!(tikv_cfg.check_critical_cfg_with(&last_cfg).is_ok());

        tikv_cfg.raft_store.raftdb_path = "/raft_path".to_owned();
        assert!(tikv_cfg.check_critical_cfg_with(&last_cfg).is_err());

        last_cfg.raft_store.raftdb_path = "/raft_path".to_owned();
        assert!(tikv_cfg.check_critical_cfg_with(&last_cfg).is_ok());
    }

    #[test]
    fn test_persist_cfg() {
        let dir = Builder::new().prefix("test_persist_cfg").tempdir().unwrap();
        let path_buf = dir.path().join(LAST_CONFIG_FILE);
        let file = path_buf.as_path().to_str().unwrap();
        let (s1, s2) = ("/xxx/wal_dir".to_owned(), "/yyy/wal_dir".to_owned());

        let mut tikv_cfg = TiKvConfig::default();

        tikv_cfg.rocksdb.wal_dir = s1.clone();
        tikv_cfg.raftdb.wal_dir = s2.clone();
        tikv_cfg.write_to_file(file).unwrap();
        let cfg_from_file = TiKvConfig::from_file(file);
        assert_eq!(cfg_from_file.rocksdb.wal_dir, s1.clone());
        assert_eq!(cfg_from_file.raftdb.wal_dir, s2.clone());

        // write critical config when exist.
        tikv_cfg.rocksdb.wal_dir = s2.clone();
        tikv_cfg.raftdb.wal_dir = s1.clone();
        tikv_cfg.write_to_file(file).unwrap();
        let cfg_from_file = TiKvConfig::from_file(file);
        assert_eq!(cfg_from_file.rocksdb.wal_dir, s2);
        assert_eq!(cfg_from_file.raftdb.wal_dir, s1);
    }

    #[test]
    fn test_create_parent_dir_if_missing() {
        let root_path = Builder::new()
            .prefix("test_create_parent_dir_if_missing")
            .tempdir()
            .unwrap();
        let path = root_path.path().join("not_exist_dir");

        let mut tikv_cfg = TiKvConfig::default();
        tikv_cfg.storage.data_dir = path.as_path().to_str().unwrap().to_owned();
        assert!(persist_config(&tikv_cfg).is_ok());
    }

    #[test]
    fn test_keepalive_check() {
        let mut tikv_cfg = TiKvConfig::default();
        tikv_cfg.pd.endpoints = vec!["".to_owned()];
        let dur = tikv_cfg.raft_store.raft_heartbeat_interval();
        tikv_cfg.server.grpc_keepalive_time = ReadableDuration(dur);
        assert!(tikv_cfg.validate().is_err());
        tikv_cfg.server.grpc_keepalive_time = ReadableDuration(dur * 2);
        tikv_cfg.validate().unwrap();
    }

    #[test]
    fn test_block_size() {
        let mut tikv_cfg = TiKvConfig::default();
        tikv_cfg.pd.endpoints = vec!["".to_owned()];
        tikv_cfg.rocksdb.defaultcf.block_size = ReadableSize::gb(10);
        tikv_cfg.rocksdb.lockcf.block_size = ReadableSize::gb(10);
        tikv_cfg.rocksdb.writecf.block_size = ReadableSize::gb(10);
        tikv_cfg.rocksdb.raftcf.block_size = ReadableSize::gb(10);
        tikv_cfg.raftdb.defaultcf.block_size = ReadableSize::gb(10);
        assert!(tikv_cfg.validate().is_err());
        tikv_cfg.rocksdb.defaultcf.block_size = ReadableSize::kb(10);
        tikv_cfg.rocksdb.lockcf.block_size = ReadableSize::kb(10);
        tikv_cfg.rocksdb.writecf.block_size = ReadableSize::kb(10);
        tikv_cfg.rocksdb.raftcf.block_size = ReadableSize::kb(10);
        tikv_cfg.raftdb.defaultcf.block_size = ReadableSize::kb(10);
        tikv_cfg.validate().unwrap();
    }

    #[test]
    fn test_parse_log_level() {
        #[derive(Serialize, Deserialize, Debug)]
        struct LevelHolder {
            #[serde(with = "log_level_serde")]
            v: Level,
        }

        let legal_cases = vec![
            ("critical", Level::Critical),
            ("error", Level::Error),
            ("warning", Level::Warning),
            ("debug", Level::Debug),
            ("trace", Level::Trace),
            ("info", Level::Info),
        ];
        for (serialized, deserialized) in legal_cases {
            let holder = LevelHolder { v: deserialized };
            let res_string = toml::to_string(&holder).unwrap();
            let exp_string = format!("v = \"{}\"\n", serialized);
            assert_eq!(res_string, exp_string);
            let res_value: LevelHolder = toml::from_str(&exp_string).unwrap();
            assert_eq!(res_value.v, deserialized);
        }

        let compatibility_cases = vec![("warn", Level::Warning)];
        for (serialized, deserialized) in compatibility_cases {
            let variant_string = format!("v = \"{}\"\n", serialized);
            let res_value: LevelHolder = toml::from_str(&variant_string).unwrap();
            assert_eq!(res_value.v, deserialized);
        }

        let illegal_cases = vec!["foobar", ""];
        for case in illegal_cases {
            let string = format!("v = \"{}\"\n", case);
            toml::from_str::<LevelHolder>(&string).unwrap_err();
        }
    }

    #[test]
    fn test_config_change_to_config_entry() {
        let old = TiKvConfig::default();
        let mut incoming = TiKvConfig::default();
        incoming.refresh_config_interval = ReadableDuration::hours(10);
        let diff = to_config_entry(old.diff(&incoming)).unwrap();
        assert_eq!(diff.len(), 1);
        assert_eq!(diff[0].name, "refresh-config-interval");
        assert_eq!(
            diff[0].value,
            toml::to_string(&incoming.refresh_config_interval).unwrap()
        );
    }

    #[test]
    fn test_cmp_version() {
        fn new_version((g1, l1): (u64, u64), (g2, l2): (u64, u64)) -> (Version, Version) {
            let mut v1 = Version::default();
            v1.set_global(g1);
            v1.set_local(l1);
            let mut v2 = Version::default();
            v2.set_global(g2);
            v2.set_local(l2);
            (v1, v2)
        }

        let (v1, v2) = new_version((10, 10), (10, 10));
        assert_eq!(cmp_version(&v1, &v2), Ordering::Equal);

        // either global or local of v1 less than global or local of v2
        // Ordering::Less shuold be returned
        let (small, big) = (10, 11);
        let (v1, v2) = new_version((small, 10), (big, 10));
        assert_eq!(cmp_version(&v1, &v2), Ordering::Less);
        let (v1, v2) = new_version((small, 20), (big, 10));
        assert_eq!(cmp_version(&v1, &v2), Ordering::Less);
        let (v1, v2) = new_version((small, 10), (big, 20));
        assert_eq!(cmp_version(&v1, &v2), Ordering::Less);

        let (v1, v2) = new_version((10, small), (10, big));
        assert_eq!(cmp_version(&v1, &v2), Ordering::Less);
        let (v1, v2) = new_version((20, small), (10, big));
        assert_eq!(cmp_version(&v1, &v2), Ordering::Less);
        let (v1, v2) = new_version((10, small), (20, big));
        assert_eq!(cmp_version(&v1, &v2), Ordering::Less);
    }

    fn new_engines(cfg: TiKvConfig) -> (Arc<DB>, ConfigController) {
        let tmp = Builder::new().prefix("test_debug").tempdir().unwrap();
        let path = tmp.path().to_str().unwrap();
        let engine = Arc::new(
            new_engine_opt(
                path,
                DBOptions::new(),
                vec![
                    CFOptions::new(CF_DEFAULT, ColumnFamilyOptions::new()),
                    CFOptions::new(CF_WRITE, ColumnFamilyOptions::new()),
                    CFOptions::new(CF_LOCK, ColumnFamilyOptions::new()),
                    CFOptions::new(CF_RAFT, ColumnFamilyOptions::new()),
                ],
            )
            .unwrap(),
        );

        let mut cfg_controller = ConfigController::new(cfg, Default::default(), false);
        cfg_controller.register(
            Module::Rocksdb,
            Box::new(DBConfigManger::new(engine.clone(), DBType::Kv)),
        );
        (engine, cfg_controller)
    }

    #[test]
    fn test_change_rocksdb_config() {
        let mut cfg = TiKvConfig::default();
        cfg.rocksdb.max_background_jobs = 2;
        cfg.rocksdb.defaultcf.disable_auto_compactions = false;
        cfg.rocksdb.defaultcf.target_file_size_base = ReadableSize::mb(64);
        cfg.rocksdb.defaultcf.block_cache_size = ReadableSize::mb(8);
        cfg.validate().unwrap();
        let (db, mut cfg_controller) = new_engines(cfg.clone());

        // update max_background_jobs
        let db_opts = db.get_db_options();
        assert_eq!(db_opts.get_max_background_jobs(), 2);

        let mut incoming = cfg.clone();
        incoming.rocksdb.max_background_jobs = 8;
        let rollback = cfg_controller.update_or_rollback(incoming).unwrap();
        assert!(rollback.right().unwrap());

        let db_opts = db.get_db_options();
        assert_eq!(db_opts.get_max_background_jobs(), 8);

        // update some configs on default cf
        let defaultcf = db.cf_handle(CF_DEFAULT).unwrap();
        let cf_opts = db.get_options_cf(defaultcf);
        assert_eq!(cf_opts.get_disable_auto_compactions(), false);
        assert_eq!(cf_opts.get_target_file_size_base(), ReadableSize::mb(64).0);
        assert_eq!(cf_opts.get_block_cache_capacity(), ReadableSize::mb(8).0);

        let mut incoming = cfg;
        incoming.rocksdb.defaultcf.disable_auto_compactions = true;
        incoming.rocksdb.defaultcf.target_file_size_base = ReadableSize::mb(32);
        incoming.rocksdb.defaultcf.block_cache_size = ReadableSize::mb(256);
        let rollback = cfg_controller.update_or_rollback(incoming).unwrap();
        assert!(rollback.right().unwrap());

        let cf_opts = db.get_options_cf(defaultcf);
        assert_eq!(cf_opts.get_disable_auto_compactions(), true);
        assert_eq!(cf_opts.get_target_file_size_base(), ReadableSize::mb(32).0);
        assert_eq!(cf_opts.get_block_cache_capacity(), ReadableSize::mb(256).0);
    }

    #[test]
    fn test_dispatch_titan_blob_run_mode_config() {
        let mut cfg = TiKvConfig::default();
        let mut incoming = cfg.clone();
        cfg.rocksdb.defaultcf.titan.blob_run_mode = BlobRunMode::Normal;
        incoming.rocksdb.defaultcf.titan.blob_run_mode = BlobRunMode::Fallback;

        let diff = cfg
            .rocksdb
            .defaultcf
            .titan
            .diff(&incoming.rocksdb.defaultcf.titan);
        assert_eq!(diff.len(), 1);

        let diff = config_value_to_string(diff.into_iter().collect());
        assert_eq!(diff.len(), 1);
        assert_eq!(diff[0].0.as_str(), "blob_run_mode");
        assert_eq!(diff[0].1.as_str(), "kFallback");
    }

    #[test]
    fn test_compatible_adjust_validate_equal() {
        // After calling many time of `compatible_adjust` and `validate` should has
        // the same effect as calling `compatible_adjust` and `validate` one time
        let mut c = TiKvConfig::default();
        let mut cfg = c.clone();
        c.compatible_adjust();
        c.validate().unwrap();

        for _ in 0..10 {
            cfg.compatible_adjust();
            cfg.validate().unwrap();
            assert_eq!(c, cfg);
        }
    }

    #[test]
    fn test_invalid_config_rollback() {
        let mut valid_cfg = TiKvConfig::default();
        assert!(valid_cfg.validate().is_ok());
        // Valid config do not have rollback
        assert!(valid_cfg
            .validate_with_rollback(&TiKvConfig::default())
            .is_empty());

        // Call validate_with_rollback with an invalid config will
        // return a rollback of the cause of invalid
        let mut c = valid_cfg.clone();
        // invalid config
        c.gc.batch_keys = 0;
        // valid config
        c.raft_store.raft_log_gc_threshold = 200;
        assert!(c.validate().is_err());
        let rollback = to_config_entry(c.validate_with_rollback(&valid_cfg)).unwrap();
        assert_eq!(rollback.len(), 1);
        assert_eq!(rollback[0].name, "gc.batch-keys");
        assert_eq!(
            rollback[0].value,
            toml::to_string(&valid_cfg.gc.batch_keys).unwrap()
        );

        // Some check in `validate` may relative to many configs and if
        // the config can not pass the check, a rollback of all config
        // relative to the check will return
        let mut c = valid_cfg.clone();
        // config check: region_max_keys >= region_split_keys
        c.coprocessor.region_max_keys = 0;
        assert!(c.validate().is_err());
        let mut rollback = to_config_entry(c.validate_with_rollback(&valid_cfg)).unwrap();
        rollback.sort_unstable_by(|a, b| a.name.partial_cmp(&b.name).unwrap());
        assert_eq!(rollback.len(), 2);
        assert_eq!(rollback[0].name, "coprocessor.region-max-keys");
        assert_eq!(
            rollback[0].value,
            toml::to_string(&valid_cfg.coprocessor.region_max_keys).unwrap()
        );
        assert_eq!(rollback[1].name, "coprocessor.region-split-keys");
        assert_eq!(
            rollback[1].value,
            toml::to_string(&valid_cfg.coprocessor.region_split_keys).unwrap()
        );
    }
}<|MERGE_RESOLUTION|>--- conflicted
+++ resolved
@@ -1832,11 +1832,7 @@
 impl Default for TiKvConfig {
     fn default() -> TiKvConfig {
         TiKvConfig {
-<<<<<<< HEAD
-            enable_dynamic_config: false,
-=======
             enable_dynamic_config: true,
->>>>>>> 5d26636a
             log_level: slog::Level::Info,
             log_file: "".to_owned(),
             slow_log_file: "".to_owned(),
