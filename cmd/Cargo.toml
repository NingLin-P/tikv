[package]
name = "cmd"
version = "0.0.1"
license = "Apache-2.0"
edition = "2018"
publish = false
default-run = "tikv-server"

[features]
default = ["protobuf-codec", "test-engines-rocksdb"]
tcmalloc = ["tikv/tcmalloc"]
jemalloc = ["tikv/jemalloc"]
mimalloc = ["tikv/mimalloc"]
portable = ["tikv/portable"]
sse = ["tikv/sse"]
mem-profiling = ["tikv/mem-profiling"]
failpoints = ["tikv/failpoints"]
protobuf-codec = [
  "backup/protobuf-codec",
  "cdc/protobuf-codec",
  "concurrency_manager/protobuf-codec",
  "encryption/protobuf-codec",
  "engine_rocks/protobuf-codec",
  "engine_traits/protobuf-codec",
  "error_code/protobuf-codec",
  "grpcio/protobuf-codec",
  "keys/protobuf-codec",
  "kvproto/protobuf-codec",
  "pd_client/protobuf-codec",
  "raft/protobuf-codec",
  "raftstore/protobuf-codec",
  "raft_log_engine/protobuf-codec",
  "security/protobuf-codec",
  "tikv/protobuf-codec",
  "tikv_util/protobuf-codec",
  "txn_types/protobuf-codec",
]
prost-codec = [
  "backup/prost-codec",
  "cdc/prost-codec",
  "concurrency_manager/prost-codec",
  "encryption/prost-codec",
  "engine_rocks/prost-codec",
  "engine_traits/prost-codec",
  "error_code/prost-codec",
  "grpcio/prost-codec",
  "keys/prost-codec",
  "kvproto/prost-codec",
  "pd_client/prost-codec",
  "raft/prost-codec",
  "raftstore/prost-codec",
  "raft_log_engine/prost-codec",
  "security/prost-codec",
  "tikv/prost-codec",
  "tikv_util/prost-codec",
  "txn_types/prost-codec",
]
test-engines-rocksdb = [
  "tikv/test-engines-rocksdb",
]
test-engines-panic = [
  "tikv/test-engines-panic",
]

[lib]
name = "cmd"

[[bin]]
name = "tikv-server"

[[bin]]
name = "tikv-ctl"

[dependencies]
backup = { path = "../components/backup", default-features = false }
cdc = { path = "../components/cdc", default-features = false }
chrono = "0.4"
crossbeam = "0.7"
tempfile = "3.0"
clap = "2.32"
concurrency_manager = { path = "../components/concurrency_manager", default-features = false }
encryption = { path = "../components/encryption", default-features = false }
engine_rocks = { path = "../components/engine_rocks", default-features = false }
engine_traits = { path = "../components/engine_traits", default-features = false }
error_code = { path = "../components/error_code", default-features = false }
file_system = { path = "../components/file_system" }
fs2 = "0.4"
futures = "0.3"
tokio = { version = "0.2", features = ["rt-threaded"] }
grpcio = { version = "0.7", default-features = false, features = ["openssl-vendored"] }
hex = "0.4"
keys = { path = "../components/keys", default-features = false }
kvproto = { git = "https://github.com/pingcap/kvproto.git", default-features = false }
libc = "0.2"
log = { version = "0.4", features = ["max_level_trace", "release_max_level_debug"] }
log_wrappers = { path = "../components/log_wrappers" }
nix = "0.11"
pd_client = { path = "../components/pd_client", default-features = false }
prometheus = { version = "0.10", features = ["nightly"] }
promptly = "0.3.0"
protobuf = "2.8"
raft = { version = "0.6.0-alpha", default-features = false }
<<<<<<< HEAD
raft_log_engine = { path = "../components/raft_log_engine" }
raftstore = { path = "../components/raftstore" }
resolved_ts = { path = "../components/resolved_ts" }
=======
raft_log_engine = { path = "../components/raft_log_engine", default-features = false }
raftstore = { path = "../components/raftstore", default-features = false }
>>>>>>> 6cd51f9d
rand = "0.7"
security = { path = "../components/security", default-features = false }
serde_json = "1.0"
slog = { version = "2.3", features = ["max_level_trace", "release_max_level_debug"] }
slog-global = { version = "0.1", git = "https://github.com/breeswish/slog-global.git", rev = "d592f88e4dbba5eb439998463054f1a44fbf17b9" }
tikv = { path = "../", default-features = false }
tikv_alloc = { path = "../components/tikv_alloc" }
tikv_util = { path = "../components/tikv_util", default-features = false }
collections = { path = "../components/collections" }
toml = "0.5"
txn_types = { path = "../components/txn_types", default-features = false }
vlog = "0.1.4"
yatp = { git = "https://github.com/tikv/yatp.git", branch = "master" }

[build-dependencies]
time = "0.1"

[target.'cfg(unix)'.dependencies]
signal = "0.6"<|MERGE_RESOLUTION|>--- conflicted
+++ resolved
@@ -100,14 +100,9 @@
 promptly = "0.3.0"
 protobuf = "2.8"
 raft = { version = "0.6.0-alpha", default-features = false }
-<<<<<<< HEAD
-raft_log_engine = { path = "../components/raft_log_engine" }
-raftstore = { path = "../components/raftstore" }
 resolved_ts = { path = "../components/resolved_ts" }
-=======
 raft_log_engine = { path = "../components/raft_log_engine", default-features = false }
 raftstore = { path = "../components/raftstore", default-features = false }
->>>>>>> 6cd51f9d
 rand = "0.7"
 security = { path = "../components/security", default-features = false }
 serde_json = "1.0"
