--- conflicted
+++ resolved
@@ -131,13 +131,6 @@
 
 #[allow(dead_code)]
 pub fn overwrite_config_with_cmd_args(config: &mut TiKvConfig, matches: &ArgMatches<'_>) {
-<<<<<<< HEAD
-    if matches.is_present("enable-dynamic-config") {
-        config.enable_dynamic_config = true;
-    }
-
-=======
->>>>>>> 5d26636a
     if let Some(level) = matches.value_of("log-level") {
         config.log_level = logger::get_level_by_string(level).unwrap();
     }
